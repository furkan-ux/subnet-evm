// Copyright (C) 2023, Ava Labs, Inc. All rights reserved.
// See the file LICENSE for licensing terms.

package load

import (
	"context"
	"crypto/ecdsa"
	"errors"
	"fmt"
	"io/ioutil"
	"math/big"
	"net/http"
	"os"
	"os/signal"
<<<<<<< HEAD
=======
	"strings"
>>>>>>> d64262e0
	"syscall"

	"github.com/ava-labs/subnet-evm/cmd/simulator/config"
	"github.com/ava-labs/subnet-evm/cmd/simulator/key"
	"github.com/ava-labs/subnet-evm/cmd/simulator/metrics"
	"github.com/ava-labs/subnet-evm/cmd/simulator/txs"
	"github.com/ava-labs/subnet-evm/core/types"
	"github.com/ava-labs/subnet-evm/ethclient"
	"github.com/ava-labs/subnet-evm/params"
	"github.com/ethereum/go-ethereum/common"
	ethcrypto "github.com/ethereum/go-ethereum/crypto"
	"github.com/ethereum/go-ethereum/log"
	"github.com/prometheus/client_golang/prometheus"
	"github.com/prometheus/client_golang/prometheus/promhttp"
	"golang.org/x/sync/errgroup"
)

const (
	MetricsPort = ":8082" // Port for the Prometheus Metrics Server
)

// ExecuteLoader creates txSequences from [config] and has txAgents execute the specified simulation.
func ExecuteLoader(ctx context.Context, config config.Config) error {
	if config.Timeout > 0 {
		var cancel context.CancelFunc
		ctx, cancel = context.WithTimeout(ctx, config.Timeout)
		defer cancel()
	}

	// Create buffered sigChan to send SIGINT notifications
	sigChan := make(chan os.Signal, 1)
	signal.Notify(sigChan, syscall.SIGINT)

	// Create context with cancel
	ctx, cancel := context.WithCancel(ctx)

	go func() {
		// Blocks until we receive a SIGNINT notification
		<-sigChan
		// Cancel the context and end all shared processes
		cancel()
	}()

	// Construct the arguments for the load simulator
	clients := make([]ethclient.Client, 0, len(config.Endpoints))
	for i := 0; i < config.Workers; i++ {
		clientURI := config.Endpoints[i%len(config.Endpoints)]
		client, err := ethclient.Dial(clientURI)
		if err != nil {
			return fmt.Errorf("failed to dial client at %s: %w", clientURI, err)
		}
		clients = append(clients, client)
	}

	keys, err := key.LoadAll(ctx, config.KeyDir)
	if err != nil {
		return err
	}
	// Ensure there are at least [config.Workers] keys and save any newly generated ones.
	if len(keys) < config.Workers {
		for i := 0; len(keys) < config.Workers; i++ {
			newKey, err := key.Generate()
			if err != nil {
				return fmt.Errorf("failed to generate %d new key: %w", i, err)
			}
			if err := newKey.Save(config.KeyDir); err != nil {
				return fmt.Errorf("failed to save %d new key: %w", i, err)
			}
			keys = append(keys, newKey)
		}
	}

	// Each address needs: params.GWei * MaxFeeCap * params.TxGas * TxsPerWorker total wei
	// to fund gas for all of their transactions.
	maxFeeCap := new(big.Int).Mul(big.NewInt(params.GWei), big.NewInt(config.MaxFeeCap))
	minFundsPerAddr := new(big.Int).Mul(maxFeeCap, big.NewInt(int64(config.TxsPerWorker*params.TxGas)))

	// Create metrics
	reg := prometheus.NewRegistry()
	m := metrics.NewMetrics(reg)

	log.Info("Distributing funds", "numTxsPerWorker", config.TxsPerWorker, "minFunds", minFundsPerAddr)
	keys, err = DistributeFunds(ctx, clients[0], keys, config.Workers, minFundsPerAddr, m)
	if err != nil {
		return err
	}
	log.Info("Distributed funds successfully")

	pks := make([]*ecdsa.PrivateKey, 0, len(keys))
	senders := make([]common.Address, 0, len(keys))
	for _, key := range keys {
		pks = append(pks, key.PrivKey)
		senders = append(senders, key.Address)
	}

	bigGwei := big.NewInt(params.GWei)
	gasTipCap := new(big.Int).Mul(bigGwei, big.NewInt(config.MaxTipCap))
	gasFeeCap := new(big.Int).Mul(bigGwei, big.NewInt(config.MaxFeeCap))
	client := clients[0]
	chainID, err := client.ChainID(ctx)
	if err != nil {
		return fmt.Errorf("failed to fetch chainID: %w", err)
	}
	signer := types.LatestSignerForChainID(chainID)

	log.Info("Creating transaction sequences...")
	txGenerator := func(key *ecdsa.PrivateKey, nonce uint64) (*types.Transaction, error) {
		addr := ethcrypto.PubkeyToAddress(key.PublicKey)
		tx, err := types.SignNewTx(key, signer, &types.DynamicFeeTx{
			ChainID:   chainID,
			Nonce:     nonce,
			GasTipCap: gasTipCap,
			GasFeeCap: gasFeeCap,
			Gas:       params.TxGas,
			To:        &addr,
			Data:      nil,
			Value:     common.Big0,
		})
		if err != nil {
			return nil, err
		}
		return tx, nil
	}
	txSequences, err := txs.GenerateTxSequences(ctx, txGenerator, clients[0], pks, config.TxsPerWorker)
	if err != nil {
		return err
	}

	log.Info("Constructing tx agents...", "numAgents", config.Workers)
	agents := make([]txs.Agent[*types.Transaction], 0, config.Workers)
	for i := 0; i < config.Workers; i++ {
		agents = append(agents, txs.NewIssueNAgent[*types.Transaction](txSequences[i], NewSingleAddressTxWorker(ctx, clients[i], senders[i]), config.BatchSize, m))
	}

	log.Info("Starting tx agents...")
	eg := errgroup.Group{}
	for _, agent := range agents {
		agent := agent
		eg.Go(func() error {
			return agent.Execute(ctx)
		})
	}

<<<<<<< HEAD
	go func(ctx context.Context) {
		// Start a prometheus server to expose individual tx metrics
		server := &http.Server{
			Addr: MetricsPort,
		}

		go func() {
			defer func() {
				if err := server.Shutdown(ctx); err != nil {
					log.Error("Metrics server error: %v", err)
				}
				log.Info("Received a SIGINT signal: Gracefully shutting down metrics server")
			}()
			sigChan := make(chan os.Signal, 1)
			signal.Notify(sigChan, syscall.SIGINT)
			<-sigChan
		}()

		http.Handle("/metrics", promhttp.HandlerFor(reg, promhttp.HandlerOpts{Registry: reg}))
		log.Info(fmt.Sprintf("Metrics Server: localhost%s/metrics", MetricsPort))
		if err := server.ListenAndServe(); !errors.Is(err, http.ErrServerClosed) {
			log.Error("Metrics server error: %v", err)
		}
	}(ctx)
=======
	go startMetricsServer(ctx, reg)
>>>>>>> d64262e0

	log.Info("Waiting for tx agents...")
	if err := eg.Wait(); err != nil {
		return err
	}
	log.Info("Tx agents completed successfully.")

	getOutputFromMetricsServer()
	return nil
}

func startMetricsServer(ctx context.Context, reg *prometheus.Registry) {
	// Create a prometheus server to expose individual tx metrics
	server := &http.Server{
		Addr: MetricsPort,
	}

	// Start up go routine to listen for SIGINT notifications to gracefully shut down server
	go func() {
		defer func() {
			if err := server.Shutdown(ctx); err != nil {
				log.Error("Metrics server error: %v", err)
			}
			log.Info("Received a SIGINT signal: Gracefully shutting down metrics server")
		}()

		// Blocks until signal is received
		<-ctx.Done()
	}()

	// Start metrics server
	http.Handle("/metrics", promhttp.HandlerFor(reg, promhttp.HandlerOpts{Registry: reg}))
	log.Info(fmt.Sprintf("Metrics Server: localhost%s/metrics", MetricsPort))
	if err := server.ListenAndServe(); !errors.Is(err, http.ErrServerClosed) {
		log.Error("Metrics server error: %v", err)
	}
}

func getOutputFromMetricsServer() {
	// Get response from server
	resp, err := http.Get(fmt.Sprintf("http://localhost%s/metrics", MetricsPort))
	if err != nil {
		log.Error("cannot get response from metrics servers", "err", err)
		return
	}
	// Read response body
	respBody, err := ioutil.ReadAll(resp.Body)
	if err != nil {
		log.Error("cannot read response body", "err", err)
		return
	}
	// Print out formatted individual metrics
	parts := strings.Split(string(respBody), "\n")
	for _, s := range parts {
		fmt.Printf("       \t\t\t%s\n", s)
	}
}<|MERGE_RESOLUTION|>--- conflicted
+++ resolved
@@ -13,10 +13,7 @@
 	"net/http"
 	"os"
 	"os/signal"
-<<<<<<< HEAD
-=======
 	"strings"
->>>>>>> d64262e0
 	"syscall"
 
 	"github.com/ava-labs/subnet-evm/cmd/simulator/config"
@@ -160,34 +157,7 @@
 		})
 	}
 
-<<<<<<< HEAD
-	go func(ctx context.Context) {
-		// Start a prometheus server to expose individual tx metrics
-		server := &http.Server{
-			Addr: MetricsPort,
-		}
-
-		go func() {
-			defer func() {
-				if err := server.Shutdown(ctx); err != nil {
-					log.Error("Metrics server error: %v", err)
-				}
-				log.Info("Received a SIGINT signal: Gracefully shutting down metrics server")
-			}()
-			sigChan := make(chan os.Signal, 1)
-			signal.Notify(sigChan, syscall.SIGINT)
-			<-sigChan
-		}()
-
-		http.Handle("/metrics", promhttp.HandlerFor(reg, promhttp.HandlerOpts{Registry: reg}))
-		log.Info(fmt.Sprintf("Metrics Server: localhost%s/metrics", MetricsPort))
-		if err := server.ListenAndServe(); !errors.Is(err, http.ErrServerClosed) {
-			log.Error("Metrics server error: %v", err)
-		}
-	}(ctx)
-=======
 	go startMetricsServer(ctx, reg)
->>>>>>> d64262e0
 
 	log.Info("Waiting for tx agents...")
 	if err := eg.Wait(); err != nil {
