// Copyright 2017 The go-ethereum Authors
// This file is part of go-ethereum.
//
// go-ethereum is free software: you can redistribute it and/or modify
// it under the terms of the GNU General Public License as published by
// the Free Software Foundation, either version 3 of the License, or
// (at your option) any later version.
//
// go-ethereum is distributed in the hope that it will be useful,
// but WITHOUT ANY WARRANTY; without even the implied warranty of
// MERCHANTABILITY or FITNESS FOR A PARTICULAR PURPOSE. See the
// GNU General Public License for more details.
//
// You should have received a copy of the GNU General Public License
// along with go-ethereum. If not, see <http://www.gnu.org/licenses/>.

package main

import (
	"bytes"
	"encoding/json"
	"fmt"
	"io"
	"math/big"
	"os"
	goruntime "runtime"
	"runtime/pprof"
	"testing"
	"time"

	"github.com/ethereum/go-ethereum/cmd/evm/internal/compiler"
	"github.com/ethereum/go-ethereum/cmd/utils"
	"github.com/ethereum/go-ethereum/common"
	"github.com/ethereum/go-ethereum/core"
	"github.com/ethereum/go-ethereum/core/rawdb"
	"github.com/ethereum/go-ethereum/core/state"
	"github.com/ethereum/go-ethereum/core/types"
	"github.com/ethereum/go-ethereum/core/vm"
	"github.com/ethereum/go-ethereum/core/vm/runtime"
	"github.com/ethereum/go-ethereum/eth/tracers/logger"
	"github.com/ethereum/go-ethereum/internal/flags"
	"github.com/ethereum/go-ethereum/log"
	"github.com/ethereum/go-ethereum/params"
	"github.com/ethereum/go-ethereum/trie"
	"github.com/urfave/cli/v2"
)

var runCommand = &cli.Command{
	Action:      runCmd,
	Name:        "run",
	Usage:       "run arbitrary evm binary",
	ArgsUsage:   "<code>",
	Description: `The run command runs arbitrary EVM code.`,
}

// readGenesis will read the given JSON format genesis file and return
// the initialized Genesis structure
func readGenesis(genesisPath string) *core.Genesis {
	// Make sure we have a valid genesis JSON
	//genesisPath := ctx.Args().First()
	if len(genesisPath) == 0 {
		utils.Fatalf("Must supply path to genesis JSON file")
	}
	file, err := os.Open(genesisPath)
	if err != nil {
		utils.Fatalf("Failed to read genesis file: %v", err)
	}
	defer file.Close()

	genesis := new(core.Genesis)
	if err := json.NewDecoder(file).Decode(genesis); err != nil {
		utils.Fatalf("invalid genesis file: %v", err)
	}
	return genesis
}

type execStats struct {
	time           time.Duration // The execution time.
	allocs         int64         // The number of heap allocations during execution.
	bytesAllocated int64         // The cumulative number of bytes allocated during execution.
}

func timedExec(bench bool, execFunc func() ([]byte, uint64, error)) (output []byte, gasLeft uint64, stats execStats, err error) {
	if bench {
		result := testing.Benchmark(func(b *testing.B) {
			for i := 0; i < b.N; i++ {
				output, gasLeft, err = execFunc()
			}
		})

		// Get the average execution time from the benchmarking result.
		// There are other useful stats here that could be reported.
		stats.time = time.Duration(result.NsPerOp())
		stats.allocs = result.AllocsPerOp()
		stats.bytesAllocated = result.AllocedBytesPerOp()
	} else {
		var memStatsBefore, memStatsAfter goruntime.MemStats
		goruntime.ReadMemStats(&memStatsBefore)
		startTime := time.Now()
		output, gasLeft, err = execFunc()
		stats.time = time.Since(startTime)
		goruntime.ReadMemStats(&memStatsAfter)
		stats.allocs = int64(memStatsAfter.Mallocs - memStatsBefore.Mallocs)
		stats.bytesAllocated = int64(memStatsAfter.TotalAlloc - memStatsBefore.TotalAlloc)
	}

	return output, gasLeft, stats, err
}

func runCmd(ctx *cli.Context) error {
	glogger := log.NewGlogHandler(log.StreamHandler(os.Stderr, log.TerminalFormat(false)))
	glogger.Verbosity(log.Lvl(ctx.Int(VerbosityFlag.Name)))
	log.Root().SetHandler(glogger)
	logconfig := &logger.Config{
		EnableMemory:     !ctx.Bool(DisableMemoryFlag.Name),
		DisableStack:     ctx.Bool(DisableStackFlag.Name),
		DisableStorage:   ctx.Bool(DisableStorageFlag.Name),
		EnableReturnData: !ctx.Bool(DisableReturnDataFlag.Name),
		Debug:            ctx.Bool(DebugFlag.Name),
	}

	var (
		tracer        vm.EVMLogger
		debugLogger   *logger.StructLogger
		statedb       *state.StateDB
		chainConfig   *params.ChainConfig
		sender        = common.BytesToAddress([]byte("sender"))
		receiver      = common.BytesToAddress([]byte("receiver"))
		genesisConfig *core.Genesis
		preimages     = ctx.Bool(DumpFlag.Name)
		blobHashes    []common.Hash // TODO (MariusVanDerWijden) implement blob hashes in state tests
	)
	if ctx.Bool(MachineFlag.Name) {
		tracer = logger.NewJSONLogger(logconfig, os.Stdout)
	} else if ctx.Bool(DebugFlag.Name) {
		debugLogger = logger.NewStructLogger(logconfig)
		tracer = debugLogger
	} else {
		debugLogger = logger.NewStructLogger(logconfig)
	}
	if ctx.String(GenesisFlag.Name) != "" {
		gen := readGenesis(ctx.String(GenesisFlag.Name))
		genesisConfig = gen
		db := rawdb.NewMemoryDatabase()
		genesis := gen.MustCommit(db)
		sdb := state.NewDatabaseWithConfig(db, &trie.Config{Preimages: preimages})
		statedb, _ = state.New(genesis.Root(), sdb, nil)
		chainConfig = gen.Config
	} else {
		sdb := state.NewDatabaseWithConfig(rawdb.NewMemoryDatabase(), &trie.Config{Preimages: preimages})
		statedb, _ = state.New(types.EmptyRootHash, sdb, nil)
		genesisConfig = new(core.Genesis)
	}
	if ctx.String(SenderFlag.Name) != "" {
		sender = common.HexToAddress(ctx.String(SenderFlag.Name))
	}
	statedb.CreateAccount(sender)

	if ctx.String(ReceiverFlag.Name) != "" {
		receiver = common.HexToAddress(ctx.String(ReceiverFlag.Name))
	}

	var code []byte
	codeFileFlag := ctx.String(CodeFileFlag.Name)
	codeFlag := ctx.String(CodeFlag.Name)

	// The '--code' or '--codefile' flag overrides code in state
	if codeFileFlag != "" || codeFlag != "" {
		var hexcode []byte
		if codeFileFlag != "" {
			var err error
			// If - is specified, it means that code comes from stdin
			if codeFileFlag == "-" {
				//Try reading from stdin
				if hexcode, err = io.ReadAll(os.Stdin); err != nil {
					fmt.Printf("Could not load code from stdin: %v\n", err)
					os.Exit(1)
				}
			} else {
				// Codefile with hex assembly
				if hexcode, err = os.ReadFile(codeFileFlag); err != nil {
					fmt.Printf("Could not load code from file: %v\n", err)
					os.Exit(1)
				}
			}
		} else {
			hexcode = []byte(codeFlag)
		}
		hexcode = bytes.TrimSpace(hexcode)
		if len(hexcode)%2 != 0 {
			fmt.Printf("Invalid input length for hex data (%d)\n", len(hexcode))
			os.Exit(1)
		}
		code = common.FromHex(string(hexcode))
	} else if fn := ctx.Args().First(); len(fn) > 0 {
		// EASM-file to compile
		src, err := os.ReadFile(fn)
		if err != nil {
			return err
		}
		bin, err := compiler.Compile(fn, src, false)
		if err != nil {
			return err
		}
		code = common.Hex2Bytes(bin)
	}
	initialGas := ctx.Uint64(GasFlag.Name)
	if genesisConfig.GasLimit != 0 {
		initialGas = genesisConfig.GasLimit
	}
	runtimeConfig := runtime.Config{
		Origin:      sender,
		State:       statedb,
		GasLimit:    initialGas,
		GasPrice:    flags.GlobalBig(ctx, PriceFlag.Name),
		Value:       flags.GlobalBig(ctx, ValueFlag.Name),
		Difficulty:  genesisConfig.Difficulty,
		Time:        genesisConfig.Timestamp,
		Coinbase:    genesisConfig.Coinbase,
		BlockNumber: new(big.Int).SetUint64(genesisConfig.Number),
		BlobHashes:  blobHashes,
		EVMConfig: vm.Config{
			Tracer: tracer,
		},
	}

	if cpuProfilePath := ctx.String(CPUProfileFlag.Name); cpuProfilePath != "" {
		f, err := os.Create(cpuProfilePath)
		if err != nil {
			fmt.Println("could not create CPU profile: ", err)
			os.Exit(1)
		}
		if err := pprof.StartCPUProfile(f); err != nil {
			fmt.Println("could not start CPU profile: ", err)
			os.Exit(1)
		}
		defer pprof.StopCPUProfile()
	}

	if chainConfig != nil {
		runtimeConfig.ChainConfig = chainConfig
	} else {
		runtimeConfig.ChainConfig = params.SubnetEVMDefaultChainConfig // NOTE: Replaced AllEthashProtocolChanges with SubnetEVMDefaultChainConfig here
	}

	var hexInput []byte
	if inputFileFlag := ctx.String(InputFileFlag.Name); inputFileFlag != "" {
		var err error
		if hexInput, err = os.ReadFile(inputFileFlag); err != nil {
			fmt.Printf("could not load input from file: %v\n", err)
			os.Exit(1)
		}
	} else {
		hexInput = []byte(ctx.String(InputFlag.Name))
	}
	hexInput = bytes.TrimSpace(hexInput)
	if len(hexInput)%2 != 0 {
		fmt.Println("input length must be even")
		os.Exit(1)
	}
	input := common.FromHex(string(hexInput))

	var execFunc func() ([]byte, uint64, error)
	if ctx.Bool(CreateFlag.Name) {
		input = append(code, input...)
		execFunc = func() ([]byte, uint64, error) {
			output, _, gasLeft, err := runtime.Create(input, &runtimeConfig)
			return output, gasLeft, err
		}
	} else {
		if len(code) > 0 {
			statedb.SetCode(receiver, code)
		}
		execFunc = func() ([]byte, uint64, error) {
			return runtime.Call(receiver, input, &runtimeConfig)
		}
	}

	bench := ctx.Bool(BenchFlag.Name)
	output, leftOverGas, stats, err := timedExec(bench, execFunc)

	if ctx.Bool(DumpFlag.Name) {
<<<<<<< HEAD
		statedb.Commit(true, false)
		statedb.IntermediateRoot(true)
=======
		statedb.Commit(genesisConfig.Number, true)
>>>>>>> bed84606
		fmt.Println(string(statedb.Dump(nil)))
	}

	if memProfilePath := ctx.String(MemProfileFlag.Name); memProfilePath != "" {
		f, err := os.Create(memProfilePath)
		if err != nil {
			fmt.Println("could not create memory profile: ", err)
			os.Exit(1)
		}
		if err := pprof.WriteHeapProfile(f); err != nil {
			fmt.Println("could not write memory profile: ", err)
			os.Exit(1)
		}
		f.Close()
	}

	if ctx.Bool(DebugFlag.Name) {
		if debugLogger != nil {
			fmt.Fprintln(os.Stderr, "#### TRACE ####")
			logger.WriteTrace(os.Stderr, debugLogger.StructLogs())
		}
		fmt.Fprintln(os.Stderr, "#### LOGS ####")
		logger.WriteLogs(os.Stderr, statedb.Logs())
	}

	if bench || ctx.Bool(StatDumpFlag.Name) {
		fmt.Fprintf(os.Stderr, `EVM gas used:    %d
execution time:  %v
allocations:     %d
allocated bytes: %d
`, initialGas-leftOverGas, stats.time, stats.allocs, stats.bytesAllocated)
	}
	if tracer == nil {
		fmt.Printf("%#x\n", output)
		if err != nil {
			fmt.Printf(" error: %v\n", err)
		}
	}

	return nil
}<|MERGE_RESOLUTION|>--- conflicted
+++ resolved
@@ -280,12 +280,7 @@
 	output, leftOverGas, stats, err := timedExec(bench, execFunc)
 
 	if ctx.Bool(DumpFlag.Name) {
-<<<<<<< HEAD
-		statedb.Commit(true, false)
-		statedb.IntermediateRoot(true)
-=======
-		statedb.Commit(genesisConfig.Number, true)
->>>>>>> bed84606
+		statedb.Commit(genesisConfig.Number, true, false)
 		fmt.Println(string(statedb.Dump(nil)))
 	}
 
