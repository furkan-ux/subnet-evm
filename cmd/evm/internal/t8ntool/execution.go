// Copyright 2020 The go-ethereum Authors
// This file is part of go-ethereum.
//
// go-ethereum is free software: you can redistribute it and/or modify
// it under the terms of the GNU General Public License as published by
// the Free Software Foundation, either version 3 of the License, or
// (at your option) any later version.
//
// go-ethereum is distributed in the hope that it will be useful,
// but WITHOUT ANY WARRANTY; without even the implied warranty of
// MERCHANTABILITY or FITNESS FOR A PARTICULAR PURPOSE. See the
// GNU General Public License for more details.
//
// You should have received a copy of the GNU General Public License
// along with go-ethereum. If not, see <http://www.gnu.org/licenses/>.

package t8ntool

import (
	"fmt"
	"math/big"

	"github.com/ethereum/go-ethereum/common"
	"github.com/ethereum/go-ethereum/common/math"
	"github.com/ethereum/go-ethereum/consensus/misc/eip4844"
	"github.com/ethereum/go-ethereum/core"
	"github.com/ethereum/go-ethereum/core/rawdb"
	"github.com/ethereum/go-ethereum/core/state"
	"github.com/ethereum/go-ethereum/core/types"
	"github.com/ethereum/go-ethereum/core/vm"
	"github.com/ethereum/go-ethereum/crypto"
	"github.com/ethereum/go-ethereum/ethdb"
	"github.com/ethereum/go-ethereum/log"
	"github.com/ethereum/go-ethereum/params"
	"github.com/ethereum/go-ethereum/rlp"
	"github.com/ethereum/go-ethereum/trie"
	"github.com/ethereum/go-ethereum/triedb"
	"github.com/holiman/uint256"
	"golang.org/x/crypto/sha3"
)

type Prestate struct {
	Env stEnv              `json:"env"`
	Pre types.GenesisAlloc `json:"pre"`
}

// ExecutionResult contains the execution status after running a state test, any
// error that might have occurred and a dump of the final state if requested.
type ExecutionResult struct {
	StateRoot            common.Hash           `json:"stateRoot"`
	TxRoot               common.Hash           `json:"txRoot"`
	ReceiptRoot          common.Hash           `json:"receiptsRoot"`
	LogsHash             common.Hash           `json:"logsHash"`
	Bloom                types.Bloom           `json:"logsBloom"        gencodec:"required"`
	Receipts             types.Receipts        `json:"receipts"`
	Rejected             []*rejectedTx         `json:"rejected,omitempty"`
	Difficulty           *math.HexOrDecimal256 `json:"currentDifficulty" gencodec:"required"`
	GasUsed              math.HexOrDecimal64   `json:"gasUsed"`
	BaseFee              *math.HexOrDecimal256 `json:"currentBaseFee,omitempty"`
	CurrentExcessBlobGas *math.HexOrDecimal64  `json:"currentExcessBlobGas,omitempty"`
	CurrentBlobGasUsed   *math.HexOrDecimal64  `json:"blobGasUsed,omitempty"`
}

type ommer struct {
	Delta   uint64         `json:"delta"`
	Address common.Address `json:"address"`
}

//go:generate go run github.com/fjl/gencodec -type stEnv -field-override stEnvMarshaling -out gen_stenv.go
type stEnv struct {
	Coinbase              common.Address                      `json:"currentCoinbase"   gencodec:"required"`
	Difficulty            *big.Int                            `json:"currentDifficulty"`
	Random                *big.Int                            `json:"currentRandom"`
	ParentDifficulty      *big.Int                            `json:"parentDifficulty"`
	ParentBaseFee         *big.Int                            `json:"parentBaseFee,omitempty"`
	ParentGasUsed         uint64                              `json:"parentGasUsed,omitempty"`
	ParentGasLimit        uint64                              `json:"parentGasLimit,omitempty"`
	MinBaseFee            *big.Int                            `json:"minBaseFee,omitempty"`
	GasLimit              uint64                              `json:"currentGasLimit"   gencodec:"required"`
	Number                uint64                              `json:"currentNumber"     gencodec:"required"`
	Timestamp             uint64                              `json:"currentTimestamp"  gencodec:"required"`
	ParentTimestamp       uint64                              `json:"parentTimestamp,omitempty"`
	BlockHashes           map[math.HexOrDecimal64]common.Hash `json:"blockHashes,omitempty"`
	Ommers                []ommer                             `json:"ommers,omitempty"`
	BaseFee               *big.Int                            `json:"currentBaseFee,omitempty"`
	ParentUncleHash       common.Hash                         `json:"parentUncleHash"`
	ExcessBlobGas         *uint64                             `json:"currentExcessBlobGas,omitempty"`
	ParentExcessBlobGas   *uint64                             `json:"parentExcessBlobGas,omitempty"`
	ParentBlobGasUsed     *uint64                             `json:"parentBlobGasUsed,omitempty"`
	ParentBeaconBlockRoot *common.Hash                        `json:"parentBeaconBlockRoot"`
}

type stEnvMarshaling struct {
	Coinbase            common.UnprefixedAddress
	Difficulty          *math.HexOrDecimal256
	Random              *math.HexOrDecimal256
	ParentDifficulty    *math.HexOrDecimal256
	ParentBaseFee       *math.HexOrDecimal256
	ParentGasUsed       math.HexOrDecimal64
	ParentGasLimit      math.HexOrDecimal64
	MinBaseFee          *math.HexOrDecimal256
	GasLimit            math.HexOrDecimal64
	Number              math.HexOrDecimal64
	Timestamp           math.HexOrDecimal64
	ParentTimestamp     math.HexOrDecimal64
	BaseFee             *math.HexOrDecimal256
	ExcessBlobGas       *math.HexOrDecimal64
	ParentExcessBlobGas *math.HexOrDecimal64
	ParentBlobGasUsed   *math.HexOrDecimal64
}

type rejectedTx struct {
	Index int    `json:"index"`
	Err   string `json:"error"`
}

// Apply applies a set of transactions to a pre-state
func (pre *Prestate) Apply(vmConfig vm.Config, chainConfig *params.ChainConfig,
	txIt txIterator, miningReward int64,
	getTracerFn func(txIndex int, txHash common.Hash) (vm.EVMLogger, error)) (*state.StateDB, *ExecutionResult, []byte, error) {
	// Capture errors for BLOCKHASH operation, if we haven't been supplied the
	// required blockhashes
	var hashError error
	getHash := func(num uint64) common.Hash {
		if pre.Env.BlockHashes == nil {
			hashError = fmt.Errorf("getHash(%d) invoked, no blockhashes provided", num)
			return common.Hash{}
		}
		h, ok := pre.Env.BlockHashes[math.HexOrDecimal64(num)]
		if !ok {
			hashError = fmt.Errorf("getHash(%d) invoked, blockhash for that block not provided", num)
		}
		return h
	}
	var (
		statedb     = MakePreState(rawdb.NewMemoryDatabase(), pre.Pre)
		signer      = types.MakeSigner(chainConfig, new(big.Int).SetUint64(pre.Env.Number), pre.Env.Timestamp)
		gaspool     = new(core.GasPool)
		blockHash   = common.Hash{0x13, 0x37}
		rejectedTxs []*rejectedTx
		includedTxs types.Transactions
		gasUsed     = uint64(0)
		blobGasUsed = uint64(0)
		receipts    = make(types.Receipts, 0)
		txIndex     = 0
	)
	gaspool.AddGas(pre.Env.GasLimit)
	vmContext := vm.BlockContext{
		CanTransfer: core.CanTransfer,
		Transfer:    core.Transfer,
		Coinbase:    pre.Env.Coinbase,
		BlockNumber: new(big.Int).SetUint64(pre.Env.Number),
		Time:        pre.Env.Timestamp,
		Difficulty:  pre.Env.Difficulty,
		GasLimit:    pre.Env.GasLimit,
		GetHash:     getHash,
	}
	// If currentBaseFee is defined, add it to the vmContext.
	if pre.Env.BaseFee != nil {
		vmContext.BaseFee = new(big.Int).Set(pre.Env.BaseFee)
	}
	// NOTE: this has been removed
	// If random is defined, add it to the vmContext.
	// if pre.Env.Random != nil {
	// 	rnd := common.BigToHash(pre.Env.Random)
	// 	vmContext.Random = &rnd
	// }
	// Calculate the BlobBaseFee
	var excessBlobGas uint64
	if pre.Env.ExcessBlobGas != nil {
		excessBlobGas := *pre.Env.ExcessBlobGas
		vmContext.BlobBaseFee = eip4844.CalcBlobFee(excessBlobGas)
	} else {
		// If it is not explicitly defined, but we have the parent values, we try
		// to calculate it ourselves.
		parentExcessBlobGas := pre.Env.ParentExcessBlobGas
		parentBlobGasUsed := pre.Env.ParentBlobGasUsed
		if parentExcessBlobGas != nil && parentBlobGasUsed != nil {
			excessBlobGas = eip4844.CalcExcessBlobGas(*parentExcessBlobGas, *parentBlobGasUsed)
			vmContext.BlobBaseFee = eip4844.CalcBlobFee(excessBlobGas)
		}
	}
	// If DAO is supported/enabled, we need to handle it here. In geth 'proper', it's
	// done in StateProcessor.Process(block, ...), right before transactions are applied.
	// if chainConfig.DAOForkSupport &&
	// 	chainConfig.DAOForkBlock != nil &&
	// 	chainConfig.DAOForkBlock.Cmp(new(big.Int).SetUint64(pre.Env.Number)) == 0 {
	// 	misc.ApplyDAOHardFork(statedb)
	// }
	if beaconRoot := pre.Env.ParentBeaconBlockRoot; beaconRoot != nil {
		evm := vm.NewEVM(vmContext, vm.TxContext{}, statedb, chainConfig, vmConfig)
		core.ProcessBeaconBlockRoot(*beaconRoot, evm, statedb)
	}

	for i := 0; txIt.Next(); i++ {
		tx, err := txIt.Tx()
		if err != nil {
			log.Warn("rejected tx", "index", i, "error", err)
			rejectedTxs = append(rejectedTxs, &rejectedTx{i, err.Error()})
			continue
		}
		if tx.Type() == types.BlobTxType && vmContext.BlobBaseFee == nil {
			errMsg := "blob tx used but field env.ExcessBlobGas missing"
			log.Warn("rejected tx", "index", i, "hash", tx.Hash(), "error", errMsg)
			rejectedTxs = append(rejectedTxs, &rejectedTx{i, errMsg})
			continue
		}
		msg, err := core.TransactionToMessage(tx, signer, pre.Env.BaseFee)
		if err != nil {
			log.Warn("rejected tx", "index", i, "hash", tx.Hash(), "error", err)
			rejectedTxs = append(rejectedTxs, &rejectedTx{i, err.Error()})
			continue
		}
		txBlobGas := uint64(0)
		if tx.Type() == types.BlobTxType {
			txBlobGas = uint64(params.BlobTxBlobGasPerBlob * len(tx.BlobHashes()))
			if used, max := blobGasUsed+txBlobGas, uint64(params.MaxBlobGasPerBlock); used > max {
				err := fmt.Errorf("blob gas (%d) would exceed maximum allowance %d", used, max)
				log.Warn("rejected tx", "index", i, "err", err)
				rejectedTxs = append(rejectedTxs, &rejectedTx{i, err.Error()})
				continue
			}
		}
		tracer, err := getTracerFn(txIndex, tx.Hash())
		if err != nil {
			return nil, nil, nil, err
		}
		vmConfig.Tracer = tracer
		statedb.SetTxContext(tx.Hash(), txIndex)

		var (
			txContext = core.NewEVMTxContext(msg)
			snapshot  = statedb.Snapshot()
			prevGas   = gaspool.Gas()
		)
		evm := vm.NewEVM(vmContext, txContext, statedb, chainConfig, vmConfig)

		// (ret []byte, usedGas uint64, failed bool, err error)
		msgResult, err := core.ApplyMessage(evm, msg, gaspool)
		if err != nil {
			statedb.RevertToSnapshot(snapshot)
			log.Info("rejected tx", "index", i, "hash", tx.Hash(), "from", msg.From, "error", err)
			rejectedTxs = append(rejectedTxs, &rejectedTx{i, err.Error()})
			gaspool.SetGas(prevGas)
			continue
		}
		includedTxs = append(includedTxs, tx)
		if hashError != nil {
			return nil, nil, nil, NewError(ErrorMissingBlockhash, hashError)
		}
		blobGasUsed += txBlobGas
		gasUsed += msgResult.UsedGas

		// Receipt:
		{
			var root []byte
			if chainConfig.IsByzantium(vmContext.BlockNumber) {
				statedb.Finalise(true)
			} else {
				root = statedb.IntermediateRoot(chainConfig.IsEIP158(vmContext.BlockNumber)).Bytes()
			}

			// Create a new receipt for the transaction, storing the intermediate root and
			// gas used by the tx.
			receipt := &types.Receipt{Type: tx.Type(), PostState: root, CumulativeGasUsed: gasUsed}
			if msgResult.Failed() {
				receipt.Status = types.ReceiptStatusFailed
			} else {
				receipt.Status = types.ReceiptStatusSuccessful
			}
			receipt.TxHash = tx.Hash()
			receipt.GasUsed = msgResult.UsedGas

			// If the transaction created a contract, store the creation address in the receipt.
			if msg.To == nil {
				receipt.ContractAddress = crypto.CreateAddress(evm.TxContext.Origin, tx.Nonce())
			}

			// Set the receipt logs and create the bloom filter.
			receipt.Logs = statedb.GetLogs(tx.Hash(), vmContext.BlockNumber.Uint64(), blockHash)
			receipt.Bloom = types.CreateBloom(types.Receipts{receipt})
			// These three are non-consensus fields:
			//receipt.BlockHash
			//receipt.BlockNumber
			receipt.TransactionIndex = uint(txIndex)
			receipts = append(receipts, receipt)
		}

		txIndex++
	}
	statedb.IntermediateRoot(chainConfig.IsEIP158(vmContext.BlockNumber))
	// Add mining reward? (-1 means rewards are disabled)
	if miningReward >= 0 {
		// Add mining reward. The mining reward may be `0`, which only makes a difference in the cases
		// where
		// - the coinbase self-destructed, or
		// - there are only 'bad' transactions, which aren't executed. In those cases,
		//   the coinbase gets no txfee, so isn't created, and thus needs to be touched
		var (
			blockReward = big.NewInt(miningReward)
			minerReward = new(big.Int).Set(blockReward)
			perOmmer    = new(big.Int).Div(blockReward, big.NewInt(32))
		)
		for _, ommer := range pre.Env.Ommers {
			// Add 1/32th for each ommer included
			minerReward.Add(minerReward, perOmmer)
			// Add (8-delta)/8
			reward := big.NewInt(8)
			reward.Sub(reward, new(big.Int).SetUint64(ommer.Delta))
			reward.Mul(reward, blockReward)
			reward.Div(reward, big.NewInt(8))
			statedb.AddBalance(ommer.Address, uint256.MustFromBig(reward))
		}
		statedb.AddBalance(pre.Env.Coinbase, uint256.MustFromBig(minerReward))
	}
<<<<<<< HEAD
=======
	// Apply withdrawals
	for _, w := range pre.Env.Withdrawals {
		// Amount is in gwei, turn into wei
		amount := new(big.Int).Mul(new(big.Int).SetUint64(w.Amount), big.NewInt(params.GWei))
		statedb.AddBalance(w.Address, uint256.MustFromBig(amount))
	}
>>>>>>> 2bd6bd01
	// Commit block
	root, err := statedb.Commit(vmContext.BlockNumber.Uint64(), chainConfig.IsEIP158(vmContext.BlockNumber), false)
	if err != nil {
		return nil, nil, nil, NewError(ErrorEVM, fmt.Errorf("could not commit state: %v", err))
	}
	execRs := &ExecutionResult{
		StateRoot:   root,
		TxRoot:      types.DeriveSha(includedTxs, trie.NewStackTrie(nil)),
		ReceiptRoot: types.DeriveSha(receipts, trie.NewStackTrie(nil)),
		Bloom:       types.CreateBloom(receipts),
		LogsHash:    rlpHash(statedb.Logs()),
		Receipts:    receipts,
		Rejected:    rejectedTxs,
		Difficulty:  (*math.HexOrDecimal256)(vmContext.Difficulty),
		GasUsed:     (math.HexOrDecimal64)(gasUsed),
		BaseFee:     (*math.HexOrDecimal256)(vmContext.BaseFee),
	}
	if vmContext.BlobBaseFee != nil {
		execRs.CurrentExcessBlobGas = (*math.HexOrDecimal64)(&excessBlobGas)
		execRs.CurrentBlobGasUsed = (*math.HexOrDecimal64)(&blobGasUsed)
	}
	// Re-create statedb instance with new root upon the updated database
	// for accessing latest states.
	statedb, err = state.New(root, statedb.Database(), nil)
	if err != nil {
		return nil, nil, nil, NewError(ErrorEVM, fmt.Errorf("could not reopen state: %v", err))
	}
	body, _ := rlp.EncodeToBytes(includedTxs)
	return statedb, execRs, body, nil
}

func MakePreState(db ethdb.Database, accounts types.GenesisAlloc) *state.StateDB {
	sdb := state.NewDatabaseWithConfig(db, &triedb.Config{Preimages: true})
	statedb, _ := state.New(types.EmptyRootHash, sdb, nil)
	for addr, a := range accounts {
		statedb.SetCode(addr, a.Code)
		statedb.SetNonce(addr, a.Nonce)
		statedb.SetBalance(addr, uint256.MustFromBig(a.Balance))
		for k, v := range a.Storage {
			statedb.SetState(addr, k, v)
		}
	}
	// Commit and re-open to start with a clean state.
	root, _ := statedb.Commit(0, false, false)
	statedb, _ = state.New(root, sdb, nil)
	return statedb
}

func rlpHash(x interface{}) (h common.Hash) {
	hw := sha3.NewLegacyKeccak256()
	rlp.Encode(hw, x)
	hw.Sum(h[:0])
	return h
}<|MERGE_RESOLUTION|>--- conflicted
+++ resolved
@@ -313,15 +313,6 @@
 		}
 		statedb.AddBalance(pre.Env.Coinbase, uint256.MustFromBig(minerReward))
 	}
-<<<<<<< HEAD
-=======
-	// Apply withdrawals
-	for _, w := range pre.Env.Withdrawals {
-		// Amount is in gwei, turn into wei
-		amount := new(big.Int).Mul(new(big.Int).SetUint64(w.Amount), big.NewInt(params.GWei))
-		statedb.AddBalance(w.Address, uint256.MustFromBig(amount))
-	}
->>>>>>> 2bd6bd01
 	// Commit block
 	root, err := statedb.Commit(vmContext.BlockNumber.Uint64(), chainConfig.IsEIP158(vmContext.BlockNumber), false)
 	if err != nil {
