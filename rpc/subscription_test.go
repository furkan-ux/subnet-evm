--- conflicted
+++ resolved
@@ -235,15 +235,11 @@
 	return c.enc.Encode(msg)
 }
 
-<<<<<<< HEAD
 func (c *mockConn) writeJSONSkipDeadline(ctx context.Context, msg interface{}, isError bool, skip bool) error {
 	return c.enc.Encode(msg)
 }
 
-// Closed returns a channel which is closed when the connection is closed.
-=======
 // closed returns a channel which is closed when the connection is closed.
->>>>>>> aa55f5ea
 func (c *mockConn) closed() <-chan interface{} { return nil }
 
 // remoteAddr returns the peer address of the connection.
