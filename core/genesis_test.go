--- conflicted
+++ resolved
@@ -34,7 +34,7 @@
 	"github.com/ethereum/go-ethereum/precompile/allowlist"
 	"github.com/ethereum/go-ethereum/precompile/contracts/deployerallowlist"
 	"github.com/ethereum/go-ethereum/trie"
-<<<<<<< HEAD
+	"github.com/ethereum/go-ethereum/trie/triedb/pathdb"
 	"github.com/ethereum/go-ethereum/utils"
 	"github.com/stretchr/testify/assert"
 	"github.com/stretchr/testify/require"
@@ -49,31 +49,17 @@
 	block := GenesisBlockForTesting(rawdb.NewMemoryDatabase(), common.Address{1}, big.NewInt(1))
 	if block.Hash() != genesisBlockForTestingHash {
 		t.Errorf("wrong testing genesis hash, got %v, want %v", block.Hash(), genesisBlockForTestingHash)
-=======
-	"github.com/ethereum/go-ethereum/trie/triedb/pathdb"
-)
-
-func TestInvalidCliqueConfig(t *testing.T) {
-	block := DefaultGoerliGenesisBlock()
-	block.ExtraData = []byte{}
-	db := rawdb.NewMemoryDatabase()
-	if _, err := block.Commit(db, trie.NewDatabase(db, nil)); err == nil {
-		t.Fatal("Expected error on invalid clique config")
->>>>>>> dc34fe82
 	}
 }
 
 func TestSetupGenesis(t *testing.T) {
-<<<<<<< HEAD
+	testSetupGenesis(t, rawdb.HashScheme)
+	testSetupGenesis(t, rawdb.PathScheme)
+}
+
+func testSetupGenesis(t *testing.T, scheme string) {
 	preSubnetConfig := *params.TestPreSubnetEVMConfig
 	preSubnetConfig.SubnetEVMTimestamp = utils.NewUint64(100)
-=======
-	testSetupGenesis(t, rawdb.HashScheme)
-	testSetupGenesis(t, rawdb.PathScheme)
-}
-
-func testSetupGenesis(t *testing.T, scheme string) {
->>>>>>> dc34fe82
 	var (
 		customghash = common.HexToHash("0x4a12fe7bf8d40d152d7e9de22337b115186a4662aa3a97217b36146202bbfc66")
 		customg     = Genesis{
@@ -85,15 +71,11 @@
 		}
 		oldcustomg = customg
 	)
-<<<<<<< HEAD
 
 	rollbackpreSubnetConfig := preSubnetConfig
 	rollbackpreSubnetConfig.SubnetEVMTimestamp = utils.NewUint64(90)
 	oldcustomg.Config = &rollbackpreSubnetConfig
-=======
-	oldcustomg.Config = &params.ChainConfig{HomesteadBlock: big.NewInt(2)}
-
->>>>>>> dc34fe82
+
 	tests := []struct {
 		name       string
 		fn         func(ethdb.Database) (*params.ChainConfig, common.Hash, error)
@@ -104,11 +86,7 @@
 		{
 			name: "genesis without ChainConfig",
 			fn: func(db ethdb.Database) (*params.ChainConfig, common.Hash, error) {
-<<<<<<< HEAD
-				return setupGenesisBlock(db, trie.NewDatabase(db), new(Genesis), common.Hash{})
-=======
-				return SetupGenesisBlock(db, trie.NewDatabase(db, newDbConfig(scheme)), new(Genesis))
->>>>>>> dc34fe82
+				return setupGenesisBlock(db, trie.NewDatabase(db, newDbConfig(scheme)), new(Genesis), common.Hash{})
 			},
 			wantErr:    errGenesisNoConfig,
 			wantConfig: nil,
@@ -116,94 +94,49 @@
 		{
 			name: "no block in DB, genesis == nil",
 			fn: func(db ethdb.Database) (*params.ChainConfig, common.Hash, error) {
-<<<<<<< HEAD
-				return setupGenesisBlock(db, trie.NewDatabase(db), nil, common.Hash{})
+				return setupGenesisBlock(db, trie.NewDatabase(db, newDbConfig(scheme)), nil, common.Hash{})
 			},
 			wantErr:    ErrNoGenesis,
 			wantConfig: nil,
-=======
-				return SetupGenesisBlock(db, trie.NewDatabase(db, newDbConfig(scheme)), nil)
-			},
-			wantHash:   params.MainnetGenesisHash,
-			wantConfig: params.MainnetChainConfig,
-		},
-		{
-			name: "mainnet block in DB, genesis == nil",
-			fn: func(db ethdb.Database) (*params.ChainConfig, common.Hash, error) {
-				DefaultGenesisBlock().MustCommit(db, trie.NewDatabase(db, newDbConfig(scheme)))
-				return SetupGenesisBlock(db, trie.NewDatabase(db, newDbConfig(scheme)), nil)
-			},
-			wantHash:   params.MainnetGenesisHash,
-			wantConfig: params.MainnetChainConfig,
->>>>>>> dc34fe82
 		},
 		{
 			name: "custom block in DB, genesis == nil",
 			fn: func(db ethdb.Database) (*params.ChainConfig, common.Hash, error) {
-<<<<<<< HEAD
-				customg.MustCommit(db)
-				return setupGenesisBlock(db, trie.NewDatabase(db), nil, common.Hash{})
+				tdb := trie.NewDatabase(db, newDbConfig(scheme))
+				customg.Commit(db, tdb)
+				return setupGenesisBlock(db, tdb, nil, common.Hash{})
 			},
 			wantErr:    ErrNoGenesis,
 			wantConfig: nil,
-=======
+		},
+		{
+			name: "compatible config in DB",
+			fn: func(db ethdb.Database) (*params.ChainConfig, common.Hash, error) {
 				tdb := trie.NewDatabase(db, newDbConfig(scheme))
-				customg.Commit(db, tdb)
-				return SetupGenesisBlock(db, tdb, nil)
+				oldcustomg.Commit(db, tdb)
+				return setupGenesisBlock(db, tdb, &customg, customghash)
 			},
 			wantHash:   customghash,
 			wantConfig: customg.Config,
 		},
 		{
-			name: "custom block in DB, genesis == goerli",
-			fn: func(db ethdb.Database) (*params.ChainConfig, common.Hash, error) {
-				tdb := trie.NewDatabase(db, newDbConfig(scheme))
-				customg.Commit(db, tdb)
-				return SetupGenesisBlock(db, tdb, DefaultGoerliGenesisBlock())
-			},
-			wantErr:    &GenesisMismatchError{Stored: customghash, New: params.GoerliGenesisHash},
-			wantHash:   params.GoerliGenesisHash,
-			wantConfig: params.GoerliChainConfig,
->>>>>>> dc34fe82
-		},
-		{
-			name: "compatible config in DB",
-			fn: func(db ethdb.Database) (*params.ChainConfig, common.Hash, error) {
-<<<<<<< HEAD
-				oldcustomg.MustCommit(db)
-				return setupGenesisBlock(db, trie.NewDatabase(db), &customg, customghash)
-=======
-				tdb := trie.NewDatabase(db, newDbConfig(scheme))
-				oldcustomg.Commit(db, tdb)
-				return SetupGenesisBlock(db, tdb, &customg)
->>>>>>> dc34fe82
-			},
-			wantHash:   customghash,
-			wantConfig: customg.Config,
-		},
-		{
 			name: "incompatible config for avalanche fork in DB",
 			fn: func(db ethdb.Database) (*params.ChainConfig, common.Hash, error) {
-<<<<<<< HEAD
 				// Commit the 'old' genesis block with SubnetEVM transition at 90.
 				// Advance to block #4, past the SubnetEVM transition block of customg.
-				genesis := oldcustomg.MustCommit(db)
-
-				bc, _ := NewBlockChain(db, DefaultCacheConfig, &oldcustomg, dummy.NewFullFaker(), vm.Config{}, genesis.Hash(), false)
+				tdb := trie.NewDatabase(db, newDbConfig(scheme))
+				genesis, err := oldcustomg.Commit(db, tdb)
+				if err != nil {
+					t.Fatal(err)
+				}
+
+				bc, _ := NewBlockChain(db, DefaultCacheConfigWithScheme(scheme), &oldcustomg, dummy.NewFullFaker(), vm.Config{}, genesis.Hash(), false)
 				defer bc.Stop()
 
-				blocks, _, _ := GenerateChain(oldcustomg.Config, genesis, dummy.NewFullFaker(), db, 4, 25, nil)
-=======
-				// Commit the 'old' genesis block with Homestead transition at #2.
-				// Advance to block #4, past the homestead transition block of customg.
-				tdb := trie.NewDatabase(db, newDbConfig(scheme))
-				oldcustomg.Commit(db, tdb)
-
-				bc, _ := NewBlockChain(db, DefaultCacheConfigWithScheme(scheme), &oldcustomg, nil, ethash.NewFullFaker(), vm.Config{}, nil, nil)
-				defer bc.Stop()
-
-				_, blocks, _ := GenerateChainWithGenesis(&oldcustomg, ethash.NewFaker(), 4, nil)
->>>>>>> dc34fe82
+				_, blocks, _, err := GenerateChainWithGenesis(&oldcustomg, dummy.NewFullFaker(), 4, 25, nil)
+				if err != nil {
+					t.Fatal(err)
+				}
 				bc.InsertChain(blocks)
 
 				for _, block := range blocks {
@@ -213,11 +146,7 @@
 				}
 
 				// This should return a compatibility error.
-<<<<<<< HEAD
-				return setupGenesisBlock(db, trie.NewDatabase(db), &customg, bc.lastAccepted.Hash())
-=======
-				return SetupGenesisBlock(db, tdb, &customg)
->>>>>>> dc34fe82
+				return setupGenesisBlock(db, tdb, &customg, bc.lastAccepted.Hash())
 			},
 			wantHash:   customghash,
 			wantConfig: customg.Config,
@@ -279,7 +208,6 @@
 			},
 		},
 	} {
-<<<<<<< HEAD
 		t.Run(name, func(t *testing.T) {
 			config := test.getConfig()
 
@@ -296,7 +224,7 @@
 			genesisBlock := genesis.ToBlock()
 			genesisRoot := genesisBlock.Root()
 
-			_, _, err := setupGenesisBlock(db, trie.NewDatabase(db), genesis, genesisBlock.Hash())
+			_, _, err := setupGenesisBlock(db, trie.NewDatabase(db, trie.HashDefaults), genesis, genesisBlock.Hash())
 			if err != nil {
 				t.Fatal(err)
 			}
@@ -310,17 +238,6 @@
 				test.assertState(t, statedb)
 			}
 		})
-=======
-		// Test via MustCommit
-		db := rawdb.NewMemoryDatabase()
-		if have := c.genesis.MustCommit(db, trie.NewDatabase(db, trie.HashDefaults)).Hash(); have != c.want {
-			t.Errorf("case: %d a), want: %s, got: %s", i, c.want.Hex(), have.Hex())
-		}
-		// Test via ToBlock
-		if have := c.genesis.ToBlock().Hash(); have != c.want {
-			t.Errorf("case: %d a), want: %s, got: %s", i, c.want.Hex(), have.Hex())
-		}
->>>>>>> dc34fe82
 	}
 }
 
@@ -337,17 +254,12 @@
 	bc, _ := NewBlockChain(db, DefaultCacheConfig, &customg, dummy.NewFullFaker(), vm.Config{}, common.Hash{}, false)
 	defer bc.Stop()
 
-<<<<<<< HEAD
 	// Advance header to block #4, past the ContractDeployerAllowListConfig.
 	_, blocks, _, _ := GenerateChainWithGenesis(&customg, dummy.NewFullFaker(), 4, 25, nil)
 
 	require := require.New(t)
 	_, err := bc.InsertChain(blocks)
 	require.NoError(err)
-=======
-	db := rawdb.NewMemoryDatabase()
-	genesisBlock := genesis.MustCommit(db, trie.NewDatabase(db, trie.HashDefaults))
->>>>>>> dc34fe82
 
 	// accept up to block #2
 	for _, block := range blocks[:2] {
@@ -374,7 +286,7 @@
 	require.Less(bc.lastAccepted.Time(), *contractDeployerConfig.Timestamp())
 
 	// This should not return any error since the last accepted block is before the activation block.
-	config, _, err := setupGenesisBlock(db, trie.NewDatabase(db), &customg, bc.lastAccepted.Hash())
+	config, _, err := setupGenesisBlock(db, trie.NewDatabase(db, nil), &customg, bc.lastAccepted.Hash())
 	require.NoError(err)
 	if !reflect.DeepEqual(config, customg.Config) {
 		t.Errorf("returned %v\nwant     %v", config, customg.Config)
@@ -393,8 +305,8 @@
 	}
 
 	db := rawdb.NewMemoryDatabase()
-	genesisBlock := genesis.ToBlock()
-	trieDB := trie.NewDatabase(db)
+	trieDB := trie.NewDatabase(db, trie.HashDefaults)
+	genesisBlock := genesis.MustCommit(db, trieDB)
 
 	_, _, err := SetupGenesisBlock(db, trieDB, genesis, genesisBlock.Hash(), false)
 	require.NoError(err)
@@ -404,7 +316,6 @@
 			Config: deployerallowlist.NewConfig(utils.NewUint64(51), nil, nil, nil),
 		},
 	}
-<<<<<<< HEAD
 	_, _, err = SetupGenesisBlock(db, trieDB, genesis, genesisBlock.Hash(), false)
 	require.NoError(err)
 
@@ -422,7 +333,6 @@
 	// This tests a regression where the UpgradeConfig would not be written to disk correctly.
 	_, _, err = SetupGenesisBlock(db, trieDB, genesis, lastAcceptedBlock.Hash(), false)
 	require.NoError(err)
-=======
 }
 
 func newDbConfig(scheme string) *trie.Config {
@@ -430,5 +340,4 @@
 		return trie.HashDefaults
 	}
 	return &trie.Config{PathDB: pathdb.Defaults}
->>>>>>> dc34fe82
 }