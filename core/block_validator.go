--- conflicted
+++ resolved
@@ -68,21 +68,6 @@
 	if hash := types.DeriveSha(block.Transactions(), trie.NewStackTrie(nil)); hash != header.TxHash {
 		return fmt.Errorf("transaction root hash mismatch (header value %x, calculated %x)", header.TxHash, hash)
 	}
-<<<<<<< HEAD
-=======
-	// Withdrawals are present after the Shanghai fork.
-	if header.WithdrawalsHash != nil {
-		// Withdrawals list must be present in body after Shanghai.
-		if block.Withdrawals() == nil {
-			return errors.New("missing withdrawals in block body")
-		}
-		if hash := types.DeriveSha(block.Withdrawals(), trie.NewStackTrie(nil)); hash != *header.WithdrawalsHash {
-			return fmt.Errorf("withdrawals root hash mismatch (header value %x, calculated %x)", *header.WithdrawalsHash, hash)
-		}
-	} else if block.Withdrawals() != nil {
-		// Withdrawals are not allowed prior to Shanghai fork
-		return errors.New("withdrawals present in block body")
-	}
 	// Blob transactions may be present after the Cancun fork.
 	var blobs int
 	for _, tx := range block.Transactions() {
@@ -100,7 +85,6 @@
 			return errors.New("data blobs present in block body")
 		}
 	}
->>>>>>> bed84606
 	if !v.bc.HasBlockAndState(block.ParentHash(), block.NumberU64()-1) {
 		if !v.bc.HasBlock(block.ParentHash(), block.NumberU64()-1) {
 			return consensus.ErrUnknownAncestor
