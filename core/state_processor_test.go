// Copyright 2020 The go-ethereum Authors
// This file is part of the go-ethereum library.
//
// The go-ethereum library is free software: you can redistribute it and/or modify
// it under the terms of the GNU Lesser General Public License as published by
// the Free Software Foundation, either version 3 of the License, or
// (at your option) any later version.
//
// The go-ethereum library is distributed in the hope that it will be useful,
// but WITHOUT ANY WARRANTY; without even the implied warranty of
// MERCHANTABILITY or FITNESS FOR A PARTICULAR PURPOSE. See the
// GNU Lesser General Public License for more details.
//
// You should have received a copy of the GNU Lesser General Public License
// along with the go-ethereum library. If not, see <http://www.gnu.org/licenses/>.

package core

import (
	"math/big"
	"testing"

	"github.com/ethereum/go-ethereum/common"
	"github.com/ethereum/go-ethereum/consensus"
<<<<<<< HEAD
	"github.com/ethereum/go-ethereum/consensus/dummy"
=======
	"github.com/ethereum/go-ethereum/consensus/beacon"
	"github.com/ethereum/go-ethereum/consensus/ethash"
	"github.com/ethereum/go-ethereum/consensus/misc/eip1559"
	"github.com/ethereum/go-ethereum/consensus/misc/eip4844"
>>>>>>> bed84606
	"github.com/ethereum/go-ethereum/core/rawdb"
	"github.com/ethereum/go-ethereum/core/types"
	"github.com/ethereum/go-ethereum/core/vm"
	"github.com/ethereum/go-ethereum/crypto"
	"github.com/ethereum/go-ethereum/params"
	"github.com/ethereum/go-ethereum/precompile/contracts/txallowlist"
	"github.com/ethereum/go-ethereum/trie"
<<<<<<< HEAD
	"github.com/ethereum/go-ethereum/utils"
=======
	"github.com/holiman/uint256"
>>>>>>> bed84606
	"golang.org/x/crypto/sha3"
)

var (
	cpcfg      = *params.TestChainConfig
	config     = &cpcfg
	signer     = types.LatestSigner(config)
	testKey, _ = crypto.HexToECDSA("b71c71a67e1177ad4e901695e1b4b9ee17ae16c6668d313eac2f96dbcda3f291")
)

func makeTx(nonce uint64, to common.Address, amount *big.Int, gasLimit uint64, gasPrice *big.Int, data []byte) *types.Transaction {
	tx, _ := types.SignTx(types.NewTransaction(nonce, to, amount, gasLimit, gasPrice, data), signer, testKey)
	return tx
}

func mkDynamicTx(nonce uint64, to common.Address, gasLimit uint64, gasTipCap, gasFeeCap *big.Int) *types.Transaction {
	tx, _ := types.SignTx(types.NewTx(&types.DynamicFeeTx{
		Nonce:     nonce,
		GasTipCap: gasTipCap,
		GasFeeCap: gasFeeCap,
		Gas:       gasLimit,
		To:        &to,
		Value:     big.NewInt(0),
	}), signer, testKey)
	return tx
}

func mkDynamicCreationTx(nonce uint64, gasLimit uint64, gasTipCap, gasFeeCap *big.Int, data []byte) *types.Transaction {
	tx, _ := types.SignTx(types.NewTx(&types.DynamicFeeTx{
		Nonce:     nonce,
		GasTipCap: gasTipCap,
		GasFeeCap: gasFeeCap,
		Gas:       gasLimit,
		Value:     big.NewInt(0),
		Data:      data,
	}), signer, testKey)
	return tx
}

func u64(val uint64) *uint64 { return &val }

// TestStateProcessorErrors tests the output from the 'core' errors
// as defined in core/error.go. These errors are generated when the
// blockchain imports bad blocks, meaning blocks which have valid headers but
// contain invalid transactions
func TestStateProcessorErrors(t *testing.T) {
<<<<<<< HEAD
	config.FeeConfig.MinBaseFee = big.NewInt(params.TestMaxBaseFee)
=======
	var (
		config = &params.ChainConfig{
			ChainID:                       big.NewInt(1),
			HomesteadBlock:                big.NewInt(0),
			EIP150Block:                   big.NewInt(0),
			EIP155Block:                   big.NewInt(0),
			EIP158Block:                   big.NewInt(0),
			ByzantiumBlock:                big.NewInt(0),
			ConstantinopleBlock:           big.NewInt(0),
			PetersburgBlock:               big.NewInt(0),
			IstanbulBlock:                 big.NewInt(0),
			MuirGlacierBlock:              big.NewInt(0),
			BerlinBlock:                   big.NewInt(0),
			LondonBlock:                   big.NewInt(0),
			Ethash:                        new(params.EthashConfig),
			TerminalTotalDifficulty:       big.NewInt(0),
			TerminalTotalDifficultyPassed: true,
			ShanghaiTime:                  new(uint64),
			CancunTime:                    new(uint64),
		}
		signer  = types.LatestSigner(config)
		key1, _ = crypto.HexToECDSA("b71c71a67e1177ad4e901695e1b4b9ee17ae16c6668d313eac2f96dbcda3f291")
		key2, _ = crypto.HexToECDSA("0202020202020202020202020202020202020202020202020202002020202020")
	)
	var makeTx = func(key *ecdsa.PrivateKey, nonce uint64, to common.Address, amount *big.Int, gasLimit uint64, gasPrice *big.Int, data []byte) *types.Transaction {
		tx, _ := types.SignTx(types.NewTransaction(nonce, to, amount, gasLimit, gasPrice, data), signer, key)
		return tx
	}
	var mkDynamicTx = func(nonce uint64, to common.Address, gasLimit uint64, gasTipCap, gasFeeCap *big.Int) *types.Transaction {
		tx, _ := types.SignTx(types.NewTx(&types.DynamicFeeTx{
			Nonce:     nonce,
			GasTipCap: gasTipCap,
			GasFeeCap: gasFeeCap,
			Gas:       gasLimit,
			To:        &to,
			Value:     big.NewInt(0),
		}), signer, key1)
		return tx
	}
	var mkDynamicCreationTx = func(nonce uint64, gasLimit uint64, gasTipCap, gasFeeCap *big.Int, data []byte) *types.Transaction {
		tx, _ := types.SignTx(types.NewTx(&types.DynamicFeeTx{
			Nonce:     nonce,
			GasTipCap: gasTipCap,
			GasFeeCap: gasFeeCap,
			Gas:       gasLimit,
			Value:     big.NewInt(0),
			Data:      data,
		}), signer, key1)
		return tx
	}
	var mkBlobTx = func(nonce uint64, to common.Address, gasLimit uint64, gasTipCap, gasFeeCap *big.Int, hashes []common.Hash) *types.Transaction {
		tx, err := types.SignTx(types.NewTx(&types.BlobTx{
			Nonce:      nonce,
			GasTipCap:  uint256.MustFromBig(gasTipCap),
			GasFeeCap:  uint256.MustFromBig(gasFeeCap),
			Gas:        gasLimit,
			To:         to,
			BlobHashes: hashes,
			Value:      new(uint256.Int),
		}), signer, key1)
		if err != nil {
			t.Fatal(err)
		}
		return tx
	}

>>>>>>> bed84606
	{ // Tests against a 'recent' chain definition
		var (
			db    = rawdb.NewMemoryDatabase()
			gspec = &Genesis{
				Config: config,
				Alloc: GenesisAlloc{
					common.HexToAddress("0x71562b71999873DB5b286dF957af199Ec94617F7"): GenesisAccount{
						Balance: big.NewInt(4000000000000000000), // 4 ether
						Nonce:   0,
					},
				},
				GasLimit: params.TestChainConfig.FeeConfig.GasLimit.Uint64(),
			}
<<<<<<< HEAD
			blockchain, _ = NewBlockChain(db, DefaultCacheConfig, gspec, dummy.NewCoinbaseFaker(), vm.Config{}, common.Hash{}, false)
=======
			blockchain, _  = NewBlockChain(db, nil, gspec, nil, beacon.New(ethash.NewFaker()), vm.Config{}, nil, nil)
			tooBigInitCode = [params.MaxInitCodeSize + 1]byte{}
>>>>>>> bed84606
		)

		defer blockchain.Stop()
		bigNumber := new(big.Int).SetBytes(common.FromHex("0xffffffffffffffffffffffffffffffffffffffffffffffffffffffffffffffff"))
		tooBigNumber := new(big.Int).Set(bigNumber)
		tooBigNumber.Add(tooBigNumber, common.Big1)
		for i, tt := range []struct {
			txs  []*types.Transaction
			want string
		}{
			{ // ErrNonceTooLow
				txs: []*types.Transaction{
					makeTx(0, common.Address{}, big.NewInt(0), params.TxGas, big.NewInt(225000000000), nil),
					makeTx(0, common.Address{}, big.NewInt(0), params.TxGas, big.NewInt(225000000000), nil),
				},
				want: "could not apply tx 1 [0x734d821c990099c6ae42d78072aadd3931c35328cf03ef4cf5b2a4ac9c398522]: nonce too low: address 0x71562b71999873DB5b286dF957af199Ec94617F7, tx: 0 state: 1",
			},
			{ // ErrNonceTooHigh
				txs: []*types.Transaction{
					makeTx(100, common.Address{}, big.NewInt(0), params.TxGas, big.NewInt(225000000000), nil),
				},
				want: "could not apply tx 0 [0x0df36254cfbef8ed6961b38fc68aecc777177166144c8a56bc8919e23a559bf4]: nonce too high: address 0x71562b71999873DB5b286dF957af199Ec94617F7, tx: 100 state: 0",
			},
			{ // ErrGasLimitReached
				txs: []*types.Transaction{
					makeTx(0, common.Address{}, big.NewInt(0), 15000001, big.NewInt(225000000000), nil),
				},
				want: "could not apply tx 0 [0x1354370681d2ab68247073d889736f8be4a8d87e35956f0c02658d3670803a66]: gas limit reached",
			},
			{ // ErrInsufficientFundsForTransfer
				txs: []*types.Transaction{
					makeTx(0, common.Address{}, big.NewInt(4000000000000000000), params.TxGas, big.NewInt(225000000000), nil),
				},
				want: "could not apply tx 0 [0x1632f2bffcce84a5c91dd8ab2016128fccdbcfbe0485d2c67457e1c793c72a4b]: insufficient funds for gas * price + value: address 0x71562b71999873DB5b286dF957af199Ec94617F7 have 4000000000000000000 want 4004725000000000000",
			},
			{ // ErrInsufficientFunds
				txs: []*types.Transaction{
					makeTx(0, common.Address{}, big.NewInt(0), params.TxGas, big.NewInt(900000000000000000), nil),
				},
				want: "could not apply tx 0 [0x4a69690c4b0cd85e64d0d9ea06302455b01e10a83db964d60281739752003440]: insufficient funds for gas * price + value: address 0x71562b71999873DB5b286dF957af199Ec94617F7 have 4000000000000000000 want 18900000000000000000000",
			},
			// ErrGasUintOverflow
			// One missing 'core' error is ErrGasUintOverflow: "gas uint64 overflow",
			// In order to trigger that one, we'd have to allocate a _huge_ chunk of data, such that the
			// multiplication len(data) +gas_per_byte overflows uint64. Not testable at the moment
			{ // ErrIntrinsicGas
				txs: []*types.Transaction{
					makeTx(0, common.Address{}, big.NewInt(0), params.TxGas-1000, big.NewInt(225000000000), nil),
				},
				want: "could not apply tx 0 [0x2fc3e3b5cc26917d413e26983fe189475f47d4f0757e32aaa5561fcb9c9dc432]: intrinsic gas too low: have 20000, want 21000",
			},
			{ // ErrGasLimitReached
				txs: []*types.Transaction{
					makeTx(0, common.Address{}, big.NewInt(0), params.TxGas*762, big.NewInt(225000000000), nil),
				},
				want: "could not apply tx 0 [0x76c07cc2b32007eb1a9c3fa066d579a3d77ec4ecb79bbc266624a601d7b08e46]: gas limit reached",
			},
			{ // ErrFeeCapTooLow
				txs: []*types.Transaction{
					mkDynamicTx(0, common.Address{}, params.TxGas, big.NewInt(0), big.NewInt(0)),
				},
				want: "could not apply tx 0 [0xc4ab868fef0c82ae0387b742aee87907f2d0fc528fc6ea0a021459fb0fc4a4a8]: max fee per gas less than block base fee: address 0x71562b71999873DB5b286dF957af199Ec94617F7, maxFeePerGas: 0 baseFee: 225000000000",
			},
			{ // ErrTipVeryHigh
				txs: []*types.Transaction{
					mkDynamicTx(0, common.Address{}, params.TxGas, tooBigNumber, big.NewInt(1)),
				},
				want: "could not apply tx 0 [0x15b8391b9981f266b32f3ab7da564bbeb3d6c21628364ea9b32a21139f89f712]: max priority fee per gas higher than 2^256-1: address 0x71562b71999873DB5b286dF957af199Ec94617F7, maxPriorityFeePerGas bit length: 257",
			},
			{ // ErrFeeCapVeryHigh
				txs: []*types.Transaction{
					mkDynamicTx(0, common.Address{}, params.TxGas, big.NewInt(1), tooBigNumber),
				},
				want: "could not apply tx 0 [0x48bc299b83fdb345c57478f239e89814bb3063eb4e4b49f3b6057a69255c16bd]: max fee per gas higher than 2^256-1: address 0x71562b71999873DB5b286dF957af199Ec94617F7, maxFeePerGas bit length: 257",
			},
			{ // ErrTipAboveFeeCap
				txs: []*types.Transaction{
					mkDynamicTx(0, common.Address{}, params.TxGas, big.NewInt(2), big.NewInt(1)),
				},
				want: "could not apply tx 0 [0xf987a31ff0c71895780a7612f965a0c8b056deb54e020bb44fa478092f14c9b4]: max priority fee per gas higher than max fee per gas: address 0x71562b71999873DB5b286dF957af199Ec94617F7, maxPriorityFeePerGas: 2, maxFeePerGas: 1",
			},
			{ // ErrInsufficientFunds
				// Available balance:           1000000000000000000
				// Effective cost:                   18375000021000
				// FeeCap * gas:                1050000000000000000
				// This test is designed to have the effective cost be covered by the balance, but
				// the extended requirement on FeeCap*gas < balance to fail
				txs: []*types.Transaction{
					mkDynamicTx(0, common.Address{}, params.TxGas, big.NewInt(1), big.NewInt(200000000000000)),
				},
				want: "could not apply tx 0 [0xa3840aa3cad37eec8607b9f4846813d4a80e70b462a793fa21f64138156f849b]: insufficient funds for gas * price + value: address 0x71562b71999873DB5b286dF957af199Ec94617F7 have 4000000000000000000 want 4200000000000000000",
			},
			{ // Another ErrInsufficientFunds, this one to ensure that feecap/tip of max u256 is allowed
				txs: []*types.Transaction{
					mkDynamicTx(0, common.Address{}, params.TxGas, bigNumber, bigNumber),
				},
				want: "could not apply tx 0 [0xd82a0c2519acfeac9a948258c47e784acd20651d9d80f9a1c67b4137651c3a24]: insufficient funds for gas * price + value: address 0x71562b71999873DB5b286dF957af199Ec94617F7 have 4000000000000000000 want 2431633873983640103894990685182446064918669677978451844828609264166175722438635000",
			},
			{ // ErrMaxInitCodeSizeExceeded
				txs: []*types.Transaction{
					mkDynamicCreationTx(0, 500000, common.Big0, big.NewInt(params.InitialBaseFee), tooBigInitCode[:]),
				},
				want: "could not apply tx 0 [0xd491405f06c92d118dd3208376fcee18a57c54bc52063ee4a26b1cf296857c25]: max initcode size exceeded: code size 49153 limit 49152",
			},
			{ // ErrIntrinsicGas: Not enough gas to cover init code
				txs: []*types.Transaction{
					mkDynamicCreationTx(0, 54299, common.Big0, big.NewInt(params.InitialBaseFee), make([]byte, 320)),
				},
				want: "could not apply tx 0 [0xfd49536a9b323769d8472fcb3ebb3689b707a349379baee3e2ee3fe7baae06a1]: intrinsic gas too low: have 54299, want 54300",
			},
			{ // ErrBlobFeeCapTooLow
				txs: []*types.Transaction{
					mkBlobTx(0, common.Address{}, params.TxGas, big.NewInt(1), big.NewInt(1), []common.Hash{(common.Hash{1})}),
				},
				want: "could not apply tx 0 [0x6c11015985ce82db691d7b2d017acda296db88b811c3c60dc71449c76256c716]: max fee per gas less than block base fee: address 0x71562b71999873DB5b286dF957af199Ec94617F7, maxFeePerGas: 1 baseFee: 875000000",
			},
		} {
<<<<<<< HEAD
			block := GenerateBadBlock(gspec.ToBlock(), dummy.NewCoinbaseFaker(), tt.txs, gspec.Config)
=======
			block := GenerateBadBlock(gspec.ToBlock(), beacon.New(ethash.NewFaker()), tt.txs, gspec.Config)
>>>>>>> bed84606
			_, err := blockchain.InsertChain(types.Blocks{block})
			if err == nil {
				t.Fatal("block imported without errors")
			}
			if have, want := err.Error(), tt.want; have != want {
				t.Errorf("test %d:\nhave \"%v\"\nwant \"%v\"\n", i, have, want)
			}
		}
	}

	// ErrTxTypeNotSupported, For this, we need an older chain
	{
		var (
			db    = rawdb.NewMemoryDatabase()
			gspec = &Genesis{
				Config: &params.ChainConfig{
					ChainID:             big.NewInt(1),
					FeeConfig:           params.DefaultFeeConfig,
					HomesteadBlock:      big.NewInt(0),
					EIP150Block:         big.NewInt(0),
					EIP155Block:         big.NewInt(0),
					EIP158Block:         big.NewInt(0),
					ByzantiumBlock:      big.NewInt(0),
					ConstantinopleBlock: big.NewInt(0),
					PetersburgBlock:     big.NewInt(0),
					IstanbulBlock:       big.NewInt(0),
					MuirGlacierBlock:    big.NewInt(0),
				},
				Alloc: GenesisAlloc{
					common.HexToAddress("0x71562b71999873DB5b286dF957af199Ec94617F7"): GenesisAccount{
						Balance: big.NewInt(1000000000000000000), // 1 ether
						Nonce:   0,
					},
				},
				GasLimit: params.TestChainConfig.FeeConfig.GasLimit.Uint64(),
			}
			blockchain, _ = NewBlockChain(db, DefaultCacheConfig, gspec, dummy.NewCoinbaseFaker(), vm.Config{}, common.Hash{}, false)
		)
		defer blockchain.Stop()
		for i, tt := range []struct {
			txs  []*types.Transaction
			want string
		}{
			{ // ErrTxTypeNotSupported
				txs: []*types.Transaction{
					mkDynamicTx(0, common.Address{}, params.TxGas-1000, big.NewInt(0), big.NewInt(0)),
				},
				want: "could not apply tx 0 [0x88626ac0d53cb65308f2416103c62bb1f18b805573d4f96a3640bbbfff13c14f]: transaction type not supported",
			},
		} {
			block := GenerateBadBlock(gspec.ToBlock(), dummy.NewCoinbaseFaker(), tt.txs, gspec.Config)
			_, err := blockchain.InsertChain(types.Blocks{block})
			if err == nil {
				t.Fatal("block imported without errors")
			}
			if have, want := err.Error(), tt.want; have != want {
				t.Errorf("test %d:\nhave \"%v\"\nwant \"%v\"\n", i, have, want)
			}
		}
	}

	// ErrSenderNoEOA, for this we need the sender to have contract code
	{
		var (
			db    = rawdb.NewMemoryDatabase()
			gspec = &Genesis{
				Config: config,
				Alloc: GenesisAlloc{
					common.HexToAddress("0x71562b71999873DB5b286dF957af199Ec94617F7"): GenesisAccount{
						Balance: big.NewInt(1000000000000000000), // 1 ether
						Nonce:   0,
						Code:    common.FromHex("0xB0B0FACE"),
					},
				},
				GasLimit: params.TestChainConfig.FeeConfig.GasLimit.Uint64(),
			}
<<<<<<< HEAD
			blockchain, _ = NewBlockChain(db, DefaultCacheConfig, gspec, dummy.NewCoinbaseFaker(), vm.Config{}, common.Hash{}, false)
=======
			blockchain, _ = NewBlockChain(db, nil, gspec, nil, beacon.New(ethash.NewFaker()), vm.Config{}, nil, nil)
>>>>>>> bed84606
		)
		defer blockchain.Stop()
		for i, tt := range []struct {
			txs  []*types.Transaction
			want string
		}{
			{ // ErrSenderNoEOA
				txs: []*types.Transaction{
					mkDynamicTx(0, common.Address{}, params.TxGas-1000, big.NewInt(0), big.NewInt(0)),
				},
				want: "could not apply tx 0 [0x88626ac0d53cb65308f2416103c62bb1f18b805573d4f96a3640bbbfff13c14f]: sender not an eoa: address 0x71562b71999873DB5b286dF957af199Ec94617F7, codehash: 0x9280914443471259d4570a8661015ae4a5b80186dbc619658fb494bebc3da3d1",
			},
		} {
<<<<<<< HEAD
			block := GenerateBadBlock(gspec.ToBlock(), dummy.NewCoinbaseFaker(), tt.txs, gspec.Config)
			_, err := blockchain.InsertChain(types.Blocks{block})
			if err == nil {
				t.Fatal("block imported without errors")
			}
			if have, want := err.Error(), tt.want; have != want {
				t.Errorf("test %d:\nhave \"%v\"\nwant \"%v\"\n", i, have, want)
			}
		}
	}

	// ErrMaxInitCodeSizeExceeded, for this we need extra Shanghai (Durango/EIP-3860) enabled.
	{
		var (
			db    = rawdb.NewMemoryDatabase()
			gspec = &Genesis{
				Config: &params.ChainConfig{
					ChainID:             big.NewInt(1),
					HomesteadBlock:      big.NewInt(0),
					EIP150Block:         big.NewInt(0),
					EIP155Block:         big.NewInt(0),
					EIP158Block:         big.NewInt(0),
					ByzantiumBlock:      big.NewInt(0),
					ConstantinopleBlock: big.NewInt(0),
					PetersburgBlock:     big.NewInt(0),
					IstanbulBlock:       big.NewInt(0),
					MuirGlacierBlock:    big.NewInt(0),
					MandatoryNetworkUpgrades: params.MandatoryNetworkUpgrades{
						SubnetEVMTimestamp: utils.NewUint64(0),
						DurangoTimestamp:   utils.NewUint64(0),
					},
					FeeConfig: params.DefaultFeeConfig,
				},
				Alloc: GenesisAlloc{
					common.HexToAddress("0x71562b71999873DB5b286dF957af199Ec94617F7"): GenesisAccount{
						Balance: big.NewInt(1000000000000000000), // 1 ether
						Nonce:   0,
					},
				},
				GasLimit: params.DefaultFeeConfig.GasLimit.Uint64(),
			}
			blockchain, _  = NewBlockChain(db, DefaultCacheConfig, gspec, dummy.NewCoinbaseFaker(), vm.Config{}, common.Hash{}, false)
			tooBigInitCode = [params.MaxInitCodeSize + 1]byte{}
			smallInitCode  = [320]byte{}
		)
		defer blockchain.Stop()
		for i, tt := range []struct {
			txs  []*types.Transaction
			want string
		}{
			{ // ErrMaxInitCodeSizeExceeded
				txs: []*types.Transaction{
					mkDynamicCreationTx(0, 500000, common.Big0, big.NewInt(params.TestInitialBaseFee), tooBigInitCode[:]),
				},
				want: "could not apply tx 0 [0x18a05f40f29ff16d5287f6f88b21c9f3c7fbc268f707251144996294552c4cd6]: max initcode size exceeded: code size 49153 limit 49152",
			},
			{ // ErrIntrinsicGas: Not enough gas to cover init code
				txs: []*types.Transaction{
					mkDynamicCreationTx(0, 54299, common.Big0, big.NewInt(params.TestInitialBaseFee), smallInitCode[:]),
				},
				want: "could not apply tx 0 [0x849278f616d51ab56bba399551317213ce7a10e4d9cbc3d14bb663e50cb7ab99]: intrinsic gas too low: have 54299, want 54300",
			},
		} {
			block := GenerateBadBlock(gspec.ToBlock(), dummy.NewCoinbaseFaker(), tt.txs, gspec.Config)
=======
			block := GenerateBadBlock(gspec.ToBlock(), beacon.New(ethash.NewFaker()), tt.txs, gspec.Config)
>>>>>>> bed84606
			_, err := blockchain.InsertChain(types.Blocks{block})
			if err == nil {
				t.Fatal("block imported without errors")
			}
			if have, want := err.Error(), tt.want; have != want {
				t.Errorf("test %d:\nhave \"%v\"\nwant \"%v\"\n", i, have, want)
			}
		}
	}
}

// TestBadTxAllowListBlock tests the output generated when the
// blockchain imports a bad block with a transaction from a
// non-whitelisted TX Allow List address.
func TestBadTxAllowListBlock(t *testing.T) {
	var (
		db       = rawdb.NewMemoryDatabase()
		testAddr = common.HexToAddress("0x71562b71999873DB5b286dF957af199Ec94617F7")

		config = &params.ChainConfig{
			ChainID:             big.NewInt(1),
			FeeConfig:           params.DefaultFeeConfig,
			HomesteadBlock:      big.NewInt(0),
			EIP150Block:         big.NewInt(0),
			EIP155Block:         big.NewInt(0),
			EIP158Block:         big.NewInt(0),
			ByzantiumBlock:      big.NewInt(0),
			ConstantinopleBlock: big.NewInt(0),
			PetersburgBlock:     big.NewInt(0),
			IstanbulBlock:       big.NewInt(0),
			MuirGlacierBlock:    big.NewInt(0),
			MandatoryNetworkUpgrades: params.MandatoryNetworkUpgrades{
				SubnetEVMTimestamp: utils.NewUint64(0),
			},
			GenesisPrecompiles: params.Precompiles{
				txallowlist.ConfigKey: txallowlist.NewConfig(utils.NewUint64(0), nil, nil, nil),
			},
		}
		signer     = types.LatestSigner(config)
		testKey, _ = crypto.HexToECDSA("b71c71a67e1177ad4e901695e1b4b9ee17ae16c6668d313eac2f96dbcda3f291")

		gspec = &Genesis{
			Config: config,
			Alloc: GenesisAlloc{
				testAddr: GenesisAccount{
					Balance: big.NewInt(1000000000000000000), // 1 ether
					Nonce:   0,
				},
			},
			GasLimit: config.FeeConfig.GasLimit.Uint64(),
		}
		blockchain, _ = NewBlockChain(db, DefaultCacheConfig, gspec, dummy.NewCoinbaseFaker(), vm.Config{}, common.Hash{}, false)
	)
	defer blockchain.Stop()

	mkDynamicTx := func(nonce uint64, to common.Address, gasLimit uint64, gasTipCap, gasFeeCap *big.Int) *types.Transaction {
		tx, _ := types.SignTx(types.NewTx(&types.DynamicFeeTx{
			Nonce:     nonce,
			GasTipCap: gasTipCap,
			GasFeeCap: gasFeeCap,
			Gas:       gasLimit,
			To:        &to,
			Value:     big.NewInt(0),
		}), signer, testKey)
		return tx
	}

	defer blockchain.Stop()
	for i, tt := range []struct {
		txs  []*types.Transaction
		want string
	}{
		{ // Nonwhitelisted address
			txs: []*types.Transaction{
				mkDynamicTx(0, common.Address{}, params.TxGas, big.NewInt(0), big.NewInt(225000000000)),
			},
			want: "could not apply tx 0 [0xc5725e8baac950b2925dd4fea446ccddead1cc0affdae18b31a7d910629d9225]: cannot issue transaction from non-allow listed address: 0x71562b71999873DB5b286dF957af199Ec94617F7",
		},
	} {
		block := GenerateBadBlock(gspec.ToBlock(), dummy.NewCoinbaseFaker(), tt.txs, gspec.Config)
		_, err := blockchain.InsertChain(types.Blocks{block})
		if err == nil {
			t.Fatal("block imported without errors")
		}
		if have, want := err.Error(), tt.want; have != want {
			t.Errorf("test %d:\nhave \"%v\"\nwant \"%v\"\n", i, have, want)
		}
	}
}

// GenerateBadBlock constructs a "block" which contains the transactions. The transactions are not expected to be
// valid, and no proper post-state can be made. But from the perspective of the blockchain, the block is sufficiently
// valid to be considered for import:
// - valid pow (fake), ancestry, difficulty, gaslimit etc
func GenerateBadBlock(parent *types.Block, engine consensus.Engine, txs types.Transactions, config *params.ChainConfig) *types.Block {
	header := &types.Header{
		ParentHash: parent.Hash(),
		Coinbase:   parent.Coinbase(),
		Difficulty: engine.CalcDifficulty(&fakeChainReader{config}, parent.Time()+10, &types.Header{
			Number:     parent.Number(),
			Time:       parent.Time(),
			Difficulty: parent.Difficulty(),
			UncleHash:  parent.UncleHash(),
		}),
		GasLimit:  parent.GasLimit(),
		Number:    new(big.Int).Add(parent.Number(), common.Big1),
		Time:      parent.Time() + 10,
		UncleHash: types.EmptyUncleHash,
	}

<<<<<<< HEAD
	if config.IsSubnetEVM(header.Time) {
		header.Extra, header.BaseFee, _ = dummy.CalcBaseFee(config, config.FeeConfig, parent.Header(), header.Time)
		header.BlockGasCost = big.NewInt(0)
=======
	header := &types.Header{
		ParentHash: parent.Hash(),
		Coinbase:   parent.Coinbase(),
		Difficulty: difficulty,
		GasLimit:   parent.GasLimit(),
		Number:     new(big.Int).Add(parent.Number(), common.Big1),
		Time:       parent.Time() + 10,
		UncleHash:  types.EmptyUncleHash,
	}
	if config.IsLondon(header.Number) {
		header.BaseFee = eip1559.CalcBaseFee(config, parent.Header())
	}
	if config.IsShanghai(header.Number, header.Time) {
		header.WithdrawalsHash = &types.EmptyWithdrawalsHash
>>>>>>> bed84606
	}
	var receipts []*types.Receipt
	// The post-state result doesn't need to be correct (this is a bad block), but we do need something there
	// Preferably something unique. So let's use a combo of blocknum + txhash
	hasher := sha3.NewLegacyKeccak256()
	hasher.Write(header.Number.Bytes())
	var cumulativeGas uint64
	var nBlobs int
	for _, tx := range txs {
		txh := tx.Hash()
		hasher.Write(txh[:])
		receipt := types.NewReceipt(nil, false, cumulativeGas+tx.Gas())
		receipt.TxHash = tx.Hash()
		receipt.GasUsed = tx.Gas()
		receipts = append(receipts, receipt)
		cumulativeGas += tx.Gas()
		nBlobs += len(tx.BlobHashes())
	}
	header.Root = common.BytesToHash(hasher.Sum(nil))
	if config.IsCancun(header.Number, header.Time) {
		var pExcess, pUsed = uint64(0), uint64(0)
		if parent.ExcessBlobGas() != nil {
			pExcess = *parent.ExcessBlobGas()
			pUsed = *parent.BlobGasUsed()
		}
		excess := eip4844.CalcExcessBlobGas(pExcess, pUsed)
		used := uint64(nBlobs * params.BlobTxBlobGasPerBlob)
		header.ExcessBlobGas = &excess
		header.BlobGasUsed = &used
	}
	// Assemble and return the final block for sealing
	return types.NewBlock(header, txs, nil, receipts, trie.NewStackTrie(nil))
}<|MERGE_RESOLUTION|>--- conflicted
+++ resolved
@@ -17,19 +17,14 @@
 package core
 
 import (
+	"crypto/ecdsa"
 	"math/big"
 	"testing"
 
 	"github.com/ethereum/go-ethereum/common"
 	"github.com/ethereum/go-ethereum/consensus"
-<<<<<<< HEAD
 	"github.com/ethereum/go-ethereum/consensus/dummy"
-=======
-	"github.com/ethereum/go-ethereum/consensus/beacon"
-	"github.com/ethereum/go-ethereum/consensus/ethash"
-	"github.com/ethereum/go-ethereum/consensus/misc/eip1559"
 	"github.com/ethereum/go-ethereum/consensus/misc/eip4844"
->>>>>>> bed84606
 	"github.com/ethereum/go-ethereum/core/rawdb"
 	"github.com/ethereum/go-ethereum/core/types"
 	"github.com/ethereum/go-ethereum/core/vm"
@@ -37,49 +32,10 @@
 	"github.com/ethereum/go-ethereum/params"
 	"github.com/ethereum/go-ethereum/precompile/contracts/txallowlist"
 	"github.com/ethereum/go-ethereum/trie"
-<<<<<<< HEAD
 	"github.com/ethereum/go-ethereum/utils"
-=======
 	"github.com/holiman/uint256"
->>>>>>> bed84606
 	"golang.org/x/crypto/sha3"
 )
-
-var (
-	cpcfg      = *params.TestChainConfig
-	config     = &cpcfg
-	signer     = types.LatestSigner(config)
-	testKey, _ = crypto.HexToECDSA("b71c71a67e1177ad4e901695e1b4b9ee17ae16c6668d313eac2f96dbcda3f291")
-)
-
-func makeTx(nonce uint64, to common.Address, amount *big.Int, gasLimit uint64, gasPrice *big.Int, data []byte) *types.Transaction {
-	tx, _ := types.SignTx(types.NewTransaction(nonce, to, amount, gasLimit, gasPrice, data), signer, testKey)
-	return tx
-}
-
-func mkDynamicTx(nonce uint64, to common.Address, gasLimit uint64, gasTipCap, gasFeeCap *big.Int) *types.Transaction {
-	tx, _ := types.SignTx(types.NewTx(&types.DynamicFeeTx{
-		Nonce:     nonce,
-		GasTipCap: gasTipCap,
-		GasFeeCap: gasFeeCap,
-		Gas:       gasLimit,
-		To:        &to,
-		Value:     big.NewInt(0),
-	}), signer, testKey)
-	return tx
-}
-
-func mkDynamicCreationTx(nonce uint64, gasLimit uint64, gasTipCap, gasFeeCap *big.Int, data []byte) *types.Transaction {
-	tx, _ := types.SignTx(types.NewTx(&types.DynamicFeeTx{
-		Nonce:     nonce,
-		GasTipCap: gasTipCap,
-		GasFeeCap: gasFeeCap,
-		Gas:       gasLimit,
-		Value:     big.NewInt(0),
-		Data:      data,
-	}), signer, testKey)
-	return tx
-}
 
 func u64(val uint64) *uint64 { return &val }
 
@@ -88,32 +44,13 @@
 // blockchain imports bad blocks, meaning blocks which have valid headers but
 // contain invalid transactions
 func TestStateProcessorErrors(t *testing.T) {
-<<<<<<< HEAD
+	cpcfg := *params.TestChainConfig
+	config := &cpcfg
 	config.FeeConfig.MinBaseFee = big.NewInt(params.TestMaxBaseFee)
-=======
+
 	var (
-		config = &params.ChainConfig{
-			ChainID:                       big.NewInt(1),
-			HomesteadBlock:                big.NewInt(0),
-			EIP150Block:                   big.NewInt(0),
-			EIP155Block:                   big.NewInt(0),
-			EIP158Block:                   big.NewInt(0),
-			ByzantiumBlock:                big.NewInt(0),
-			ConstantinopleBlock:           big.NewInt(0),
-			PetersburgBlock:               big.NewInt(0),
-			IstanbulBlock:                 big.NewInt(0),
-			MuirGlacierBlock:              big.NewInt(0),
-			BerlinBlock:                   big.NewInt(0),
-			LondonBlock:                   big.NewInt(0),
-			Ethash:                        new(params.EthashConfig),
-			TerminalTotalDifficulty:       big.NewInt(0),
-			TerminalTotalDifficultyPassed: true,
-			ShanghaiTime:                  new(uint64),
-			CancunTime:                    new(uint64),
-		}
 		signer  = types.LatestSigner(config)
 		key1, _ = crypto.HexToECDSA("b71c71a67e1177ad4e901695e1b4b9ee17ae16c6668d313eac2f96dbcda3f291")
-		key2, _ = crypto.HexToECDSA("0202020202020202020202020202020202020202020202020202002020202020")
 	)
 	var makeTx = func(key *ecdsa.PrivateKey, nonce uint64, to common.Address, amount *big.Int, gasLimit uint64, gasPrice *big.Int, data []byte) *types.Transaction {
 		tx, _ := types.SignTx(types.NewTransaction(nonce, to, amount, gasLimit, gasPrice, data), signer, key)
@@ -157,7 +94,6 @@
 		return tx
 	}
 
->>>>>>> bed84606
 	{ // Tests against a 'recent' chain definition
 		var (
 			db    = rawdb.NewMemoryDatabase()
@@ -171,12 +107,8 @@
 				},
 				GasLimit: params.TestChainConfig.FeeConfig.GasLimit.Uint64(),
 			}
-<<<<<<< HEAD
-			blockchain, _ = NewBlockChain(db, DefaultCacheConfig, gspec, dummy.NewCoinbaseFaker(), vm.Config{}, common.Hash{}, false)
-=======
-			blockchain, _  = NewBlockChain(db, nil, gspec, nil, beacon.New(ethash.NewFaker()), vm.Config{}, nil, nil)
+			blockchain, _  = NewBlockChain(db, DefaultCacheConfig, gspec, dummy.NewCoinbaseFaker(), vm.Config{}, common.Hash{}, false)
 			tooBigInitCode = [params.MaxInitCodeSize + 1]byte{}
->>>>>>> bed84606
 		)
 
 		defer blockchain.Stop()
@@ -189,32 +121,32 @@
 		}{
 			{ // ErrNonceTooLow
 				txs: []*types.Transaction{
-					makeTx(0, common.Address{}, big.NewInt(0), params.TxGas, big.NewInt(225000000000), nil),
-					makeTx(0, common.Address{}, big.NewInt(0), params.TxGas, big.NewInt(225000000000), nil),
+					makeTx(key1, 0, common.Address{}, big.NewInt(0), params.TxGas, big.NewInt(225000000000), nil),
+					makeTx(key1, 0, common.Address{}, big.NewInt(0), params.TxGas, big.NewInt(225000000000), nil),
 				},
 				want: "could not apply tx 1 [0x734d821c990099c6ae42d78072aadd3931c35328cf03ef4cf5b2a4ac9c398522]: nonce too low: address 0x71562b71999873DB5b286dF957af199Ec94617F7, tx: 0 state: 1",
 			},
 			{ // ErrNonceTooHigh
 				txs: []*types.Transaction{
-					makeTx(100, common.Address{}, big.NewInt(0), params.TxGas, big.NewInt(225000000000), nil),
+					makeTx(key1, 100, common.Address{}, big.NewInt(0), params.TxGas, big.NewInt(225000000000), nil),
 				},
 				want: "could not apply tx 0 [0x0df36254cfbef8ed6961b38fc68aecc777177166144c8a56bc8919e23a559bf4]: nonce too high: address 0x71562b71999873DB5b286dF957af199Ec94617F7, tx: 100 state: 0",
 			},
 			{ // ErrGasLimitReached
 				txs: []*types.Transaction{
-					makeTx(0, common.Address{}, big.NewInt(0), 15000001, big.NewInt(225000000000), nil),
+					makeTx(key1, 0, common.Address{}, big.NewInt(0), 15000001, big.NewInt(225000000000), nil),
 				},
 				want: "could not apply tx 0 [0x1354370681d2ab68247073d889736f8be4a8d87e35956f0c02658d3670803a66]: gas limit reached",
 			},
 			{ // ErrInsufficientFundsForTransfer
 				txs: []*types.Transaction{
-					makeTx(0, common.Address{}, big.NewInt(4000000000000000000), params.TxGas, big.NewInt(225000000000), nil),
+					makeTx(key1, 0, common.Address{}, big.NewInt(4000000000000000000), params.TxGas, big.NewInt(225000000000), nil),
 				},
 				want: "could not apply tx 0 [0x1632f2bffcce84a5c91dd8ab2016128fccdbcfbe0485d2c67457e1c793c72a4b]: insufficient funds for gas * price + value: address 0x71562b71999873DB5b286dF957af199Ec94617F7 have 4000000000000000000 want 4004725000000000000",
 			},
 			{ // ErrInsufficientFunds
 				txs: []*types.Transaction{
-					makeTx(0, common.Address{}, big.NewInt(0), params.TxGas, big.NewInt(900000000000000000), nil),
+					makeTx(key1, 0, common.Address{}, big.NewInt(0), params.TxGas, big.NewInt(900000000000000000), nil),
 				},
 				want: "could not apply tx 0 [0x4a69690c4b0cd85e64d0d9ea06302455b01e10a83db964d60281739752003440]: insufficient funds for gas * price + value: address 0x71562b71999873DB5b286dF957af199Ec94617F7 have 4000000000000000000 want 18900000000000000000000",
 			},
@@ -224,13 +156,13 @@
 			// multiplication len(data) +gas_per_byte overflows uint64. Not testable at the moment
 			{ // ErrIntrinsicGas
 				txs: []*types.Transaction{
-					makeTx(0, common.Address{}, big.NewInt(0), params.TxGas-1000, big.NewInt(225000000000), nil),
+					makeTx(key1, 0, common.Address{}, big.NewInt(0), params.TxGas-1000, big.NewInt(225000000000), nil),
 				},
 				want: "could not apply tx 0 [0x2fc3e3b5cc26917d413e26983fe189475f47d4f0757e32aaa5561fcb9c9dc432]: intrinsic gas too low: have 20000, want 21000",
 			},
 			{ // ErrGasLimitReached
 				txs: []*types.Transaction{
-					makeTx(0, common.Address{}, big.NewInt(0), params.TxGas*762, big.NewInt(225000000000), nil),
+					makeTx(key1, 0, common.Address{}, big.NewInt(0), params.TxGas*762, big.NewInt(225000000000), nil),
 				},
 				want: "could not apply tx 0 [0x76c07cc2b32007eb1a9c3fa066d579a3d77ec4ecb79bbc266624a601d7b08e46]: gas limit reached",
 			},
@@ -277,13 +209,13 @@
 			},
 			{ // ErrMaxInitCodeSizeExceeded
 				txs: []*types.Transaction{
-					mkDynamicCreationTx(0, 500000, common.Big0, big.NewInt(params.InitialBaseFee), tooBigInitCode[:]),
+					mkDynamicCreationTx(0, 500000, common.Big0, big.NewInt(params.TestInitialBaseFee), tooBigInitCode[:]),
 				},
 				want: "could not apply tx 0 [0xd491405f06c92d118dd3208376fcee18a57c54bc52063ee4a26b1cf296857c25]: max initcode size exceeded: code size 49153 limit 49152",
 			},
 			{ // ErrIntrinsicGas: Not enough gas to cover init code
 				txs: []*types.Transaction{
-					mkDynamicCreationTx(0, 54299, common.Big0, big.NewInt(params.InitialBaseFee), make([]byte, 320)),
+					mkDynamicCreationTx(0, 54299, common.Big0, big.NewInt(params.TestInitialBaseFee), make([]byte, 320)),
 				},
 				want: "could not apply tx 0 [0xfd49536a9b323769d8472fcb3ebb3689b707a349379baee3e2ee3fe7baae06a1]: intrinsic gas too low: have 54299, want 54300",
 			},
@@ -294,11 +226,7 @@
 				want: "could not apply tx 0 [0x6c11015985ce82db691d7b2d017acda296db88b811c3c60dc71449c76256c716]: max fee per gas less than block base fee: address 0x71562b71999873DB5b286dF957af199Ec94617F7, maxFeePerGas: 1 baseFee: 875000000",
 			},
 		} {
-<<<<<<< HEAD
 			block := GenerateBadBlock(gspec.ToBlock(), dummy.NewCoinbaseFaker(), tt.txs, gspec.Config)
-=======
-			block := GenerateBadBlock(gspec.ToBlock(), beacon.New(ethash.NewFaker()), tt.txs, gspec.Config)
->>>>>>> bed84606
 			_, err := blockchain.InsertChain(types.Blocks{block})
 			if err == nil {
 				t.Fatal("block imported without errors")
@@ -375,11 +303,7 @@
 				},
 				GasLimit: params.TestChainConfig.FeeConfig.GasLimit.Uint64(),
 			}
-<<<<<<< HEAD
 			blockchain, _ = NewBlockChain(db, DefaultCacheConfig, gspec, dummy.NewCoinbaseFaker(), vm.Config{}, common.Hash{}, false)
-=======
-			blockchain, _ = NewBlockChain(db, nil, gspec, nil, beacon.New(ethash.NewFaker()), vm.Config{}, nil, nil)
->>>>>>> bed84606
 		)
 		defer blockchain.Stop()
 		for i, tt := range []struct {
@@ -393,74 +317,7 @@
 				want: "could not apply tx 0 [0x88626ac0d53cb65308f2416103c62bb1f18b805573d4f96a3640bbbfff13c14f]: sender not an eoa: address 0x71562b71999873DB5b286dF957af199Ec94617F7, codehash: 0x9280914443471259d4570a8661015ae4a5b80186dbc619658fb494bebc3da3d1",
 			},
 		} {
-<<<<<<< HEAD
 			block := GenerateBadBlock(gspec.ToBlock(), dummy.NewCoinbaseFaker(), tt.txs, gspec.Config)
-			_, err := blockchain.InsertChain(types.Blocks{block})
-			if err == nil {
-				t.Fatal("block imported without errors")
-			}
-			if have, want := err.Error(), tt.want; have != want {
-				t.Errorf("test %d:\nhave \"%v\"\nwant \"%v\"\n", i, have, want)
-			}
-		}
-	}
-
-	// ErrMaxInitCodeSizeExceeded, for this we need extra Shanghai (Durango/EIP-3860) enabled.
-	{
-		var (
-			db    = rawdb.NewMemoryDatabase()
-			gspec = &Genesis{
-				Config: &params.ChainConfig{
-					ChainID:             big.NewInt(1),
-					HomesteadBlock:      big.NewInt(0),
-					EIP150Block:         big.NewInt(0),
-					EIP155Block:         big.NewInt(0),
-					EIP158Block:         big.NewInt(0),
-					ByzantiumBlock:      big.NewInt(0),
-					ConstantinopleBlock: big.NewInt(0),
-					PetersburgBlock:     big.NewInt(0),
-					IstanbulBlock:       big.NewInt(0),
-					MuirGlacierBlock:    big.NewInt(0),
-					MandatoryNetworkUpgrades: params.MandatoryNetworkUpgrades{
-						SubnetEVMTimestamp: utils.NewUint64(0),
-						DurangoTimestamp:   utils.NewUint64(0),
-					},
-					FeeConfig: params.DefaultFeeConfig,
-				},
-				Alloc: GenesisAlloc{
-					common.HexToAddress("0x71562b71999873DB5b286dF957af199Ec94617F7"): GenesisAccount{
-						Balance: big.NewInt(1000000000000000000), // 1 ether
-						Nonce:   0,
-					},
-				},
-				GasLimit: params.DefaultFeeConfig.GasLimit.Uint64(),
-			}
-			blockchain, _  = NewBlockChain(db, DefaultCacheConfig, gspec, dummy.NewCoinbaseFaker(), vm.Config{}, common.Hash{}, false)
-			tooBigInitCode = [params.MaxInitCodeSize + 1]byte{}
-			smallInitCode  = [320]byte{}
-		)
-		defer blockchain.Stop()
-		for i, tt := range []struct {
-			txs  []*types.Transaction
-			want string
-		}{
-			{ // ErrMaxInitCodeSizeExceeded
-				txs: []*types.Transaction{
-					mkDynamicCreationTx(0, 500000, common.Big0, big.NewInt(params.TestInitialBaseFee), tooBigInitCode[:]),
-				},
-				want: "could not apply tx 0 [0x18a05f40f29ff16d5287f6f88b21c9f3c7fbc268f707251144996294552c4cd6]: max initcode size exceeded: code size 49153 limit 49152",
-			},
-			{ // ErrIntrinsicGas: Not enough gas to cover init code
-				txs: []*types.Transaction{
-					mkDynamicCreationTx(0, 54299, common.Big0, big.NewInt(params.TestInitialBaseFee), smallInitCode[:]),
-				},
-				want: "could not apply tx 0 [0x849278f616d51ab56bba399551317213ce7a10e4d9cbc3d14bb663e50cb7ab99]: intrinsic gas too low: have 54299, want 54300",
-			},
-		} {
-			block := GenerateBadBlock(gspec.ToBlock(), dummy.NewCoinbaseFaker(), tt.txs, gspec.Config)
-=======
-			block := GenerateBadBlock(gspec.ToBlock(), beacon.New(ethash.NewFaker()), tt.txs, gspec.Config)
->>>>>>> bed84606
 			_, err := blockchain.InsertChain(types.Blocks{block})
 			if err == nil {
 				t.Fatal("block imported without errors")
@@ -571,26 +428,9 @@
 		UncleHash: types.EmptyUncleHash,
 	}
 
-<<<<<<< HEAD
 	if config.IsSubnetEVM(header.Time) {
 		header.Extra, header.BaseFee, _ = dummy.CalcBaseFee(config, config.FeeConfig, parent.Header(), header.Time)
 		header.BlockGasCost = big.NewInt(0)
-=======
-	header := &types.Header{
-		ParentHash: parent.Hash(),
-		Coinbase:   parent.Coinbase(),
-		Difficulty: difficulty,
-		GasLimit:   parent.GasLimit(),
-		Number:     new(big.Int).Add(parent.Number(), common.Big1),
-		Time:       parent.Time() + 10,
-		UncleHash:  types.EmptyUncleHash,
-	}
-	if config.IsLondon(header.Number) {
-		header.BaseFee = eip1559.CalcBaseFee(config, parent.Header())
-	}
-	if config.IsShanghai(header.Number, header.Time) {
-		header.WithdrawalsHash = &types.EmptyWithdrawalsHash
->>>>>>> bed84606
 	}
 	var receipts []*types.Receipt
 	// The post-state result doesn't need to be correct (this is a bad block), but we do need something there
