// Copyright 2015 The go-ethereum Authors
// This file is part of the go-ethereum library.
//
// The go-ethereum library is free software: you can redistribute it and/or modify
// it under the terms of the GNU Lesser General Public License as published by
// the Free Software Foundation, either version 3 of the License, or
// (at your option) any later version.
//
// The go-ethereum library is distributed in the hope that it will be useful,
// but WITHOUT ANY WARRANTY; without even the implied warranty of
// MERCHANTABILITY or FITNESS FOR A PARTICULAR PURPOSE. See the
// GNU Lesser General Public License for more details.
//
// You should have received a copy of the GNU Lesser General Public License
// along with the go-ethereum library. If not, see <http://www.gnu.org/licenses/>.

package core

import (
<<<<<<< HEAD
	crand "crypto/rand"
	"math"
=======
	"errors"
	"fmt"
>>>>>>> aa55f5ea
	"math/big"
	"sync/atomic"

	"github.com/ethereum/go-ethereum/common"
	"github.com/ethereum/go-ethereum/common/lru"
	"github.com/ethereum/go-ethereum/consensus"
	"github.com/ethereum/go-ethereum/core/rawdb"
	"github.com/ethereum/go-ethereum/core/types"
	"github.com/ethereum/go-ethereum/ethdb"
	"github.com/ethereum/go-ethereum/params"
)

const (
	headerCacheLimit = 512
	tdCacheLimit     = 1024
	numberCacheLimit = 2048
)

// HeaderChain implements the basic block header chain logic. It is not usable
// in itself, but rather an internal structure of core.Blockchain.
//
// HeaderChain is responsible for maintaining the header chain including the
// header query and updating.
//
<<<<<<< HEAD
// The components maintained by headerchain includes:
// (1) header (2) block hash -> number mapping (3) canonical number -> hash mapping
// and (4) head header flag.
=======
// The data components maintained by HeaderChain include:
>>>>>>> aa55f5ea
//
// - total difficulty
// - header
// - block hash -> number mapping
// - canonical number -> hash mapping
// - head header flag.
//
// It is not thread safe, the encapsulating chain structures should do the
// necessary mutex locking/unlocking.
type HeaderChain struct {
	config *params.ChainConfig

	chainDb       ethdb.Database
	genesisHeader *types.Header

	currentHeader     atomic.Pointer[types.Header] // Current head of the header chain (maybe above the block chain!)
	currentHeaderHash common.Hash                  // Hash of the current head of the header chain (prevent recomputing all the time)

<<<<<<< HEAD
	headerCache         *lru.Cache[common.Hash, *types.Header]
	numberCache         *lru.Cache[common.Hash, uint64]  // most recent block numbers
	acceptedNumberCache FIFOCache[uint64, *types.Header] // most recent accepted heights to headers (only modified in accept)

	rand   *mrand.Rand
	engine consensus.Engine
=======
	headerCache *lru.Cache[common.Hash, *types.Header]
	tdCache     *lru.Cache[common.Hash, *big.Int] // most recent total difficulties
	numberCache *lru.Cache[common.Hash, uint64]   // most recent block numbers

	procInterrupt func() bool
	engine        consensus.Engine
>>>>>>> aa55f5ea
}

// NewHeaderChain creates a new HeaderChain structure. ProcInterrupt points
// to the parent's interrupt semaphore.
<<<<<<< HEAD
func NewHeaderChain(chainDb ethdb.Database, config *params.ChainConfig, cacheConfig *CacheConfig, engine consensus.Engine) (*HeaderChain, error) {
	acceptedNumberCache := NewFIFOCache[uint64, *types.Header](cacheConfig.AcceptedCacheSize)

	// Seed a fast but crypto originating random generator
	seed, err := crand.Int(crand.Reader, big.NewInt(math.MaxInt64))
	if err != nil {
		return nil, err
	}

	hc := &HeaderChain{
		config:              config,
		chainDb:             chainDb,
		headerCache:         lru.NewCache[common.Hash, *types.Header](headerCacheLimit),
		numberCache:         lru.NewCache[common.Hash, uint64](numberCacheLimit),
		acceptedNumberCache: acceptedNumberCache,
		rand:                mrand.New(mrand.NewSource(seed.Int64())),
		engine:              engine,
=======
func NewHeaderChain(chainDb ethdb.Database, config *params.ChainConfig, engine consensus.Engine, procInterrupt func() bool) (*HeaderChain, error) {
	hc := &HeaderChain{
		config:        config,
		chainDb:       chainDb,
		headerCache:   lru.NewCache[common.Hash, *types.Header](headerCacheLimit),
		tdCache:       lru.NewCache[common.Hash, *big.Int](tdCacheLimit),
		numberCache:   lru.NewCache[common.Hash, uint64](numberCacheLimit),
		procInterrupt: procInterrupt,
		engine:        engine,
>>>>>>> aa55f5ea
	}

	hc.genesisHeader = hc.GetHeaderByNumber(0)
	if hc.genesisHeader == nil {
		return nil, ErrNoGenesis
	}

	hc.currentHeader.Store(hc.genesisHeader)
	if head := rawdb.ReadHeadBlockHash(chainDb); head != (common.Hash{}) {
		if chead := hc.GetHeaderByHash(head); chead != nil {
			hc.currentHeader.Store(chead)
		}
	}
	hc.currentHeaderHash = hc.CurrentHeader().Hash()

	return hc, nil
}

// GetBlockNumber retrieves the block number belonging to the given hash
// from the cache or database
func (hc *HeaderChain) GetBlockNumber(hash common.Hash) *uint64 {
	if cached, ok := hc.numberCache.Get(hash); ok {
		return &cached
	}
	number := rawdb.ReadHeaderNumber(hc.chainDb, hash)
	if number != nil {
		hc.numberCache.Add(hash, *number)
	}
	return number
}

<<<<<<< HEAD
=======
type headerWriteResult struct {
	status     WriteStatus
	ignored    int
	imported   int
	lastHash   common.Hash
	lastHeader *types.Header
}

// Reorg reorgs the local canonical chain into the specified chain. The reorg
// can be classified into two cases: (a) extend the local chain (b) switch the
// head to the given header.
func (hc *HeaderChain) Reorg(headers []*types.Header) error {
	// Short circuit if nothing to reorg.
	if len(headers) == 0 {
		return nil
	}
	// If the parent of the (first) block is already the canon header,
	// we don't have to go backwards to delete canon blocks, but simply
	// pile them onto the existing chain. Otherwise, do the necessary
	// reorgs.
	var (
		first = headers[0]
		last  = headers[len(headers)-1]
		batch = hc.chainDb.NewBatch()
	)
	if first.ParentHash != hc.currentHeaderHash {
		// Delete any canonical number assignments above the new head
		for i := last.Number.Uint64() + 1; ; i++ {
			hash := rawdb.ReadCanonicalHash(hc.chainDb, i)
			if hash == (common.Hash{}) {
				break
			}
			rawdb.DeleteCanonicalHash(batch, i)
		}
		// Overwrite any stale canonical number assignments, going
		// backwards from the first header in this import until the
		// cross link between two chains.
		var (
			header     = first
			headNumber = header.Number.Uint64()
			headHash   = header.Hash()
		)
		for rawdb.ReadCanonicalHash(hc.chainDb, headNumber) != headHash {
			rawdb.WriteCanonicalHash(batch, headHash, headNumber)
			if headNumber == 0 {
				break // It shouldn't be reached
			}
			headHash, headNumber = header.ParentHash, header.Number.Uint64()-1
			header = hc.GetHeader(headHash, headNumber)
			if header == nil {
				return fmt.Errorf("missing parent %d %x", headNumber, headHash)
			}
		}
	}
	// Extend the canonical chain with the new headers
	for i := 0; i < len(headers)-1; i++ {
		hash := headers[i+1].ParentHash // Save some extra hashing
		num := headers[i].Number.Uint64()
		rawdb.WriteCanonicalHash(batch, hash, num)
		rawdb.WriteHeadHeaderHash(batch, hash)
	}
	// Write the last header
	hash := headers[len(headers)-1].Hash()
	num := headers[len(headers)-1].Number.Uint64()
	rawdb.WriteCanonicalHash(batch, hash, num)
	rawdb.WriteHeadHeaderHash(batch, hash)

	if err := batch.Write(); err != nil {
		return err
	}
	// Last step update all in-memory head header markers
	hc.currentHeaderHash = last.Hash()
	hc.currentHeader.Store(types.CopyHeader(last))
	headHeaderGauge.Update(last.Number.Int64())
	return nil
}

// WriteHeaders writes a chain of headers into the local chain, given that the
// parents are already known. The chain head header won't be updated in this
// function, the additional SetCanonical is expected in order to finish the entire
// procedure.
func (hc *HeaderChain) WriteHeaders(headers []*types.Header) (int, error) {
	if len(headers) == 0 {
		return 0, nil
	}
	ptd := hc.GetTd(headers[0].ParentHash, headers[0].Number.Uint64()-1)
	if ptd == nil {
		return 0, consensus.ErrUnknownAncestor
	}
	var (
		newTD       = new(big.Int).Set(ptd) // Total difficulty of inserted chain
		inserted    []rawdb.NumberHash      // Ephemeral lookup of number/hash for the chain
		parentKnown = true                  // Set to true to force hc.HasHeader check the first iteration
		batch       = hc.chainDb.NewBatch()
	)
	for i, header := range headers {
		var hash common.Hash
		// The headers have already been validated at this point, so we already
		// know that it's a contiguous chain, where
		// headers[i].Hash() == headers[i+1].ParentHash
		if i < len(headers)-1 {
			hash = headers[i+1].ParentHash
		} else {
			hash = header.Hash()
		}
		number := header.Number.Uint64()
		newTD.Add(newTD, header.Difficulty)

		// If the parent was not present, store it
		// If the header is already known, skip it, otherwise store
		alreadyKnown := parentKnown && hc.HasHeader(hash, number)
		if !alreadyKnown {
			// Irrelevant of the canonical status, write the TD and header to the database.
			rawdb.WriteTd(batch, hash, number, newTD)
			hc.tdCache.Add(hash, new(big.Int).Set(newTD))

			rawdb.WriteHeader(batch, header)
			inserted = append(inserted, rawdb.NumberHash{Number: number, Hash: hash})
			hc.headerCache.Add(hash, header)
			hc.numberCache.Add(hash, number)
		}
		parentKnown = alreadyKnown
	}
	// Skip the slow disk write of all headers if interrupted.
	if hc.procInterrupt() {
		log.Debug("Premature abort during headers import")
		return 0, errors.New("aborted")
	}
	// Commit to disk!
	if err := batch.Write(); err != nil {
		log.Crit("Failed to write headers", "error", err)
	}
	return len(inserted), nil
}

// writeHeadersAndSetHead writes a batch of block headers and applies the last
// header as the chain head if the fork choicer says it's ok to update the chain.
// Note: This method is not concurrent-safe with inserting blocks simultaneously
// into the chain, as side effects caused by reorganisations cannot be emulated
// without the real blocks. Hence, writing headers directly should only be done
// in two scenarios: pure-header mode of operation (light clients), or properly
// separated header/block phases (non-archive clients).
func (hc *HeaderChain) writeHeadersAndSetHead(headers []*types.Header, forker *ForkChoice) (*headerWriteResult, error) {
	inserted, err := hc.WriteHeaders(headers)
	if err != nil {
		return nil, err
	}
	var (
		lastHeader = headers[len(headers)-1]
		lastHash   = headers[len(headers)-1].Hash()
		result     = &headerWriteResult{
			status:     NonStatTy,
			ignored:    len(headers) - inserted,
			imported:   inserted,
			lastHash:   lastHash,
			lastHeader: lastHeader,
		}
	)
	// Ask the fork choicer if the reorg is necessary
	if reorg, err := forker.ReorgNeeded(hc.CurrentHeader(), lastHeader); err != nil {
		return nil, err
	} else if !reorg {
		if inserted != 0 {
			result.status = SideStatTy
		}
		return result, nil
	}
	// Special case, all the inserted headers are already on the canonical
	// header chain, skip the reorg operation.
	if hc.GetCanonicalHash(lastHeader.Number.Uint64()) == lastHash && lastHeader.Number.Uint64() <= hc.CurrentHeader().Number.Uint64() {
		return result, nil
	}
	// Apply the reorg operation
	if err := hc.Reorg(headers); err != nil {
		return nil, err
	}
	result.status = CanonStatTy
	return result, nil
}

func (hc *HeaderChain) ValidateHeaderChain(chain []*types.Header) (int, error) {
	// Do a sanity check that the provided chain is actually ordered and linked
	for i := 1; i < len(chain); i++ {
		if chain[i].Number.Uint64() != chain[i-1].Number.Uint64()+1 {
			hash := chain[i].Hash()
			parentHash := chain[i-1].Hash()
			// Chain broke ancestry, log a message (programming error) and skip insertion
			log.Error("Non contiguous header insert", "number", chain[i].Number, "hash", hash,
				"parent", chain[i].ParentHash, "prevnumber", chain[i-1].Number, "prevhash", parentHash)

			return 0, fmt.Errorf("non contiguous insert: item %d is #%d [%x..], item %d is #%d [%x..] (parent [%x..])", i-1, chain[i-1].Number,
				parentHash.Bytes()[:4], i, chain[i].Number, hash.Bytes()[:4], chain[i].ParentHash[:4])
		}
	}
	// Start the parallel verifier
	abort, results := hc.engine.VerifyHeaders(hc, chain)
	defer close(abort)

	// Iterate over the headers and ensure they all check out
	for i := range chain {
		// If the chain is terminating, stop processing blocks
		if hc.procInterrupt() {
			log.Debug("Premature abort during headers verification")
			return 0, errors.New("aborted")
		}
		// Otherwise wait for headers checks and ensure they pass
		if err := <-results; err != nil {
			return i, err
		}
	}

	return 0, nil
}

// InsertHeaderChain inserts the given headers and does the reorganisations.
//
// The validity of the headers is NOT CHECKED by this method, i.e. they need to be
// validated by ValidateHeaderChain before calling InsertHeaderChain.
//
// This insert is all-or-nothing. If this returns an error, no headers were written,
// otherwise they were all processed successfully.
//
// The returned 'write status' says if the inserted headers are part of the canonical chain
// or a side chain.
func (hc *HeaderChain) InsertHeaderChain(chain []*types.Header, start time.Time, forker *ForkChoice) (WriteStatus, error) {
	if hc.procInterrupt() {
		return 0, errors.New("aborted")
	}
	res, err := hc.writeHeadersAndSetHead(chain, forker)
	if err != nil {
		return 0, err
	}
	// Report some public statistics so the user has a clue what's going on
	context := []interface{}{
		"count", res.imported,
		"elapsed", common.PrettyDuration(time.Since(start)),
	}
	if last := res.lastHeader; last != nil {
		context = append(context, "number", last.Number, "hash", res.lastHash)
		if timestamp := time.Unix(int64(last.Time), 0); time.Since(timestamp) > time.Minute {
			context = append(context, []interface{}{"age", common.PrettyAge(timestamp)}...)
		}
	}
	if res.ignored > 0 {
		context = append(context, []interface{}{"ignored", res.ignored}...)
	}
	log.Debug("Imported new block headers", context...)
	return res.status, err
}

// GetAncestor retrieves the Nth ancestor of a given block. It assumes that either the given block or
// a close ancestor of it is canonical. maxNonCanonical points to a downwards counter limiting the
// number of blocks to be individually checked before we reach the canonical chain.
//
// Note: ancestor == 0 returns the same block, 1 returns its parent and so on.
func (hc *HeaderChain) GetAncestor(hash common.Hash, number, ancestor uint64, maxNonCanonical *uint64) (common.Hash, uint64) {
	if ancestor > number {
		return common.Hash{}, 0
	}
	if ancestor == 1 {
		// in this case it is cheaper to just read the header
		if header := hc.GetHeader(hash, number); header != nil {
			return header.ParentHash, number - 1
		}
		return common.Hash{}, 0
	}
	for ancestor != 0 {
		if rawdb.ReadCanonicalHash(hc.chainDb, number) == hash {
			ancestorHash := rawdb.ReadCanonicalHash(hc.chainDb, number-ancestor)
			if rawdb.ReadCanonicalHash(hc.chainDb, number) == hash {
				number -= ancestor
				return ancestorHash, number
			}
		}
		if *maxNonCanonical == 0 {
			return common.Hash{}, 0
		}
		*maxNonCanonical--
		ancestor--
		header := hc.GetHeader(hash, number)
		if header == nil {
			return common.Hash{}, 0
		}
		hash = header.ParentHash
		number--
	}
	return hash, number
}

// GetTd retrieves a block's total difficulty in the canonical chain from the
// database by hash and number, caching it if found.
func (hc *HeaderChain) GetTd(hash common.Hash, number uint64) *big.Int {
	// Short circuit if the td's already in the cache, retrieve otherwise
	if cached, ok := hc.tdCache.Get(hash); ok {
		return cached
	}
	td := rawdb.ReadTd(hc.chainDb, hash, number)
	if td == nil {
		return nil
	}
	// Cache the found body for next time and return
	hc.tdCache.Add(hash, td)
	return td
}

>>>>>>> aa55f5ea
// GetHeader retrieves a block header from the database by hash and number,
// caching it if found.
func (hc *HeaderChain) GetHeader(hash common.Hash, number uint64) *types.Header {
	// Short circuit if the header's already in the cache, retrieve otherwise
	if header, ok := hc.headerCache.Get(hash); ok {
		return header
	}
	header := rawdb.ReadHeader(hc.chainDb, hash, number)
	if header == nil {
		return nil
	}
	// Cache the found header for next time and return
	hc.headerCache.Add(hash, header)
	return header
}

// GetHeaderByHash retrieves a block header from the database by hash, caching it if
// found.
func (hc *HeaderChain) GetHeaderByHash(hash common.Hash) *types.Header {
	number := hc.GetBlockNumber(hash)
	if number == nil {
		return nil
	}
	return hc.GetHeader(hash, *number)
}

// HasHeader checks if a block header is present in the database or not.
// In theory, if header is present in the database, all relative components
// like td and hash->number should be present too.
func (hc *HeaderChain) HasHeader(hash common.Hash, number uint64) bool {
	if hc.numberCache.Contains(hash) || hc.headerCache.Contains(hash) {
		return true
	}
	return rawdb.HasHeader(hc.chainDb, hash, number)
}

// GetHeaderByNumber retrieves a block header from the database by number,
// caching it (associated with its hash) if found.
func (hc *HeaderChain) GetHeaderByNumber(number uint64) *types.Header {
	if cachedHeader, ok := hc.acceptedNumberCache.Get(number); ok {
		return cachedHeader
	}
	hash := rawdb.ReadCanonicalHash(hc.chainDb, number)
	if hash == (common.Hash{}) {
		return nil
	}
	return hc.GetHeader(hash, number)
}

func (hc *HeaderChain) GetCanonicalHash(number uint64) common.Hash {
	return rawdb.ReadCanonicalHash(hc.chainDb, number)
}

// CurrentHeader retrieves the current head header of the canonical chain. The
// header is retrieved from the HeaderChain's internal cache.
func (hc *HeaderChain) CurrentHeader() *types.Header {
	return hc.currentHeader.Load()
}

// SetCurrentHeader sets the in-memory head header marker of the canonical chan
// as the given header.
func (hc *HeaderChain) SetCurrentHeader(head *types.Header) {
	hc.currentHeader.Store(head)
	hc.currentHeaderHash = head.Hash()
}

// SetGenesis sets a new genesis block header for the chain
func (hc *HeaderChain) SetGenesis(head *types.Header) {
	hc.genesisHeader = head
}

// Config retrieves the header chain's chain configuration.
func (hc *HeaderChain) Config() *params.ChainConfig { return hc.config }

// Engine retrieves the header chain's consensus engine.
func (hc *HeaderChain) Engine() consensus.Engine { return hc.engine }

// GetBlock implements consensus.ChainReader, and returns nil for every input as
// a header chain does not have blocks available for retrieval.
func (hc *HeaderChain) GetBlock(hash common.Hash, number uint64) *types.Block {
	return nil
}<|MERGE_RESOLUTION|>--- conflicted
+++ resolved
@@ -17,14 +17,6 @@
 package core
 
 import (
-<<<<<<< HEAD
-	crand "crypto/rand"
-	"math"
-=======
-	"errors"
-	"fmt"
->>>>>>> aa55f5ea
-	"math/big"
 	"sync/atomic"
 
 	"github.com/ethereum/go-ethereum/common"
@@ -48,15 +40,8 @@
 // HeaderChain is responsible for maintaining the header chain including the
 // header query and updating.
 //
-<<<<<<< HEAD
-// The components maintained by headerchain includes:
-// (1) header (2) block hash -> number mapping (3) canonical number -> hash mapping
-// and (4) head header flag.
-=======
 // The data components maintained by HeaderChain include:
->>>>>>> aa55f5ea
 //
-// - total difficulty
 // - header
 // - block hash -> number mapping
 // - canonical number -> hash mapping
@@ -73,54 +58,23 @@
 	currentHeader     atomic.Pointer[types.Header] // Current head of the header chain (maybe above the block chain!)
 	currentHeaderHash common.Hash                  // Hash of the current head of the header chain (prevent recomputing all the time)
 
-<<<<<<< HEAD
 	headerCache         *lru.Cache[common.Hash, *types.Header]
 	numberCache         *lru.Cache[common.Hash, uint64]  // most recent block numbers
 	acceptedNumberCache FIFOCache[uint64, *types.Header] // most recent accepted heights to headers (only modified in accept)
 
-	rand   *mrand.Rand
 	engine consensus.Engine
-=======
-	headerCache *lru.Cache[common.Hash, *types.Header]
-	tdCache     *lru.Cache[common.Hash, *big.Int] // most recent total difficulties
-	numberCache *lru.Cache[common.Hash, uint64]   // most recent block numbers
-
-	procInterrupt func() bool
-	engine        consensus.Engine
->>>>>>> aa55f5ea
 }
 
 // NewHeaderChain creates a new HeaderChain structure. ProcInterrupt points
 // to the parent's interrupt semaphore.
-<<<<<<< HEAD
 func NewHeaderChain(chainDb ethdb.Database, config *params.ChainConfig, cacheConfig *CacheConfig, engine consensus.Engine) (*HeaderChain, error) {
-	acceptedNumberCache := NewFIFOCache[uint64, *types.Header](cacheConfig.AcceptedCacheSize)
-
-	// Seed a fast but crypto originating random generator
-	seed, err := crand.Int(crand.Reader, big.NewInt(math.MaxInt64))
-	if err != nil {
-		return nil, err
-	}
-
 	hc := &HeaderChain{
 		config:              config,
 		chainDb:             chainDb,
 		headerCache:         lru.NewCache[common.Hash, *types.Header](headerCacheLimit),
 		numberCache:         lru.NewCache[common.Hash, uint64](numberCacheLimit),
-		acceptedNumberCache: acceptedNumberCache,
-		rand:                mrand.New(mrand.NewSource(seed.Int64())),
+		acceptedNumberCache: NewFIFOCache[uint64, *types.Header](cacheConfig.AcceptedCacheSize),
 		engine:              engine,
-=======
-func NewHeaderChain(chainDb ethdb.Database, config *params.ChainConfig, engine consensus.Engine, procInterrupt func() bool) (*HeaderChain, error) {
-	hc := &HeaderChain{
-		config:        config,
-		chainDb:       chainDb,
-		headerCache:   lru.NewCache[common.Hash, *types.Header](headerCacheLimit),
-		tdCache:       lru.NewCache[common.Hash, *big.Int](tdCacheLimit),
-		numberCache:   lru.NewCache[common.Hash, uint64](numberCacheLimit),
-		procInterrupt: procInterrupt,
-		engine:        engine,
->>>>>>> aa55f5ea
 	}
 
 	hc.genesisHeader = hc.GetHeaderByNumber(0)
@@ -152,314 +106,6 @@
 	return number
 }
 
-<<<<<<< HEAD
-=======
-type headerWriteResult struct {
-	status     WriteStatus
-	ignored    int
-	imported   int
-	lastHash   common.Hash
-	lastHeader *types.Header
-}
-
-// Reorg reorgs the local canonical chain into the specified chain. The reorg
-// can be classified into two cases: (a) extend the local chain (b) switch the
-// head to the given header.
-func (hc *HeaderChain) Reorg(headers []*types.Header) error {
-	// Short circuit if nothing to reorg.
-	if len(headers) == 0 {
-		return nil
-	}
-	// If the parent of the (first) block is already the canon header,
-	// we don't have to go backwards to delete canon blocks, but simply
-	// pile them onto the existing chain. Otherwise, do the necessary
-	// reorgs.
-	var (
-		first = headers[0]
-		last  = headers[len(headers)-1]
-		batch = hc.chainDb.NewBatch()
-	)
-	if first.ParentHash != hc.currentHeaderHash {
-		// Delete any canonical number assignments above the new head
-		for i := last.Number.Uint64() + 1; ; i++ {
-			hash := rawdb.ReadCanonicalHash(hc.chainDb, i)
-			if hash == (common.Hash{}) {
-				break
-			}
-			rawdb.DeleteCanonicalHash(batch, i)
-		}
-		// Overwrite any stale canonical number assignments, going
-		// backwards from the first header in this import until the
-		// cross link between two chains.
-		var (
-			header     = first
-			headNumber = header.Number.Uint64()
-			headHash   = header.Hash()
-		)
-		for rawdb.ReadCanonicalHash(hc.chainDb, headNumber) != headHash {
-			rawdb.WriteCanonicalHash(batch, headHash, headNumber)
-			if headNumber == 0 {
-				break // It shouldn't be reached
-			}
-			headHash, headNumber = header.ParentHash, header.Number.Uint64()-1
-			header = hc.GetHeader(headHash, headNumber)
-			if header == nil {
-				return fmt.Errorf("missing parent %d %x", headNumber, headHash)
-			}
-		}
-	}
-	// Extend the canonical chain with the new headers
-	for i := 0; i < len(headers)-1; i++ {
-		hash := headers[i+1].ParentHash // Save some extra hashing
-		num := headers[i].Number.Uint64()
-		rawdb.WriteCanonicalHash(batch, hash, num)
-		rawdb.WriteHeadHeaderHash(batch, hash)
-	}
-	// Write the last header
-	hash := headers[len(headers)-1].Hash()
-	num := headers[len(headers)-1].Number.Uint64()
-	rawdb.WriteCanonicalHash(batch, hash, num)
-	rawdb.WriteHeadHeaderHash(batch, hash)
-
-	if err := batch.Write(); err != nil {
-		return err
-	}
-	// Last step update all in-memory head header markers
-	hc.currentHeaderHash = last.Hash()
-	hc.currentHeader.Store(types.CopyHeader(last))
-	headHeaderGauge.Update(last.Number.Int64())
-	return nil
-}
-
-// WriteHeaders writes a chain of headers into the local chain, given that the
-// parents are already known. The chain head header won't be updated in this
-// function, the additional SetCanonical is expected in order to finish the entire
-// procedure.
-func (hc *HeaderChain) WriteHeaders(headers []*types.Header) (int, error) {
-	if len(headers) == 0 {
-		return 0, nil
-	}
-	ptd := hc.GetTd(headers[0].ParentHash, headers[0].Number.Uint64()-1)
-	if ptd == nil {
-		return 0, consensus.ErrUnknownAncestor
-	}
-	var (
-		newTD       = new(big.Int).Set(ptd) // Total difficulty of inserted chain
-		inserted    []rawdb.NumberHash      // Ephemeral lookup of number/hash for the chain
-		parentKnown = true                  // Set to true to force hc.HasHeader check the first iteration
-		batch       = hc.chainDb.NewBatch()
-	)
-	for i, header := range headers {
-		var hash common.Hash
-		// The headers have already been validated at this point, so we already
-		// know that it's a contiguous chain, where
-		// headers[i].Hash() == headers[i+1].ParentHash
-		if i < len(headers)-1 {
-			hash = headers[i+1].ParentHash
-		} else {
-			hash = header.Hash()
-		}
-		number := header.Number.Uint64()
-		newTD.Add(newTD, header.Difficulty)
-
-		// If the parent was not present, store it
-		// If the header is already known, skip it, otherwise store
-		alreadyKnown := parentKnown && hc.HasHeader(hash, number)
-		if !alreadyKnown {
-			// Irrelevant of the canonical status, write the TD and header to the database.
-			rawdb.WriteTd(batch, hash, number, newTD)
-			hc.tdCache.Add(hash, new(big.Int).Set(newTD))
-
-			rawdb.WriteHeader(batch, header)
-			inserted = append(inserted, rawdb.NumberHash{Number: number, Hash: hash})
-			hc.headerCache.Add(hash, header)
-			hc.numberCache.Add(hash, number)
-		}
-		parentKnown = alreadyKnown
-	}
-	// Skip the slow disk write of all headers if interrupted.
-	if hc.procInterrupt() {
-		log.Debug("Premature abort during headers import")
-		return 0, errors.New("aborted")
-	}
-	// Commit to disk!
-	if err := batch.Write(); err != nil {
-		log.Crit("Failed to write headers", "error", err)
-	}
-	return len(inserted), nil
-}
-
-// writeHeadersAndSetHead writes a batch of block headers and applies the last
-// header as the chain head if the fork choicer says it's ok to update the chain.
-// Note: This method is not concurrent-safe with inserting blocks simultaneously
-// into the chain, as side effects caused by reorganisations cannot be emulated
-// without the real blocks. Hence, writing headers directly should only be done
-// in two scenarios: pure-header mode of operation (light clients), or properly
-// separated header/block phases (non-archive clients).
-func (hc *HeaderChain) writeHeadersAndSetHead(headers []*types.Header, forker *ForkChoice) (*headerWriteResult, error) {
-	inserted, err := hc.WriteHeaders(headers)
-	if err != nil {
-		return nil, err
-	}
-	var (
-		lastHeader = headers[len(headers)-1]
-		lastHash   = headers[len(headers)-1].Hash()
-		result     = &headerWriteResult{
-			status:     NonStatTy,
-			ignored:    len(headers) - inserted,
-			imported:   inserted,
-			lastHash:   lastHash,
-			lastHeader: lastHeader,
-		}
-	)
-	// Ask the fork choicer if the reorg is necessary
-	if reorg, err := forker.ReorgNeeded(hc.CurrentHeader(), lastHeader); err != nil {
-		return nil, err
-	} else if !reorg {
-		if inserted != 0 {
-			result.status = SideStatTy
-		}
-		return result, nil
-	}
-	// Special case, all the inserted headers are already on the canonical
-	// header chain, skip the reorg operation.
-	if hc.GetCanonicalHash(lastHeader.Number.Uint64()) == lastHash && lastHeader.Number.Uint64() <= hc.CurrentHeader().Number.Uint64() {
-		return result, nil
-	}
-	// Apply the reorg operation
-	if err := hc.Reorg(headers); err != nil {
-		return nil, err
-	}
-	result.status = CanonStatTy
-	return result, nil
-}
-
-func (hc *HeaderChain) ValidateHeaderChain(chain []*types.Header) (int, error) {
-	// Do a sanity check that the provided chain is actually ordered and linked
-	for i := 1; i < len(chain); i++ {
-		if chain[i].Number.Uint64() != chain[i-1].Number.Uint64()+1 {
-			hash := chain[i].Hash()
-			parentHash := chain[i-1].Hash()
-			// Chain broke ancestry, log a message (programming error) and skip insertion
-			log.Error("Non contiguous header insert", "number", chain[i].Number, "hash", hash,
-				"parent", chain[i].ParentHash, "prevnumber", chain[i-1].Number, "prevhash", parentHash)
-
-			return 0, fmt.Errorf("non contiguous insert: item %d is #%d [%x..], item %d is #%d [%x..] (parent [%x..])", i-1, chain[i-1].Number,
-				parentHash.Bytes()[:4], i, chain[i].Number, hash.Bytes()[:4], chain[i].ParentHash[:4])
-		}
-	}
-	// Start the parallel verifier
-	abort, results := hc.engine.VerifyHeaders(hc, chain)
-	defer close(abort)
-
-	// Iterate over the headers and ensure they all check out
-	for i := range chain {
-		// If the chain is terminating, stop processing blocks
-		if hc.procInterrupt() {
-			log.Debug("Premature abort during headers verification")
-			return 0, errors.New("aborted")
-		}
-		// Otherwise wait for headers checks and ensure they pass
-		if err := <-results; err != nil {
-			return i, err
-		}
-	}
-
-	return 0, nil
-}
-
-// InsertHeaderChain inserts the given headers and does the reorganisations.
-//
-// The validity of the headers is NOT CHECKED by this method, i.e. they need to be
-// validated by ValidateHeaderChain before calling InsertHeaderChain.
-//
-// This insert is all-or-nothing. If this returns an error, no headers were written,
-// otherwise they were all processed successfully.
-//
-// The returned 'write status' says if the inserted headers are part of the canonical chain
-// or a side chain.
-func (hc *HeaderChain) InsertHeaderChain(chain []*types.Header, start time.Time, forker *ForkChoice) (WriteStatus, error) {
-	if hc.procInterrupt() {
-		return 0, errors.New("aborted")
-	}
-	res, err := hc.writeHeadersAndSetHead(chain, forker)
-	if err != nil {
-		return 0, err
-	}
-	// Report some public statistics so the user has a clue what's going on
-	context := []interface{}{
-		"count", res.imported,
-		"elapsed", common.PrettyDuration(time.Since(start)),
-	}
-	if last := res.lastHeader; last != nil {
-		context = append(context, "number", last.Number, "hash", res.lastHash)
-		if timestamp := time.Unix(int64(last.Time), 0); time.Since(timestamp) > time.Minute {
-			context = append(context, []interface{}{"age", common.PrettyAge(timestamp)}...)
-		}
-	}
-	if res.ignored > 0 {
-		context = append(context, []interface{}{"ignored", res.ignored}...)
-	}
-	log.Debug("Imported new block headers", context...)
-	return res.status, err
-}
-
-// GetAncestor retrieves the Nth ancestor of a given block. It assumes that either the given block or
-// a close ancestor of it is canonical. maxNonCanonical points to a downwards counter limiting the
-// number of blocks to be individually checked before we reach the canonical chain.
-//
-// Note: ancestor == 0 returns the same block, 1 returns its parent and so on.
-func (hc *HeaderChain) GetAncestor(hash common.Hash, number, ancestor uint64, maxNonCanonical *uint64) (common.Hash, uint64) {
-	if ancestor > number {
-		return common.Hash{}, 0
-	}
-	if ancestor == 1 {
-		// in this case it is cheaper to just read the header
-		if header := hc.GetHeader(hash, number); header != nil {
-			return header.ParentHash, number - 1
-		}
-		return common.Hash{}, 0
-	}
-	for ancestor != 0 {
-		if rawdb.ReadCanonicalHash(hc.chainDb, number) == hash {
-			ancestorHash := rawdb.ReadCanonicalHash(hc.chainDb, number-ancestor)
-			if rawdb.ReadCanonicalHash(hc.chainDb, number) == hash {
-				number -= ancestor
-				return ancestorHash, number
-			}
-		}
-		if *maxNonCanonical == 0 {
-			return common.Hash{}, 0
-		}
-		*maxNonCanonical--
-		ancestor--
-		header := hc.GetHeader(hash, number)
-		if header == nil {
-			return common.Hash{}, 0
-		}
-		hash = header.ParentHash
-		number--
-	}
-	return hash, number
-}
-
-// GetTd retrieves a block's total difficulty in the canonical chain from the
-// database by hash and number, caching it if found.
-func (hc *HeaderChain) GetTd(hash common.Hash, number uint64) *big.Int {
-	// Short circuit if the td's already in the cache, retrieve otherwise
-	if cached, ok := hc.tdCache.Get(hash); ok {
-		return cached
-	}
-	td := rawdb.ReadTd(hc.chainDb, hash, number)
-	if td == nil {
-		return nil
-	}
-	// Cache the found body for next time and return
-	hc.tdCache.Add(hash, td)
-	return td
-}
-
->>>>>>> aa55f5ea
 // GetHeader retrieves a block header from the database by hash and number,
 // caching it if found.
 func (hc *HeaderChain) GetHeader(hash common.Hash, number uint64) *types.Header {
