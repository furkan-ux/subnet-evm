--- conflicted
+++ resolved
@@ -57,6 +57,7 @@
 // Config includes all the configurations for pruning.
 type Config struct {
 	Datadir   string // The directory of the state database
+	Cachedir  string // The directory of state clean cache
 	BloomSize uint64 // The Megabytes of memory allocated to bloom-filter
 }
 
@@ -250,7 +251,7 @@
 		return err
 	}
 	if stateBloomRoot != (common.Hash{}) {
-		return RecoverPruning(p.config.Datadir, p.db)
+		return RecoverPruning(p.config.Datadir, p.db, p.config.Cachedir)
 	}
 
 	// If the target state root is not specified, return a fatal error.
@@ -261,57 +262,16 @@
 	// is the presence of root can indicate the presence of the
 	// entire trie.
 	if !rawdb.HasLegacyTrieNode(p.db, root) {
-<<<<<<< HEAD
 		return fmt.Errorf("associated state[%x] is not present", root)
-=======
-		// The special case is for clique based networks(goerli
-		// and some other private networks), it's possible that two
-		// consecutive blocks will have same root. In this case snapshot
-		// difflayer won't be created. So HEAD-127 may not paired with
-		// head-127 layer. Instead the paired layer is higher than the
-		// bottom-most diff layer. Try to find the bottom-most snapshot
-		// layer with state available.
-		//
-		// Note HEAD and HEAD-1 is ignored. Usually there is the associated
-		// state available, but we don't want to use the topmost state
-		// as the pruning target.
-		var found bool
-		for i := len(layers) - 2; i >= 2; i-- {
-			if rawdb.HasLegacyTrieNode(p.db, layers[i].Root()) {
-				root = layers[i].Root()
-				found = true
-				log.Info("Selecting middle-layer as the pruning target", "root", root, "depth", i)
-				break
-			}
-		}
-		if !found {
-			if len(layers) > 0 {
-				return errors.New("no snapshot paired state")
-			}
-			return fmt.Errorf("associated state[%x] is not present", root)
-		}
->>>>>>> bed84606
 	} else {
 		log.Info("Selecting last accepted block root as the pruning target", "root", root)
 	}
-<<<<<<< HEAD
 	// Before start the pruning, delete the clean trie cache first.
 	// It's necessary otherwise in the next restart we will hit the
 	// deleted state root in the "clean cache" so that the incomplete
 	// state is picked for usage.
 	deleteCleanTrieCache(p.config.Cachedir)
 
-=======
-	// All the state roots of the middle layer should be forcibly pruned,
-	// otherwise the dangling state will be left.
-	middleRoots := make(map[common.Hash]struct{})
-	for _, layer := range layers {
-		if layer.Root() == root {
-			break
-		}
-		middleRoots[layer.Root()] = struct{}{}
-	}
->>>>>>> bed84606
 	// Traverse the target state, re-construct the whole state trie and
 	// commit to the given bloom filter.
 	start := time.Now()
@@ -340,7 +300,7 @@
 // pruning can be resumed. What's more if the bloom filter is constructed, the
 // pruning **has to be resumed**. Otherwise a lot of dangling nodes may be left
 // in the disk.
-func RecoverPruning(datadir string, db ethdb.Database) error {
+func RecoverPruning(datadir string, db ethdb.Database, trieCachePath string) error {
 	stateBloomPath, stateBloomRoot, err := findBloomFilter(datadir)
 	if err != nil {
 		return err
@@ -357,6 +317,12 @@
 		return err
 	}
 	log.Info("Loaded state bloom filter", "path", stateBloomPath)
+
+	// Before start the pruning, delete the clean trie cache first.
+	// It's necessary otherwise in the next restart we will hit the
+	// deleted state root in the "clean cache" so that the incomplete
+	// state is picked for usage.
+	deleteCleanTrieCache(trieCachePath)
 
 	// All the state roots of the middle layers should be forcibly pruned,
 	// otherwise the dangling state will be left.
@@ -458,7 +424,6 @@
 		return "", common.Hash{}, err
 	}
 	return stateBloomPath, stateBloomRoot, nil
-<<<<<<< HEAD
 }
 
 const warningLog = `
@@ -479,6 +444,4 @@
 	}
 	os.RemoveAll(path)
 	log.Info("Deleted trie clean cache", "path", path)
-=======
->>>>>>> bed84606
 }