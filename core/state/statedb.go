--- conflicted
+++ resolved
@@ -699,11 +699,7 @@
 
 // copyPredicateStorageSlots creates a deep copy of the provided predicateStorageSlots map.
 func copyPredicateStorageSlots(predicateStorageSlots map[common.Address][]byte) map[common.Address][]byte {
-<<<<<<< HEAD
-	res := make(map[common.Address][]byte)
-=======
 	res := make(map[common.Address][]byte, len(predicateStorageSlots))
->>>>>>> 737e9c42
 	for address, slots := range predicateStorageSlots {
 		res[address] = common.CopyBytes(slots)
 	}
@@ -1098,15 +1094,6 @@
 		s.AddAddressToAccessList(addr)
 	}
 
-<<<<<<< HEAD
-	// Note: If an address is specified multiple times in the access list, only the
-	// last storage slots provided for it are used in predicates.
-	// During predicate verification, we enforce that a precompile address can only
-	// have one access tuple per address to avoid a situation where we verify multiple
-	// predicates and only expose the data from the last one.
-	s.predicateStorageSlots = make(map[common.Address][]byte)
-=======
->>>>>>> 737e9c42
 	for _, el := range list {
 		s.AddAddressToAccessList(el.Address)
 		for _, key := range el.StorageKeys {
