--- conflicted
+++ resolved
@@ -56,12 +56,8 @@
 func testGeneration(t *testing.T, scheme string) {
 	// We can't use statedb to make a test trie (circular dependency), so make
 	// a fake one manually. We're going with a small account trie of 3 accounts,
-<<<<<<< HEAD
-	var helper = newHelper()
-=======
 	// two of which also has the same 3-slot storage trie attached.
 	var helper = newHelper(scheme)
->>>>>>> dc34fe82
 	stRoot := helper.makeStorageTrie(common.Hash{}, []string{"key-1", "key-2", "key-3"}, []string{"val-1", "val-2", "val-3"}, false)
 
 	helper.addTrieAccount("acc-1", &types.StateAccount{Balance: big.NewInt(1), Root: stRoot, CodeHash: types.EmptyCodeHash.Bytes()})
@@ -672,15 +668,11 @@
 // So in trie, we iterate 2 entries 0x03, 0x07. We create the 0x07 in the database and abort the procedure, because the trie is exhausted.
 // But in the database, we still have the stale storage slots 0x04, 0x05. They are not iterated yet, but the procedure is finished.
 func TestGenerateWithExtraBeforeAndAfter(t *testing.T) {
-<<<<<<< HEAD
-=======
 	testGenerateWithExtraBeforeAndAfter(t, rawdb.HashScheme)
 	testGenerateWithExtraBeforeAndAfter(t, rawdb.PathScheme)
 }
 
 func testGenerateWithExtraBeforeAndAfter(t *testing.T, scheme string) {
-	accountCheckRange = 3
->>>>>>> dc34fe82
 	if false {
 		enableLogging()
 	}
@@ -717,15 +709,11 @@
 // TestGenerateWithMalformedSnapdata tests what happes if we have some junk
 // in the snapshot database, which cannot be parsed back to an account
 func TestGenerateWithMalformedSnapdata(t *testing.T) {
-<<<<<<< HEAD
-=======
 	testGenerateWithMalformedSnapdata(t, rawdb.HashScheme)
 	testGenerateWithMalformedSnapdata(t, rawdb.PathScheme)
 }
 
 func testGenerateWithMalformedSnapdata(t *testing.T, scheme string) {
-	accountCheckRange = 3
->>>>>>> dc34fe82
 	if false {
 		enableLogging()
 	}
@@ -768,13 +756,7 @@
 
 func testGenerateFromEmptySnap(t *testing.T, scheme string) {
 	//enableLogging()
-<<<<<<< HEAD
-	helper := newHelper()
-=======
-	accountCheckRange = 10
-	storageCheckRange = 20
 	helper := newHelper(scheme)
->>>>>>> dc34fe82
 	// Add 1K accounts to the trie
 	for i := 0; i < 400; i++ {
 		stRoot := helper.makeStorageTrie(hashData([]byte(fmt.Sprintf("acc-%d", i))), []string{"key-1", "key-2", "key-3"}, []string{"val-1", "val-2", "val-3"}, true)
@@ -806,17 +788,12 @@
 // This hits a case where the snap verification passes, but there are more elements in the trie
 // which we must also add.
 func TestGenerateWithIncompleteStorage(t *testing.T) {
-<<<<<<< HEAD
-	helper := newHelper()
-=======
 	testGenerateWithIncompleteStorage(t, rawdb.HashScheme)
 	testGenerateWithIncompleteStorage(t, rawdb.PathScheme)
 }
 
 func testGenerateWithIncompleteStorage(t *testing.T, scheme string) {
-	storageCheckRange = 4
 	helper := newHelper(scheme)
->>>>>>> dc34fe82
 	stKeys := []string{"1", "2", "3", "4", "5", "6", "7", "8"}
 	stVals := []string{"v1", "v2", "v3", "v4", "v5", "v6", "v7", "v8"}
 	// We add 8 accounts, each one is missing exactly one of the storage slots. This means
