--- conflicted
+++ resolved
@@ -30,12 +30,7 @@
 	"github.com/ethereum/go-ethereum/ethdb"
 	"github.com/ethereum/go-ethereum/log"
 	"github.com/ethereum/go-ethereum/metrics"
-<<<<<<< HEAD
-	"github.com/ethereum/go-ethereum/trie"
-=======
-	"github.com/ethereum/go-ethereum/rlp"
 	"github.com/ethereum/go-ethereum/triedb"
->>>>>>> 2bd6bd01
 )
 
 const (
@@ -179,10 +174,9 @@
 // storage data to avoid expensive multi-level trie lookups; and to allow sorted,
 // cheap iteration of the account/storage tries for sync aid.
 type Tree struct {
-<<<<<<< HEAD
 	config Config              // Snapshots configurations
 	diskdb ethdb.KeyValueStore // Persistent database to store the snapshot
-	triedb *trie.Database      // In-memory cache to access the trie through
+	triedb *triedb.Database    // In-memory cache to access the trie through
 	// Collection of all known layers
 	// blockHash -> snapshot
 	blockLayers map[common.Hash]snapshot
@@ -192,13 +186,6 @@
 	stateLayers map[common.Hash]map[common.Hash]snapshot
 	verified    bool // Indicates if snapshot integrity has been verified
 	lock        sync.RWMutex
-=======
-	config Config                   // Snapshots configurations
-	diskdb ethdb.KeyValueStore      // Persistent database to store the snapshot
-	triedb *triedb.Database         // In-memory cache to access the trie through
-	layers map[common.Hash]snapshot // Collection of all known layers
-	lock   sync.RWMutex
->>>>>>> 2bd6bd01
 
 	// Test hooks
 	onFlatten func() // Hook invoked when the bottom most diff layers are flattened
@@ -211,20 +198,7 @@
 // If the snapshot is missing or the disk layer is broken, the snapshot will be
 // reconstructed using both the existing data and the state trie.
 // The repair happens on a background thread.
-<<<<<<< HEAD
-func New(config Config, diskdb ethdb.KeyValueStore, triedb *trie.Database, blockHash, root common.Hash) (*Tree, error) {
-=======
-//
-// If the memory layers in the journal do not match the disk layer (e.g. there is
-// a gap) or the journal is missing, there are two repair cases:
-//
-//   - if the 'recovery' parameter is true, memory diff-layers and the disk-layer
-//     will all be kept. This case happens when the snapshot is 'ahead' of the
-//     state trie.
-//   - otherwise, the entire snapshot is considered invalid and will be recreated on
-//     a background thread.
-func New(config Config, diskdb ethdb.KeyValueStore, triedb *triedb.Database, root common.Hash) (*Tree, error) {
->>>>>>> 2bd6bd01
+func New(config Config, diskdb ethdb.KeyValueStore, triedb *triedb.Database, blockHash, root common.Hash) (*Tree, error) {
 	// Create a new, empty snapshot tree
 	snap := &Tree{
 		config:      config,
@@ -271,7 +245,6 @@
 	return snap, nil
 }
 
-<<<<<<< HEAD
 // insertSnap inserts [snap] into the tree.
 // Assumes the lock is held.
 func (t *Tree) insertSnap(snap snapshot) {
@@ -280,47 +253,6 @@
 	if !ok {
 		blockSnaps = make(map[common.Hash]snapshot)
 		t.stateLayers[snap.Root()] = blockSnaps
-=======
-// Disable interrupts any pending snapshot generator, deletes all the snapshot
-// layers in memory and marks snapshots disabled globally. In order to resume
-// the snapshot functionality, the caller must invoke Rebuild.
-func (t *Tree) Disable() {
-	// Interrupt any live snapshot layers
-	t.lock.Lock()
-	defer t.lock.Unlock()
-
-	for _, layer := range t.layers {
-		switch layer := layer.(type) {
-		case *diskLayer:
-
-			layer.lock.RLock()
-			generating := layer.genMarker != nil
-			layer.lock.RUnlock()
-			if !generating {
-				// Generator is already aborted or finished
-				break
-			}
-			// If the base layer is generating, abort it
-			if layer.genAbort != nil {
-				abort := make(chan *generatorStats)
-				layer.genAbort <- abort
-				<-abort
-			}
-			// Layer should be inactive now, mark it as stale
-			layer.lock.Lock()
-			layer.stale = true
-			layer.lock.Unlock()
-
-		case *diffLayer:
-			// If the layer is a simple diff, simply mark as stale
-			layer.lock.Lock()
-			layer.stale.Store(true)
-			layer.lock.Unlock()
-
-		default:
-			panic(fmt.Sprintf("unknown layer type: %T", layer))
-		}
->>>>>>> 2bd6bd01
 	}
 	blockSnaps[snap.BlockHash()] = snap
 }
