--- conflicted
+++ resolved
@@ -31,7 +31,6 @@
 	"github.com/ethereum/go-ethereum/log"
 	"github.com/ethereum/go-ethereum/metrics"
 	"github.com/ethereum/go-ethereum/trie"
-	"github.com/ethereum/go-ethereum/utils"
 )
 
 const (
@@ -911,55 +910,6 @@
 	return t.diskRoot()
 }
 
-<<<<<<< HEAD
-func (t *Tree) DiskAccountIterator(seek common.Hash) AccountIterator {
-	t.lock.Lock()
-	defer t.lock.Unlock()
-
-	return t.disklayer().AccountIterator(seek)
-}
-
-func (t *Tree) DiskStorageIterator(account common.Hash, seek common.Hash) StorageIterator {
-	t.lock.Lock()
-	defer t.lock.Unlock()
-
-	it, _ := t.disklayer().StorageIterator(account, seek)
-	return it
-}
-
-// NewDiskLayer creates a diskLayer for direct access to the contents of the on-disk
-// snapshot. Does not perform any validation.
-func NewDiskLayer(diskdb ethdb.KeyValueStore) Snapshot {
-	return &diskLayer{
-		diskdb:  diskdb,
-		created: time.Now(),
-
-		// state sync uses iterators to access data, so this cache is not used.
-		// initializing it out of caution.
-		cache: utils.NewMeteredCache(32*1024, "", 0),
-	}
-}
-
-// NewTestTree creates a *Tree with a pre-populated diskLayer
-func NewTestTree(diskdb ethdb.KeyValueStore, blockHash, root common.Hash) *Tree {
-	base := &diskLayer{
-		diskdb:    diskdb,
-		root:      root,
-		blockHash: blockHash,
-		cache:     utils.NewMeteredCache(128*256, "", 0),
-		created:   time.Now(),
-	}
-	return &Tree{
-		blockLayers: map[common.Hash]snapshot{
-			blockHash: base,
-		},
-		stateLayers: map[common.Hash]map[common.Hash]snapshot{
-			root: {
-				blockHash: base,
-			},
-		},
-	}
-=======
 // Size returns the memory usage of the diff layers above the disk layer and the
 // dirty nodes buffered in the disk layer. Currently, the implementation uses a
 // special diff layer (the first) as an aggregator simulating a dirty buffer, so
@@ -970,11 +920,10 @@
 	defer t.lock.RUnlock()
 
 	var size common.StorageSize
-	for _, layer := range t.layers {
+	for _, layer := range t.blockLayers {
 		if layer, ok := layer.(*diffLayer); ok {
 			size += common.StorageSize(layer.memory)
 		}
 	}
 	return size, 0
->>>>>>> dc34fe82
 }