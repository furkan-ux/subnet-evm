--- conflicted
+++ resolved
@@ -235,11 +235,7 @@
 		} else {
 			state.IntermediateRoot(true) // call intermediateRoot at the transaction boundary
 		}
-<<<<<<< HEAD
-		nroot, err := state.Commit(0, true, false) // call commit at the block boundary
-=======
 		ret, err := state.commitAndFlush(0, true) // call commit at the block boundary
->>>>>>> aa55f5ea
 		if err != nil {
 			panic(err)
 		}
