// Copyright 2015 The go-ethereum Authors
// This file is part of the go-ethereum library.
//
// The go-ethereum library is free software: you can redistribute it and/or modify
// it under the terms of the GNU Lesser General Public License as published by
// the Free Software Foundation, either version 3 of the License, or
// (at your option) any later version.
//
// The go-ethereum library is distributed in the hope that it will be useful,
// but WITHOUT ANY WARRANTY; without even the implied warranty of
// MERCHANTABILITY or FITNESS FOR A PARTICULAR PURPOSE. See the
// GNU Lesser General Public License for more details.
//
// You should have received a copy of the GNU Lesser General Public License
// along with the go-ethereum library. If not, see <http://www.gnu.org/licenses/>.

package state

import (
	"math/big"

	"github.com/ethereum/go-ethereum/common"
	"github.com/ethereum/go-ethereum/core/rawdb"
	"github.com/ethereum/go-ethereum/core/types"
	"github.com/ethereum/go-ethereum/crypto"
	"github.com/ethereum/go-ethereum/ethdb"
	"github.com/ethereum/go-ethereum/trie"
	"github.com/ethereum/go-ethereum/trie/triedb/hashdb"
	"github.com/ethereum/go-ethereum/trie/triedb/pathdb"
)

// testAccount is the data associated with an account used by the state tests.
type testAccount struct {
	address common.Address
	balance *big.Int
	nonce   uint64
	code    []byte
}

// makeTestState create a sample test state to test node-wise reconstruction.
func makeTestState(scheme string) (ethdb.Database, Database, *trie.Database, common.Hash, []*testAccount) {
	// Create an empty state
	config := &trie.Config{Preimages: true}
	if scheme == rawdb.PathScheme {
		config.PathDB = pathdb.Defaults
	} else {
		config.HashDB = hashdb.Defaults
	}
	db := rawdb.NewMemoryDatabase()
	nodeDb := trie.NewDatabase(db, config)
	sdb := NewDatabaseWithNodeDB(db, nodeDb)
	state, _ := New(types.EmptyRootHash, sdb, nil)

	// Fill it with some arbitrary data
	var accounts []*testAccount
	for i := byte(0); i < 96; i++ {
		obj := state.GetOrNewStateObject(common.BytesToAddress([]byte{i}))
		acc := &testAccount{address: common.BytesToAddress([]byte{i})}

		obj.AddBalance(big.NewInt(int64(11 * i)))
		acc.balance = big.NewInt(int64(11 * i))

		obj.SetNonce(uint64(42 * i))
		acc.nonce = uint64(42 * i)

		if i%3 == 0 {
			obj.SetCode(crypto.Keccak256Hash([]byte{i, i, i, i, i}), []byte{i, i, i, i, i})
			acc.code = []byte{i, i, i, i, i}
		}
		if i%5 == 0 {
			for j := byte(0); j < 5; j++ {
				hash := crypto.Keccak256Hash([]byte{i, i, i, i, i, j, j})
				obj.SetState(hash, hash)
			}
		}
		accounts = append(accounts, acc)
	}
	root, _ := state.Commit(0, false, false)

	// Return the generated state
<<<<<<< HEAD
	return db, sdb, root, accounts
=======
	return db, sdb, nodeDb, root, accounts
}

// checkStateAccounts cross references a reconstructed state with an expected
// account array.
func checkStateAccounts(t *testing.T, db ethdb.Database, scheme string, root common.Hash, accounts []*testAccount) {
	var config trie.Config
	if scheme == rawdb.PathScheme {
		config.PathDB = pathdb.Defaults
	}
	// Check root availability and state contents
	state, err := New(root, NewDatabaseWithConfig(db, &config), nil)
	if err != nil {
		t.Fatalf("failed to create state trie at %x: %v", root, err)
	}
	if err := checkStateConsistency(db, scheme, root); err != nil {
		t.Fatalf("inconsistent state trie at %x: %v", root, err)
	}
	for i, acc := range accounts {
		if balance := state.GetBalance(acc.address); balance.Cmp(acc.balance) != 0 {
			t.Errorf("account %d: balance mismatch: have %v, want %v", i, balance, acc.balance)
		}
		if nonce := state.GetNonce(acc.address); nonce != acc.nonce {
			t.Errorf("account %d: nonce mismatch: have %v, want %v", i, nonce, acc.nonce)
		}
		if code := state.GetCode(acc.address); !bytes.Equal(code, acc.code) {
			t.Errorf("account %d: code mismatch: have %x, want %x", i, code, acc.code)
		}
	}
}

// checkStateConsistency checks that all data of a state root is present.
func checkStateConsistency(db ethdb.Database, scheme string, root common.Hash) error {
	config := &trie.Config{Preimages: true}
	if scheme == rawdb.PathScheme {
		config.PathDB = pathdb.Defaults
	}
	state, err := New(root, NewDatabaseWithConfig(db, config), nil)
	if err != nil {
		return err
	}
	it := newNodeIterator(state)
	for it.Next() {
	}
	return it.Error
}

// Tests that an empty state is not scheduled for syncing.
func TestEmptyStateSync(t *testing.T) {
	dbA := trie.NewDatabase(rawdb.NewMemoryDatabase(), nil)
	dbB := trie.NewDatabase(rawdb.NewMemoryDatabase(), &trie.Config{PathDB: pathdb.Defaults})

	sync := NewStateSync(types.EmptyRootHash, rawdb.NewMemoryDatabase(), nil, dbA.Scheme())
	if paths, nodes, codes := sync.Missing(1); len(paths) != 0 || len(nodes) != 0 || len(codes) != 0 {
		t.Errorf("content requested for empty state: %v, %v, %v", nodes, paths, codes)
	}
	sync = NewStateSync(types.EmptyRootHash, rawdb.NewMemoryDatabase(), nil, dbB.Scheme())
	if paths, nodes, codes := sync.Missing(1); len(paths) != 0 || len(nodes) != 0 || len(codes) != 0 {
		t.Errorf("content requested for empty state: %v, %v, %v", nodes, paths, codes)
	}
}

// Tests that given a root hash, a state can sync iteratively on a single thread,
// requesting retrieval tasks and returning all of them in one go.
func TestIterativeStateSyncIndividual(t *testing.T) {
	testIterativeStateSync(t, 1, false, false, rawdb.HashScheme)
	testIterativeStateSync(t, 1, false, false, rawdb.PathScheme)
}
func TestIterativeStateSyncBatched(t *testing.T) {
	testIterativeStateSync(t, 100, false, false, rawdb.HashScheme)
	testIterativeStateSync(t, 100, false, false, rawdb.PathScheme)
}
func TestIterativeStateSyncIndividualFromDisk(t *testing.T) {
	testIterativeStateSync(t, 1, true, false, rawdb.HashScheme)
	testIterativeStateSync(t, 1, true, false, rawdb.PathScheme)
}
func TestIterativeStateSyncBatchedFromDisk(t *testing.T) {
	testIterativeStateSync(t, 100, true, false, rawdb.HashScheme)
	testIterativeStateSync(t, 100, true, false, rawdb.PathScheme)
}
func TestIterativeStateSyncIndividualByPath(t *testing.T) {
	testIterativeStateSync(t, 1, false, true, rawdb.HashScheme)
	testIterativeStateSync(t, 1, false, true, rawdb.PathScheme)
}
func TestIterativeStateSyncBatchedByPath(t *testing.T) {
	testIterativeStateSync(t, 100, false, true, rawdb.HashScheme)
	testIterativeStateSync(t, 100, false, true, rawdb.PathScheme)
}

// stateElement represents the element in the state trie(bytecode or trie node).
type stateElement struct {
	path     string
	hash     common.Hash
	code     common.Hash
	syncPath trie.SyncPath
}

func testIterativeStateSync(t *testing.T, count int, commit bool, bypath bool, scheme string) {
	// Create a random state to copy
	srcDisk, srcDb, ndb, srcRoot, srcAccounts := makeTestState(scheme)
	if commit {
		ndb.Commit(srcRoot, false)
	}
	srcTrie, _ := trie.New(trie.StateTrieID(srcRoot), ndb)

	// Create a destination state and sync with the scheduler
	dstDb := rawdb.NewMemoryDatabase()
	sched := NewStateSync(srcRoot, dstDb, nil, ndb.Scheme())

	var (
		nodeElements []stateElement
		codeElements []stateElement
	)
	paths, nodes, codes := sched.Missing(count)
	for i := 0; i < len(paths); i++ {
		nodeElements = append(nodeElements, stateElement{
			path:     paths[i],
			hash:     nodes[i],
			syncPath: trie.NewSyncPath([]byte(paths[i])),
		})
	}
	for i := 0; i < len(codes); i++ {
		codeElements = append(codeElements, stateElement{code: codes[i]})
	}
	reader, err := ndb.Reader(srcRoot)
	if err != nil {
		t.Fatalf("state is not existent, %#x", srcRoot)
	}
	for len(nodeElements)+len(codeElements) > 0 {
		var (
			nodeResults = make([]trie.NodeSyncResult, len(nodeElements))
			codeResults = make([]trie.CodeSyncResult, len(codeElements))
		)
		for i, element := range codeElements {
			data, err := srcDb.ContractCode(common.Address{}, element.code)
			if err != nil {
				t.Fatalf("failed to retrieve contract bytecode for hash %x", element.code)
			}
			codeResults[i] = trie.CodeSyncResult{Hash: element.code, Data: data}
		}
		for i, node := range nodeElements {
			if bypath {
				if len(node.syncPath) == 1 {
					data, _, err := srcTrie.GetNode(node.syncPath[0])
					if err != nil {
						t.Fatalf("failed to retrieve node data for path %x: %v", node.syncPath[0], err)
					}
					nodeResults[i] = trie.NodeSyncResult{Path: node.path, Data: data}
				} else {
					var acc types.StateAccount
					if err := rlp.DecodeBytes(srcTrie.MustGet(node.syncPath[0]), &acc); err != nil {
						t.Fatalf("failed to decode account on path %x: %v", node.syncPath[0], err)
					}
					id := trie.StorageTrieID(srcRoot, common.BytesToHash(node.syncPath[0]), acc.Root)
					stTrie, err := trie.New(id, ndb)
					if err != nil {
						t.Fatalf("failed to retriev storage trie for path %x: %v", node.syncPath[1], err)
					}
					data, _, err := stTrie.GetNode(node.syncPath[1])
					if err != nil {
						t.Fatalf("failed to retrieve node data for path %x: %v", node.syncPath[1], err)
					}
					nodeResults[i] = trie.NodeSyncResult{Path: node.path, Data: data}
				}
			} else {
				owner, inner := trie.ResolvePath([]byte(node.path))
				data, err := reader.Node(owner, inner, node.hash)
				if err != nil {
					t.Fatalf("failed to retrieve node data for key %v", []byte(node.path))
				}
				nodeResults[i] = trie.NodeSyncResult{Path: node.path, Data: data}
			}
		}
		for _, result := range codeResults {
			if err := sched.ProcessCode(result); err != nil {
				t.Errorf("failed to process result %v", err)
			}
		}
		for _, result := range nodeResults {
			if err := sched.ProcessNode(result); err != nil {
				t.Errorf("failed to process result %v", err)
			}
		}
		batch := dstDb.NewBatch()
		if err := sched.Commit(batch); err != nil {
			t.Fatalf("failed to commit data: %v", err)
		}
		batch.Write()

		paths, nodes, codes = sched.Missing(count)
		nodeElements = nodeElements[:0]
		for i := 0; i < len(paths); i++ {
			nodeElements = append(nodeElements, stateElement{
				path:     paths[i],
				hash:     nodes[i],
				syncPath: trie.NewSyncPath([]byte(paths[i])),
			})
		}
		codeElements = codeElements[:0]
		for i := 0; i < len(codes); i++ {
			codeElements = append(codeElements, stateElement{
				code: codes[i],
			})
		}
	}
	// Copy the preimages from source db in order to traverse the state.
	srcDb.TrieDB().WritePreimages()
	copyPreimages(srcDisk, dstDb)

	// Cross check that the two states are in sync
	checkStateAccounts(t, dstDb, ndb.Scheme(), srcRoot, srcAccounts)
}

// Tests that the trie scheduler can correctly reconstruct the state even if only
// partial results are returned, and the others sent only later.
func TestIterativeDelayedStateSync(t *testing.T) {
	testIterativeDelayedStateSync(t, rawdb.HashScheme)
	testIterativeDelayedStateSync(t, rawdb.PathScheme)
}

func testIterativeDelayedStateSync(t *testing.T, scheme string) {
	// Create a random state to copy
	srcDisk, srcDb, ndb, srcRoot, srcAccounts := makeTestState(scheme)

	// Create a destination state and sync with the scheduler
	dstDb := rawdb.NewMemoryDatabase()
	sched := NewStateSync(srcRoot, dstDb, nil, ndb.Scheme())

	var (
		nodeElements []stateElement
		codeElements []stateElement
	)
	paths, nodes, codes := sched.Missing(0)
	for i := 0; i < len(paths); i++ {
		nodeElements = append(nodeElements, stateElement{
			path:     paths[i],
			hash:     nodes[i],
			syncPath: trie.NewSyncPath([]byte(paths[i])),
		})
	}
	for i := 0; i < len(codes); i++ {
		codeElements = append(codeElements, stateElement{code: codes[i]})
	}
	reader, err := ndb.Reader(srcRoot)
	if err != nil {
		t.Fatalf("state is not existent, %#x", srcRoot)
	}
	for len(nodeElements)+len(codeElements) > 0 {
		// Sync only half of the scheduled nodes
		var nodeProcessed int
		var codeProcessed int
		if len(codeElements) > 0 {
			codeResults := make([]trie.CodeSyncResult, len(codeElements)/2+1)
			for i, element := range codeElements[:len(codeResults)] {
				data, err := srcDb.ContractCode(common.Address{}, element.code)
				if err != nil {
					t.Fatalf("failed to retrieve contract bytecode for %x", element.code)
				}
				codeResults[i] = trie.CodeSyncResult{Hash: element.code, Data: data}
			}
			for _, result := range codeResults {
				if err := sched.ProcessCode(result); err != nil {
					t.Fatalf("failed to process result %v", err)
				}
			}
			codeProcessed = len(codeResults)
		}
		if len(nodeElements) > 0 {
			nodeResults := make([]trie.NodeSyncResult, len(nodeElements)/2+1)
			for i, element := range nodeElements[:len(nodeResults)] {
				owner, inner := trie.ResolvePath([]byte(element.path))
				data, err := reader.Node(owner, inner, element.hash)
				if err != nil {
					t.Fatalf("failed to retrieve contract bytecode for %x", element.code)
				}
				nodeResults[i] = trie.NodeSyncResult{Path: element.path, Data: data}
			}
			for _, result := range nodeResults {
				if err := sched.ProcessNode(result); err != nil {
					t.Fatalf("failed to process result %v", err)
				}
			}
			nodeProcessed = len(nodeResults)
		}
		batch := dstDb.NewBatch()
		if err := sched.Commit(batch); err != nil {
			t.Fatalf("failed to commit data: %v", err)
		}
		batch.Write()

		paths, nodes, codes = sched.Missing(0)
		nodeElements = nodeElements[nodeProcessed:]
		for i := 0; i < len(paths); i++ {
			nodeElements = append(nodeElements, stateElement{
				path:     paths[i],
				hash:     nodes[i],
				syncPath: trie.NewSyncPath([]byte(paths[i])),
			})
		}
		codeElements = codeElements[codeProcessed:]
		for i := 0; i < len(codes); i++ {
			codeElements = append(codeElements, stateElement{
				code: codes[i],
			})
		}
	}
	// Copy the preimages from source db in order to traverse the state.
	srcDb.TrieDB().WritePreimages()
	copyPreimages(srcDisk, dstDb)

	// Cross check that the two states are in sync
	checkStateAccounts(t, dstDb, ndb.Scheme(), srcRoot, srcAccounts)
}

// Tests that given a root hash, a trie can sync iteratively on a single thread,
// requesting retrieval tasks and returning all of them in one go, however in a
// random order.
func TestIterativeRandomStateSyncIndividual(t *testing.T) {
	testIterativeRandomStateSync(t, 1, rawdb.HashScheme)
	testIterativeRandomStateSync(t, 1, rawdb.PathScheme)
}
func TestIterativeRandomStateSyncBatched(t *testing.T) {
	testIterativeRandomStateSync(t, 100, rawdb.HashScheme)
	testIterativeRandomStateSync(t, 100, rawdb.PathScheme)
}

func testIterativeRandomStateSync(t *testing.T, count int, scheme string) {
	// Create a random state to copy
	srcDisk, srcDb, ndb, srcRoot, srcAccounts := makeTestState(scheme)

	// Create a destination state and sync with the scheduler
	dstDb := rawdb.NewMemoryDatabase()
	sched := NewStateSync(srcRoot, dstDb, nil, ndb.Scheme())

	nodeQueue := make(map[string]stateElement)
	codeQueue := make(map[common.Hash]struct{})
	paths, nodes, codes := sched.Missing(count)
	for i, path := range paths {
		nodeQueue[path] = stateElement{
			path:     path,
			hash:     nodes[i],
			syncPath: trie.NewSyncPath([]byte(path)),
		}
	}
	for _, hash := range codes {
		codeQueue[hash] = struct{}{}
	}
	reader, err := ndb.Reader(srcRoot)
	if err != nil {
		t.Fatalf("state is not existent, %#x", srcRoot)
	}
	for len(nodeQueue)+len(codeQueue) > 0 {
		// Fetch all the queued nodes in a random order
		if len(codeQueue) > 0 {
			results := make([]trie.CodeSyncResult, 0, len(codeQueue))
			for hash := range codeQueue {
				data, err := srcDb.ContractCode(common.Address{}, hash)
				if err != nil {
					t.Fatalf("failed to retrieve node data for %x", hash)
				}
				results = append(results, trie.CodeSyncResult{Hash: hash, Data: data})
			}
			for _, result := range results {
				if err := sched.ProcessCode(result); err != nil {
					t.Fatalf("failed to process result %v", err)
				}
			}
		}
		if len(nodeQueue) > 0 {
			results := make([]trie.NodeSyncResult, 0, len(nodeQueue))
			for path, element := range nodeQueue {
				owner, inner := trie.ResolvePath([]byte(element.path))
				data, err := reader.Node(owner, inner, element.hash)
				if err != nil {
					t.Fatalf("failed to retrieve node data for %x %v %v", element.hash, []byte(element.path), element.path)
				}
				results = append(results, trie.NodeSyncResult{Path: path, Data: data})
			}
			for _, result := range results {
				if err := sched.ProcessNode(result); err != nil {
					t.Fatalf("failed to process result %v", err)
				}
			}
		}
		batch := dstDb.NewBatch()
		if err := sched.Commit(batch); err != nil {
			t.Fatalf("failed to commit data: %v", err)
		}
		batch.Write()

		nodeQueue = make(map[string]stateElement)
		codeQueue = make(map[common.Hash]struct{})
		paths, nodes, codes := sched.Missing(count)
		for i, path := range paths {
			nodeQueue[path] = stateElement{
				path:     path,
				hash:     nodes[i],
				syncPath: trie.NewSyncPath([]byte(path)),
			}
		}
		for _, hash := range codes {
			codeQueue[hash] = struct{}{}
		}
	}
	// Copy the preimages from source db in order to traverse the state.
	srcDb.TrieDB().WritePreimages()
	copyPreimages(srcDisk, dstDb)

	// Cross check that the two states are in sync
	checkStateAccounts(t, dstDb, ndb.Scheme(), srcRoot, srcAccounts)
}

// Tests that the trie scheduler can correctly reconstruct the state even if only
// partial results are returned (Even those randomly), others sent only later.
func TestIterativeRandomDelayedStateSync(t *testing.T) {
	testIterativeRandomDelayedStateSync(t, rawdb.HashScheme)
	testIterativeRandomDelayedStateSync(t, rawdb.PathScheme)
}

func testIterativeRandomDelayedStateSync(t *testing.T, scheme string) {
	// Create a random state to copy
	srcDisk, srcDb, ndb, srcRoot, srcAccounts := makeTestState(scheme)

	// Create a destination state and sync with the scheduler
	dstDb := rawdb.NewMemoryDatabase()
	sched := NewStateSync(srcRoot, dstDb, nil, ndb.Scheme())

	nodeQueue := make(map[string]stateElement)
	codeQueue := make(map[common.Hash]struct{})
	paths, nodes, codes := sched.Missing(0)
	for i, path := range paths {
		nodeQueue[path] = stateElement{
			path:     path,
			hash:     nodes[i],
			syncPath: trie.NewSyncPath([]byte(path)),
		}
	}
	for _, hash := range codes {
		codeQueue[hash] = struct{}{}
	}
	reader, err := ndb.Reader(srcRoot)
	if err != nil {
		t.Fatalf("state is not existent, %#x", srcRoot)
	}
	for len(nodeQueue)+len(codeQueue) > 0 {
		// Sync only half of the scheduled nodes, even those in random order
		if len(codeQueue) > 0 {
			results := make([]trie.CodeSyncResult, 0, len(codeQueue)/2+1)
			for hash := range codeQueue {
				delete(codeQueue, hash)

				data, err := srcDb.ContractCode(common.Address{}, hash)
				if err != nil {
					t.Fatalf("failed to retrieve node data for %x", hash)
				}
				results = append(results, trie.CodeSyncResult{Hash: hash, Data: data})

				if len(results) >= cap(results) {
					break
				}
			}
			for _, result := range results {
				if err := sched.ProcessCode(result); err != nil {
					t.Fatalf("failed to process result %v", err)
				}
			}
		}
		if len(nodeQueue) > 0 {
			results := make([]trie.NodeSyncResult, 0, len(nodeQueue)/2+1)
			for path, element := range nodeQueue {
				delete(nodeQueue, path)

				owner, inner := trie.ResolvePath([]byte(element.path))
				data, err := reader.Node(owner, inner, element.hash)
				if err != nil {
					t.Fatalf("failed to retrieve node data for %x", element.hash)
				}
				results = append(results, trie.NodeSyncResult{Path: path, Data: data})

				if len(results) >= cap(results) {
					break
				}
			}
			// Feed the retrieved results back and queue new tasks
			for _, result := range results {
				if err := sched.ProcessNode(result); err != nil {
					t.Fatalf("failed to process result %v", err)
				}
			}
		}
		batch := dstDb.NewBatch()
		if err := sched.Commit(batch); err != nil {
			t.Fatalf("failed to commit data: %v", err)
		}
		batch.Write()

		paths, nodes, codes := sched.Missing(0)
		for i, path := range paths {
			nodeQueue[path] = stateElement{
				path:     path,
				hash:     nodes[i],
				syncPath: trie.NewSyncPath([]byte(path)),
			}
		}
		for _, hash := range codes {
			codeQueue[hash] = struct{}{}
		}
	}
	// Copy the preimages from source db in order to traverse the state.
	srcDb.TrieDB().WritePreimages()
	copyPreimages(srcDisk, dstDb)

	// Cross check that the two states are in sync
	checkStateAccounts(t, dstDb, ndb.Scheme(), srcRoot, srcAccounts)
}

// Tests that at any point in time during a sync, only complete sub-tries are in
// the database.
func TestIncompleteStateSync(t *testing.T) {
	testIncompleteStateSync(t, rawdb.HashScheme)
	testIncompleteStateSync(t, rawdb.PathScheme)
}

func testIncompleteStateSync(t *testing.T, scheme string) {
	// Create a random state to copy
	db, srcDb, ndb, srcRoot, srcAccounts := makeTestState(scheme)

	// isCodeLookup to save some hashing
	var isCode = make(map[common.Hash]struct{})
	for _, acc := range srcAccounts {
		if len(acc.code) > 0 {
			isCode[crypto.Keccak256Hash(acc.code)] = struct{}{}
		}
	}
	isCode[types.EmptyCodeHash] = struct{}{}

	// Create a destination state and sync with the scheduler
	dstDb := rawdb.NewMemoryDatabase()
	sched := NewStateSync(srcRoot, dstDb, nil, ndb.Scheme())

	var (
		addedCodes  []common.Hash
		addedPaths  []string
		addedHashes []common.Hash
	)
	reader, err := ndb.Reader(srcRoot)
	if err != nil {
		t.Fatalf("state is not available %x", srcRoot)
	}
	nodeQueue := make(map[string]stateElement)
	codeQueue := make(map[common.Hash]struct{})
	paths, nodes, codes := sched.Missing(1)
	for i, path := range paths {
		nodeQueue[path] = stateElement{
			path:     path,
			hash:     nodes[i],
			syncPath: trie.NewSyncPath([]byte(path)),
		}
	}
	for _, hash := range codes {
		codeQueue[hash] = struct{}{}
	}
	for len(nodeQueue)+len(codeQueue) > 0 {
		// Fetch a batch of state nodes
		if len(codeQueue) > 0 {
			results := make([]trie.CodeSyncResult, 0, len(codeQueue))
			for hash := range codeQueue {
				data, err := srcDb.ContractCode(common.Address{}, hash)
				if err != nil {
					t.Fatalf("failed to retrieve node data for %x", hash)
				}
				results = append(results, trie.CodeSyncResult{Hash: hash, Data: data})
				addedCodes = append(addedCodes, hash)
			}
			// Process each of the state nodes
			for _, result := range results {
				if err := sched.ProcessCode(result); err != nil {
					t.Fatalf("failed to process result %v", err)
				}
			}
		}
		if len(nodeQueue) > 0 {
			results := make([]trie.NodeSyncResult, 0, len(nodeQueue))
			for path, element := range nodeQueue {
				owner, inner := trie.ResolvePath([]byte(element.path))
				data, err := reader.Node(owner, inner, element.hash)
				if err != nil {
					t.Fatalf("failed to retrieve node data for %x", element.hash)
				}
				results = append(results, trie.NodeSyncResult{Path: path, Data: data})

				if element.hash != srcRoot {
					addedPaths = append(addedPaths, element.path)
					addedHashes = append(addedHashes, element.hash)
				}
			}
			// Process each of the state nodes
			for _, result := range results {
				if err := sched.ProcessNode(result); err != nil {
					t.Fatalf("failed to process result %v", err)
				}
			}
		}
		batch := dstDb.NewBatch()
		if err := sched.Commit(batch); err != nil {
			t.Fatalf("failed to commit data: %v", err)
		}
		batch.Write()

		// Fetch the next batch to retrieve
		nodeQueue = make(map[string]stateElement)
		codeQueue = make(map[common.Hash]struct{})
		paths, nodes, codes := sched.Missing(1)
		for i, path := range paths {
			nodeQueue[path] = stateElement{
				path:     path,
				hash:     nodes[i],
				syncPath: trie.NewSyncPath([]byte(path)),
			}
		}
		for _, hash := range codes {
			codeQueue[hash] = struct{}{}
		}
	}
	// Copy the preimages from source db in order to traverse the state.
	srcDb.TrieDB().WritePreimages()
	copyPreimages(db, dstDb)

	// Sanity check that removing any node from the database is detected
	for _, node := range addedCodes {
		val := rawdb.ReadCode(dstDb, node)
		rawdb.DeleteCode(dstDb, node)
		if err := checkStateConsistency(dstDb, ndb.Scheme(), srcRoot); err == nil {
			t.Errorf("trie inconsistency not caught, missing: %x", node)
		}
		rawdb.WriteCode(dstDb, node, val)
	}
	for i, path := range addedPaths {
		owner, inner := trie.ResolvePath([]byte(path))
		hash := addedHashes[i]
		val := rawdb.ReadTrieNode(dstDb, owner, inner, hash, scheme)
		if val == nil {
			t.Error("missing trie node")
		}
		rawdb.DeleteTrieNode(dstDb, owner, inner, hash, scheme)
		if err := checkStateConsistency(dstDb, scheme, srcRoot); err == nil {
			t.Errorf("trie inconsistency not caught, missing: %v", path)
		}
		rawdb.WriteTrieNode(dstDb, owner, inner, hash, val, scheme)
	}
}

func copyPreimages(srcDb, dstDb ethdb.Database) {
	it := srcDb.NewIterator(rawdb.PreimagePrefix, nil)
	defer it.Release()

	preimages := make(map[common.Hash][]byte)
	for it.Next() {
		hash := it.Key()[len(rawdb.PreimagePrefix):]
		preimages[common.BytesToHash(hash)] = common.CopyBytes(it.Value())
	}
	rawdb.WritePreimages(dstDb, preimages)
>>>>>>> dc34fe82
}<|MERGE_RESOLUTION|>--- conflicted
+++ resolved
@@ -78,670 +78,5 @@
 	root, _ := state.Commit(0, false, false)
 
 	// Return the generated state
-<<<<<<< HEAD
-	return db, sdb, root, accounts
-=======
 	return db, sdb, nodeDb, root, accounts
-}
-
-// checkStateAccounts cross references a reconstructed state with an expected
-// account array.
-func checkStateAccounts(t *testing.T, db ethdb.Database, scheme string, root common.Hash, accounts []*testAccount) {
-	var config trie.Config
-	if scheme == rawdb.PathScheme {
-		config.PathDB = pathdb.Defaults
-	}
-	// Check root availability and state contents
-	state, err := New(root, NewDatabaseWithConfig(db, &config), nil)
-	if err != nil {
-		t.Fatalf("failed to create state trie at %x: %v", root, err)
-	}
-	if err := checkStateConsistency(db, scheme, root); err != nil {
-		t.Fatalf("inconsistent state trie at %x: %v", root, err)
-	}
-	for i, acc := range accounts {
-		if balance := state.GetBalance(acc.address); balance.Cmp(acc.balance) != 0 {
-			t.Errorf("account %d: balance mismatch: have %v, want %v", i, balance, acc.balance)
-		}
-		if nonce := state.GetNonce(acc.address); nonce != acc.nonce {
-			t.Errorf("account %d: nonce mismatch: have %v, want %v", i, nonce, acc.nonce)
-		}
-		if code := state.GetCode(acc.address); !bytes.Equal(code, acc.code) {
-			t.Errorf("account %d: code mismatch: have %x, want %x", i, code, acc.code)
-		}
-	}
-}
-
-// checkStateConsistency checks that all data of a state root is present.
-func checkStateConsistency(db ethdb.Database, scheme string, root common.Hash) error {
-	config := &trie.Config{Preimages: true}
-	if scheme == rawdb.PathScheme {
-		config.PathDB = pathdb.Defaults
-	}
-	state, err := New(root, NewDatabaseWithConfig(db, config), nil)
-	if err != nil {
-		return err
-	}
-	it := newNodeIterator(state)
-	for it.Next() {
-	}
-	return it.Error
-}
-
-// Tests that an empty state is not scheduled for syncing.
-func TestEmptyStateSync(t *testing.T) {
-	dbA := trie.NewDatabase(rawdb.NewMemoryDatabase(), nil)
-	dbB := trie.NewDatabase(rawdb.NewMemoryDatabase(), &trie.Config{PathDB: pathdb.Defaults})
-
-	sync := NewStateSync(types.EmptyRootHash, rawdb.NewMemoryDatabase(), nil, dbA.Scheme())
-	if paths, nodes, codes := sync.Missing(1); len(paths) != 0 || len(nodes) != 0 || len(codes) != 0 {
-		t.Errorf("content requested for empty state: %v, %v, %v", nodes, paths, codes)
-	}
-	sync = NewStateSync(types.EmptyRootHash, rawdb.NewMemoryDatabase(), nil, dbB.Scheme())
-	if paths, nodes, codes := sync.Missing(1); len(paths) != 0 || len(nodes) != 0 || len(codes) != 0 {
-		t.Errorf("content requested for empty state: %v, %v, %v", nodes, paths, codes)
-	}
-}
-
-// Tests that given a root hash, a state can sync iteratively on a single thread,
-// requesting retrieval tasks and returning all of them in one go.
-func TestIterativeStateSyncIndividual(t *testing.T) {
-	testIterativeStateSync(t, 1, false, false, rawdb.HashScheme)
-	testIterativeStateSync(t, 1, false, false, rawdb.PathScheme)
-}
-func TestIterativeStateSyncBatched(t *testing.T) {
-	testIterativeStateSync(t, 100, false, false, rawdb.HashScheme)
-	testIterativeStateSync(t, 100, false, false, rawdb.PathScheme)
-}
-func TestIterativeStateSyncIndividualFromDisk(t *testing.T) {
-	testIterativeStateSync(t, 1, true, false, rawdb.HashScheme)
-	testIterativeStateSync(t, 1, true, false, rawdb.PathScheme)
-}
-func TestIterativeStateSyncBatchedFromDisk(t *testing.T) {
-	testIterativeStateSync(t, 100, true, false, rawdb.HashScheme)
-	testIterativeStateSync(t, 100, true, false, rawdb.PathScheme)
-}
-func TestIterativeStateSyncIndividualByPath(t *testing.T) {
-	testIterativeStateSync(t, 1, false, true, rawdb.HashScheme)
-	testIterativeStateSync(t, 1, false, true, rawdb.PathScheme)
-}
-func TestIterativeStateSyncBatchedByPath(t *testing.T) {
-	testIterativeStateSync(t, 100, false, true, rawdb.HashScheme)
-	testIterativeStateSync(t, 100, false, true, rawdb.PathScheme)
-}
-
-// stateElement represents the element in the state trie(bytecode or trie node).
-type stateElement struct {
-	path     string
-	hash     common.Hash
-	code     common.Hash
-	syncPath trie.SyncPath
-}
-
-func testIterativeStateSync(t *testing.T, count int, commit bool, bypath bool, scheme string) {
-	// Create a random state to copy
-	srcDisk, srcDb, ndb, srcRoot, srcAccounts := makeTestState(scheme)
-	if commit {
-		ndb.Commit(srcRoot, false)
-	}
-	srcTrie, _ := trie.New(trie.StateTrieID(srcRoot), ndb)
-
-	// Create a destination state and sync with the scheduler
-	dstDb := rawdb.NewMemoryDatabase()
-	sched := NewStateSync(srcRoot, dstDb, nil, ndb.Scheme())
-
-	var (
-		nodeElements []stateElement
-		codeElements []stateElement
-	)
-	paths, nodes, codes := sched.Missing(count)
-	for i := 0; i < len(paths); i++ {
-		nodeElements = append(nodeElements, stateElement{
-			path:     paths[i],
-			hash:     nodes[i],
-			syncPath: trie.NewSyncPath([]byte(paths[i])),
-		})
-	}
-	for i := 0; i < len(codes); i++ {
-		codeElements = append(codeElements, stateElement{code: codes[i]})
-	}
-	reader, err := ndb.Reader(srcRoot)
-	if err != nil {
-		t.Fatalf("state is not existent, %#x", srcRoot)
-	}
-	for len(nodeElements)+len(codeElements) > 0 {
-		var (
-			nodeResults = make([]trie.NodeSyncResult, len(nodeElements))
-			codeResults = make([]trie.CodeSyncResult, len(codeElements))
-		)
-		for i, element := range codeElements {
-			data, err := srcDb.ContractCode(common.Address{}, element.code)
-			if err != nil {
-				t.Fatalf("failed to retrieve contract bytecode for hash %x", element.code)
-			}
-			codeResults[i] = trie.CodeSyncResult{Hash: element.code, Data: data}
-		}
-		for i, node := range nodeElements {
-			if bypath {
-				if len(node.syncPath) == 1 {
-					data, _, err := srcTrie.GetNode(node.syncPath[0])
-					if err != nil {
-						t.Fatalf("failed to retrieve node data for path %x: %v", node.syncPath[0], err)
-					}
-					nodeResults[i] = trie.NodeSyncResult{Path: node.path, Data: data}
-				} else {
-					var acc types.StateAccount
-					if err := rlp.DecodeBytes(srcTrie.MustGet(node.syncPath[0]), &acc); err != nil {
-						t.Fatalf("failed to decode account on path %x: %v", node.syncPath[0], err)
-					}
-					id := trie.StorageTrieID(srcRoot, common.BytesToHash(node.syncPath[0]), acc.Root)
-					stTrie, err := trie.New(id, ndb)
-					if err != nil {
-						t.Fatalf("failed to retriev storage trie for path %x: %v", node.syncPath[1], err)
-					}
-					data, _, err := stTrie.GetNode(node.syncPath[1])
-					if err != nil {
-						t.Fatalf("failed to retrieve node data for path %x: %v", node.syncPath[1], err)
-					}
-					nodeResults[i] = trie.NodeSyncResult{Path: node.path, Data: data}
-				}
-			} else {
-				owner, inner := trie.ResolvePath([]byte(node.path))
-				data, err := reader.Node(owner, inner, node.hash)
-				if err != nil {
-					t.Fatalf("failed to retrieve node data for key %v", []byte(node.path))
-				}
-				nodeResults[i] = trie.NodeSyncResult{Path: node.path, Data: data}
-			}
-		}
-		for _, result := range codeResults {
-			if err := sched.ProcessCode(result); err != nil {
-				t.Errorf("failed to process result %v", err)
-			}
-		}
-		for _, result := range nodeResults {
-			if err := sched.ProcessNode(result); err != nil {
-				t.Errorf("failed to process result %v", err)
-			}
-		}
-		batch := dstDb.NewBatch()
-		if err := sched.Commit(batch); err != nil {
-			t.Fatalf("failed to commit data: %v", err)
-		}
-		batch.Write()
-
-		paths, nodes, codes = sched.Missing(count)
-		nodeElements = nodeElements[:0]
-		for i := 0; i < len(paths); i++ {
-			nodeElements = append(nodeElements, stateElement{
-				path:     paths[i],
-				hash:     nodes[i],
-				syncPath: trie.NewSyncPath([]byte(paths[i])),
-			})
-		}
-		codeElements = codeElements[:0]
-		for i := 0; i < len(codes); i++ {
-			codeElements = append(codeElements, stateElement{
-				code: codes[i],
-			})
-		}
-	}
-	// Copy the preimages from source db in order to traverse the state.
-	srcDb.TrieDB().WritePreimages()
-	copyPreimages(srcDisk, dstDb)
-
-	// Cross check that the two states are in sync
-	checkStateAccounts(t, dstDb, ndb.Scheme(), srcRoot, srcAccounts)
-}
-
-// Tests that the trie scheduler can correctly reconstruct the state even if only
-// partial results are returned, and the others sent only later.
-func TestIterativeDelayedStateSync(t *testing.T) {
-	testIterativeDelayedStateSync(t, rawdb.HashScheme)
-	testIterativeDelayedStateSync(t, rawdb.PathScheme)
-}
-
-func testIterativeDelayedStateSync(t *testing.T, scheme string) {
-	// Create a random state to copy
-	srcDisk, srcDb, ndb, srcRoot, srcAccounts := makeTestState(scheme)
-
-	// Create a destination state and sync with the scheduler
-	dstDb := rawdb.NewMemoryDatabase()
-	sched := NewStateSync(srcRoot, dstDb, nil, ndb.Scheme())
-
-	var (
-		nodeElements []stateElement
-		codeElements []stateElement
-	)
-	paths, nodes, codes := sched.Missing(0)
-	for i := 0; i < len(paths); i++ {
-		nodeElements = append(nodeElements, stateElement{
-			path:     paths[i],
-			hash:     nodes[i],
-			syncPath: trie.NewSyncPath([]byte(paths[i])),
-		})
-	}
-	for i := 0; i < len(codes); i++ {
-		codeElements = append(codeElements, stateElement{code: codes[i]})
-	}
-	reader, err := ndb.Reader(srcRoot)
-	if err != nil {
-		t.Fatalf("state is not existent, %#x", srcRoot)
-	}
-	for len(nodeElements)+len(codeElements) > 0 {
-		// Sync only half of the scheduled nodes
-		var nodeProcessed int
-		var codeProcessed int
-		if len(codeElements) > 0 {
-			codeResults := make([]trie.CodeSyncResult, len(codeElements)/2+1)
-			for i, element := range codeElements[:len(codeResults)] {
-				data, err := srcDb.ContractCode(common.Address{}, element.code)
-				if err != nil {
-					t.Fatalf("failed to retrieve contract bytecode for %x", element.code)
-				}
-				codeResults[i] = trie.CodeSyncResult{Hash: element.code, Data: data}
-			}
-			for _, result := range codeResults {
-				if err := sched.ProcessCode(result); err != nil {
-					t.Fatalf("failed to process result %v", err)
-				}
-			}
-			codeProcessed = len(codeResults)
-		}
-		if len(nodeElements) > 0 {
-			nodeResults := make([]trie.NodeSyncResult, len(nodeElements)/2+1)
-			for i, element := range nodeElements[:len(nodeResults)] {
-				owner, inner := trie.ResolvePath([]byte(element.path))
-				data, err := reader.Node(owner, inner, element.hash)
-				if err != nil {
-					t.Fatalf("failed to retrieve contract bytecode for %x", element.code)
-				}
-				nodeResults[i] = trie.NodeSyncResult{Path: element.path, Data: data}
-			}
-			for _, result := range nodeResults {
-				if err := sched.ProcessNode(result); err != nil {
-					t.Fatalf("failed to process result %v", err)
-				}
-			}
-			nodeProcessed = len(nodeResults)
-		}
-		batch := dstDb.NewBatch()
-		if err := sched.Commit(batch); err != nil {
-			t.Fatalf("failed to commit data: %v", err)
-		}
-		batch.Write()
-
-		paths, nodes, codes = sched.Missing(0)
-		nodeElements = nodeElements[nodeProcessed:]
-		for i := 0; i < len(paths); i++ {
-			nodeElements = append(nodeElements, stateElement{
-				path:     paths[i],
-				hash:     nodes[i],
-				syncPath: trie.NewSyncPath([]byte(paths[i])),
-			})
-		}
-		codeElements = codeElements[codeProcessed:]
-		for i := 0; i < len(codes); i++ {
-			codeElements = append(codeElements, stateElement{
-				code: codes[i],
-			})
-		}
-	}
-	// Copy the preimages from source db in order to traverse the state.
-	srcDb.TrieDB().WritePreimages()
-	copyPreimages(srcDisk, dstDb)
-
-	// Cross check that the two states are in sync
-	checkStateAccounts(t, dstDb, ndb.Scheme(), srcRoot, srcAccounts)
-}
-
-// Tests that given a root hash, a trie can sync iteratively on a single thread,
-// requesting retrieval tasks and returning all of them in one go, however in a
-// random order.
-func TestIterativeRandomStateSyncIndividual(t *testing.T) {
-	testIterativeRandomStateSync(t, 1, rawdb.HashScheme)
-	testIterativeRandomStateSync(t, 1, rawdb.PathScheme)
-}
-func TestIterativeRandomStateSyncBatched(t *testing.T) {
-	testIterativeRandomStateSync(t, 100, rawdb.HashScheme)
-	testIterativeRandomStateSync(t, 100, rawdb.PathScheme)
-}
-
-func testIterativeRandomStateSync(t *testing.T, count int, scheme string) {
-	// Create a random state to copy
-	srcDisk, srcDb, ndb, srcRoot, srcAccounts := makeTestState(scheme)
-
-	// Create a destination state and sync with the scheduler
-	dstDb := rawdb.NewMemoryDatabase()
-	sched := NewStateSync(srcRoot, dstDb, nil, ndb.Scheme())
-
-	nodeQueue := make(map[string]stateElement)
-	codeQueue := make(map[common.Hash]struct{})
-	paths, nodes, codes := sched.Missing(count)
-	for i, path := range paths {
-		nodeQueue[path] = stateElement{
-			path:     path,
-			hash:     nodes[i],
-			syncPath: trie.NewSyncPath([]byte(path)),
-		}
-	}
-	for _, hash := range codes {
-		codeQueue[hash] = struct{}{}
-	}
-	reader, err := ndb.Reader(srcRoot)
-	if err != nil {
-		t.Fatalf("state is not existent, %#x", srcRoot)
-	}
-	for len(nodeQueue)+len(codeQueue) > 0 {
-		// Fetch all the queued nodes in a random order
-		if len(codeQueue) > 0 {
-			results := make([]trie.CodeSyncResult, 0, len(codeQueue))
-			for hash := range codeQueue {
-				data, err := srcDb.ContractCode(common.Address{}, hash)
-				if err != nil {
-					t.Fatalf("failed to retrieve node data for %x", hash)
-				}
-				results = append(results, trie.CodeSyncResult{Hash: hash, Data: data})
-			}
-			for _, result := range results {
-				if err := sched.ProcessCode(result); err != nil {
-					t.Fatalf("failed to process result %v", err)
-				}
-			}
-		}
-		if len(nodeQueue) > 0 {
-			results := make([]trie.NodeSyncResult, 0, len(nodeQueue))
-			for path, element := range nodeQueue {
-				owner, inner := trie.ResolvePath([]byte(element.path))
-				data, err := reader.Node(owner, inner, element.hash)
-				if err != nil {
-					t.Fatalf("failed to retrieve node data for %x %v %v", element.hash, []byte(element.path), element.path)
-				}
-				results = append(results, trie.NodeSyncResult{Path: path, Data: data})
-			}
-			for _, result := range results {
-				if err := sched.ProcessNode(result); err != nil {
-					t.Fatalf("failed to process result %v", err)
-				}
-			}
-		}
-		batch := dstDb.NewBatch()
-		if err := sched.Commit(batch); err != nil {
-			t.Fatalf("failed to commit data: %v", err)
-		}
-		batch.Write()
-
-		nodeQueue = make(map[string]stateElement)
-		codeQueue = make(map[common.Hash]struct{})
-		paths, nodes, codes := sched.Missing(count)
-		for i, path := range paths {
-			nodeQueue[path] = stateElement{
-				path:     path,
-				hash:     nodes[i],
-				syncPath: trie.NewSyncPath([]byte(path)),
-			}
-		}
-		for _, hash := range codes {
-			codeQueue[hash] = struct{}{}
-		}
-	}
-	// Copy the preimages from source db in order to traverse the state.
-	srcDb.TrieDB().WritePreimages()
-	copyPreimages(srcDisk, dstDb)
-
-	// Cross check that the two states are in sync
-	checkStateAccounts(t, dstDb, ndb.Scheme(), srcRoot, srcAccounts)
-}
-
-// Tests that the trie scheduler can correctly reconstruct the state even if only
-// partial results are returned (Even those randomly), others sent only later.
-func TestIterativeRandomDelayedStateSync(t *testing.T) {
-	testIterativeRandomDelayedStateSync(t, rawdb.HashScheme)
-	testIterativeRandomDelayedStateSync(t, rawdb.PathScheme)
-}
-
-func testIterativeRandomDelayedStateSync(t *testing.T, scheme string) {
-	// Create a random state to copy
-	srcDisk, srcDb, ndb, srcRoot, srcAccounts := makeTestState(scheme)
-
-	// Create a destination state and sync with the scheduler
-	dstDb := rawdb.NewMemoryDatabase()
-	sched := NewStateSync(srcRoot, dstDb, nil, ndb.Scheme())
-
-	nodeQueue := make(map[string]stateElement)
-	codeQueue := make(map[common.Hash]struct{})
-	paths, nodes, codes := sched.Missing(0)
-	for i, path := range paths {
-		nodeQueue[path] = stateElement{
-			path:     path,
-			hash:     nodes[i],
-			syncPath: trie.NewSyncPath([]byte(path)),
-		}
-	}
-	for _, hash := range codes {
-		codeQueue[hash] = struct{}{}
-	}
-	reader, err := ndb.Reader(srcRoot)
-	if err != nil {
-		t.Fatalf("state is not existent, %#x", srcRoot)
-	}
-	for len(nodeQueue)+len(codeQueue) > 0 {
-		// Sync only half of the scheduled nodes, even those in random order
-		if len(codeQueue) > 0 {
-			results := make([]trie.CodeSyncResult, 0, len(codeQueue)/2+1)
-			for hash := range codeQueue {
-				delete(codeQueue, hash)
-
-				data, err := srcDb.ContractCode(common.Address{}, hash)
-				if err != nil {
-					t.Fatalf("failed to retrieve node data for %x", hash)
-				}
-				results = append(results, trie.CodeSyncResult{Hash: hash, Data: data})
-
-				if len(results) >= cap(results) {
-					break
-				}
-			}
-			for _, result := range results {
-				if err := sched.ProcessCode(result); err != nil {
-					t.Fatalf("failed to process result %v", err)
-				}
-			}
-		}
-		if len(nodeQueue) > 0 {
-			results := make([]trie.NodeSyncResult, 0, len(nodeQueue)/2+1)
-			for path, element := range nodeQueue {
-				delete(nodeQueue, path)
-
-				owner, inner := trie.ResolvePath([]byte(element.path))
-				data, err := reader.Node(owner, inner, element.hash)
-				if err != nil {
-					t.Fatalf("failed to retrieve node data for %x", element.hash)
-				}
-				results = append(results, trie.NodeSyncResult{Path: path, Data: data})
-
-				if len(results) >= cap(results) {
-					break
-				}
-			}
-			// Feed the retrieved results back and queue new tasks
-			for _, result := range results {
-				if err := sched.ProcessNode(result); err != nil {
-					t.Fatalf("failed to process result %v", err)
-				}
-			}
-		}
-		batch := dstDb.NewBatch()
-		if err := sched.Commit(batch); err != nil {
-			t.Fatalf("failed to commit data: %v", err)
-		}
-		batch.Write()
-
-		paths, nodes, codes := sched.Missing(0)
-		for i, path := range paths {
-			nodeQueue[path] = stateElement{
-				path:     path,
-				hash:     nodes[i],
-				syncPath: trie.NewSyncPath([]byte(path)),
-			}
-		}
-		for _, hash := range codes {
-			codeQueue[hash] = struct{}{}
-		}
-	}
-	// Copy the preimages from source db in order to traverse the state.
-	srcDb.TrieDB().WritePreimages()
-	copyPreimages(srcDisk, dstDb)
-
-	// Cross check that the two states are in sync
-	checkStateAccounts(t, dstDb, ndb.Scheme(), srcRoot, srcAccounts)
-}
-
-// Tests that at any point in time during a sync, only complete sub-tries are in
-// the database.
-func TestIncompleteStateSync(t *testing.T) {
-	testIncompleteStateSync(t, rawdb.HashScheme)
-	testIncompleteStateSync(t, rawdb.PathScheme)
-}
-
-func testIncompleteStateSync(t *testing.T, scheme string) {
-	// Create a random state to copy
-	db, srcDb, ndb, srcRoot, srcAccounts := makeTestState(scheme)
-
-	// isCodeLookup to save some hashing
-	var isCode = make(map[common.Hash]struct{})
-	for _, acc := range srcAccounts {
-		if len(acc.code) > 0 {
-			isCode[crypto.Keccak256Hash(acc.code)] = struct{}{}
-		}
-	}
-	isCode[types.EmptyCodeHash] = struct{}{}
-
-	// Create a destination state and sync with the scheduler
-	dstDb := rawdb.NewMemoryDatabase()
-	sched := NewStateSync(srcRoot, dstDb, nil, ndb.Scheme())
-
-	var (
-		addedCodes  []common.Hash
-		addedPaths  []string
-		addedHashes []common.Hash
-	)
-	reader, err := ndb.Reader(srcRoot)
-	if err != nil {
-		t.Fatalf("state is not available %x", srcRoot)
-	}
-	nodeQueue := make(map[string]stateElement)
-	codeQueue := make(map[common.Hash]struct{})
-	paths, nodes, codes := sched.Missing(1)
-	for i, path := range paths {
-		nodeQueue[path] = stateElement{
-			path:     path,
-			hash:     nodes[i],
-			syncPath: trie.NewSyncPath([]byte(path)),
-		}
-	}
-	for _, hash := range codes {
-		codeQueue[hash] = struct{}{}
-	}
-	for len(nodeQueue)+len(codeQueue) > 0 {
-		// Fetch a batch of state nodes
-		if len(codeQueue) > 0 {
-			results := make([]trie.CodeSyncResult, 0, len(codeQueue))
-			for hash := range codeQueue {
-				data, err := srcDb.ContractCode(common.Address{}, hash)
-				if err != nil {
-					t.Fatalf("failed to retrieve node data for %x", hash)
-				}
-				results = append(results, trie.CodeSyncResult{Hash: hash, Data: data})
-				addedCodes = append(addedCodes, hash)
-			}
-			// Process each of the state nodes
-			for _, result := range results {
-				if err := sched.ProcessCode(result); err != nil {
-					t.Fatalf("failed to process result %v", err)
-				}
-			}
-		}
-		if len(nodeQueue) > 0 {
-			results := make([]trie.NodeSyncResult, 0, len(nodeQueue))
-			for path, element := range nodeQueue {
-				owner, inner := trie.ResolvePath([]byte(element.path))
-				data, err := reader.Node(owner, inner, element.hash)
-				if err != nil {
-					t.Fatalf("failed to retrieve node data for %x", element.hash)
-				}
-				results = append(results, trie.NodeSyncResult{Path: path, Data: data})
-
-				if element.hash != srcRoot {
-					addedPaths = append(addedPaths, element.path)
-					addedHashes = append(addedHashes, element.hash)
-				}
-			}
-			// Process each of the state nodes
-			for _, result := range results {
-				if err := sched.ProcessNode(result); err != nil {
-					t.Fatalf("failed to process result %v", err)
-				}
-			}
-		}
-		batch := dstDb.NewBatch()
-		if err := sched.Commit(batch); err != nil {
-			t.Fatalf("failed to commit data: %v", err)
-		}
-		batch.Write()
-
-		// Fetch the next batch to retrieve
-		nodeQueue = make(map[string]stateElement)
-		codeQueue = make(map[common.Hash]struct{})
-		paths, nodes, codes := sched.Missing(1)
-		for i, path := range paths {
-			nodeQueue[path] = stateElement{
-				path:     path,
-				hash:     nodes[i],
-				syncPath: trie.NewSyncPath([]byte(path)),
-			}
-		}
-		for _, hash := range codes {
-			codeQueue[hash] = struct{}{}
-		}
-	}
-	// Copy the preimages from source db in order to traverse the state.
-	srcDb.TrieDB().WritePreimages()
-	copyPreimages(db, dstDb)
-
-	// Sanity check that removing any node from the database is detected
-	for _, node := range addedCodes {
-		val := rawdb.ReadCode(dstDb, node)
-		rawdb.DeleteCode(dstDb, node)
-		if err := checkStateConsistency(dstDb, ndb.Scheme(), srcRoot); err == nil {
-			t.Errorf("trie inconsistency not caught, missing: %x", node)
-		}
-		rawdb.WriteCode(dstDb, node, val)
-	}
-	for i, path := range addedPaths {
-		owner, inner := trie.ResolvePath([]byte(path))
-		hash := addedHashes[i]
-		val := rawdb.ReadTrieNode(dstDb, owner, inner, hash, scheme)
-		if val == nil {
-			t.Error("missing trie node")
-		}
-		rawdb.DeleteTrieNode(dstDb, owner, inner, hash, scheme)
-		if err := checkStateConsistency(dstDb, scheme, srcRoot); err == nil {
-			t.Errorf("trie inconsistency not caught, missing: %v", path)
-		}
-		rawdb.WriteTrieNode(dstDb, owner, inner, hash, val, scheme)
-	}
-}
-
-func copyPreimages(srcDb, dstDb ethdb.Database) {
-	it := srcDb.NewIterator(rawdb.PreimagePrefix, nil)
-	defer it.Release()
-
-	preimages := make(map[common.Hash][]byte)
-	for it.Next() {
-		hash := it.Key()[len(rawdb.PreimagePrefix):]
-		preimages[common.BytesToHash(hash)] = common.CopyBytes(it.Value())
-	}
-	rawdb.WritePreimages(dstDb, preimages)
->>>>>>> dc34fe82
 }