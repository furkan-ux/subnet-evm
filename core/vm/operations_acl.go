// Copyright 2020 The go-ethereum Authors
// This file is part of the go-ethereum library.
//
// The go-ethereum library is free software: you can redistribute it and/or modify
// it under the terms of the GNU Lesser General Public License as published by
// the Free Software Foundation, either version 3 of the License, or
// (at your option) any later version.
//
// The go-ethereum library is distributed in the hope that it will be useful,
// but WITHOUT ANY WARRANTY; without even the implied warranty of
// MERCHANTABILITY or FITNESS FOR A PARTICULAR PURPOSE. See the
// GNU Lesser General Public License for more details.
//
// You should have received a copy of the GNU Lesser General Public License
// along with the go-ethereum library. If not, see <http://www.gnu.org/licenses/>.

package vm

import (
	"errors"

	"github.com/ethereum/go-ethereum/common"
	"github.com/ethereum/go-ethereum/common/math"
	"github.com/ethereum/go-ethereum/params"
	"github.com/ethereum/go-ethereum/vmerrs"
)

func makeGasSStoreFunc() gasFunc {
	return func(evm *EVM, contract *Contract, stack *Stack, mem *Memory, memorySize uint64) (uint64, error) {
		// If we fail the minimum gas availability invariant, fail (0)
		if contract.Gas <= params.SstoreSentryGasEIP2200 {
			return 0, errors.New("not enough gas for reentrancy sentry")
		}
		// Gas sentry honoured, do the actual gas calculation based on the stored value
		var (
			y, x    = stack.Back(1), stack.peek()
			slot    = common.Hash(x.Bytes32())
			current = evm.StateDB.GetState(contract.Address(), slot)
			cost    = uint64(0)
		)
		// Check slot presence in the access list
		if addrPresent, slotPresent := evm.StateDB.SlotInAccessList(contract.Address(), slot); !slotPresent {
			cost = params.ColdSloadCostEIP2929
			// If the caller cannot afford the cost, this change will be rolled back
			evm.StateDB.AddSlotToAccessList(contract.Address(), slot)
			if !addrPresent {
				// Once we're done with YOLOv2 and schedule this for mainnet, might
				// be good to remove this panic here, which is just really a
				// canary to have during testing
				panic("impossible case: address was not present in access list during sstore op")
			}
		}
		value := common.Hash(y.Bytes32())

		if current == value { // noop (1)
			// EIP 2200 original clause:
			//		return params.SloadGasEIP2200, nil
			return cost + params.WarmStorageReadCostEIP2929, nil // SLOAD_GAS
		}
		original := evm.StateDB.GetCommittedState(contract.Address(), x.Bytes32())
		if original == current {
			if original == (common.Hash{}) { // create slot (2.1.1)
				return cost + params.SstoreSetGasEIP2200, nil
			}
			// EIP-2200 original clause:
			//		return params.SstoreResetGasEIP2200, nil // write existing slot (2.1.2)
			return cost + (params.SstoreResetGasEIP2200 - params.ColdSloadCostEIP2929), nil // write existing slot (2.1.2)
		}

		// EIP-2200 original clause:
		//return params.SloadGasEIP2200, nil // dirty update (2.2)
		return cost + params.WarmStorageReadCostEIP2929, nil // dirty update (2.2)
	}
}

// gasSLoadEIP2929 calculates dynamic gas for SLOAD according to EIP-2929
// For SLOAD, if the (address, storage_key) pair (where address is the address of the contract
// whose storage is being read) is not yet in accessed_storage_keys,
// charge 2100 gas and add the pair to accessed_storage_keys.
// If the pair is already in accessed_storage_keys, charge 100 gas.
func gasSLoadEIP2929(evm *EVM, contract *Contract, stack *Stack, mem *Memory, memorySize uint64) (uint64, error) {
	loc := stack.peek()
	slot := common.Hash(loc.Bytes32())
	// Check slot presence in the access list
	if _, slotPresent := evm.StateDB.SlotInAccessList(contract.Address(), slot); !slotPresent {
		// If the caller cannot afford the cost, this change will be rolled back
		// If he does afford it, we can skip checking the same thing later on, during execution
		evm.StateDB.AddSlotToAccessList(contract.Address(), slot)
		return params.ColdSloadCostEIP2929, nil
	}
	return params.WarmStorageReadCostEIP2929, nil
}

// gasExtCodeCopyEIP2929 implements extcodecopy according to EIP-2929
// EIP spec:
// > If the target is not in accessed_addresses,
// > charge COLD_ACCOUNT_ACCESS_COST gas, and add the address to accessed_addresses.
// > Otherwise, charge WARM_STORAGE_READ_COST gas.
func gasExtCodeCopyEIP2929(evm *EVM, contract *Contract, stack *Stack, mem *Memory, memorySize uint64) (uint64, error) {
	// memory expansion first (dynamic part of pre-2929 implementation)
	gas, err := gasExtCodeCopy(evm, contract, stack, mem, memorySize)
	if err != nil {
		return 0, err
	}
	addr := common.Address(stack.peek().Bytes20())
	// Check slot presence in the access list
	if !evm.StateDB.AddressInAccessList(addr) {
		evm.StateDB.AddAddressToAccessList(addr)
		var overflow bool
		// We charge (cold-warm), since 'warm' is already charged as constantGas
		if gas, overflow = math.SafeAdd(gas, params.ColdAccountAccessCostEIP2929-params.WarmStorageReadCostEIP2929); overflow {
			return 0, vmerrs.ErrGasUintOverflow
		}
		return gas, nil
	}
	return gas, nil
}

// gasEip2929AccountCheck checks whether the first stack item (as address) is present in the access list.
// If it is, this method returns '0', otherwise 'cold-warm' gas, presuming that the opcode using it
// is also using 'warm' as constant factor.
// This method is used by:
// - extcodehash,
// - extcodesize,
// - (ext) balance
func gasEip2929AccountCheck(evm *EVM, contract *Contract, stack *Stack, mem *Memory, memorySize uint64) (uint64, error) {
	addr := common.Address(stack.peek().Bytes20())
	// Check slot presence in the access list
	if !evm.StateDB.AddressInAccessList(addr) {
		// If the caller cannot afford the cost, this change will be rolled back
		evm.StateDB.AddAddressToAccessList(addr)
		// The warm storage read cost is already charged as constantGas
		return params.ColdAccountAccessCostEIP2929 - params.WarmStorageReadCostEIP2929, nil
	}
	return 0, nil
}

func makeCallVariantGasCallEIP2929(oldCalculator gasFunc) gasFunc {
	return func(evm *EVM, contract *Contract, stack *Stack, mem *Memory, memorySize uint64) (uint64, error) {
		addr := common.Address(stack.Back(1).Bytes20())
		// Check slot presence in the access list
		warmAccess := evm.StateDB.AddressInAccessList(addr)
		// The WarmStorageReadCostEIP2929 (100) is already deducted in the form of a constant cost, so
		// the cost to charge for cold access, if any, is Cold - Warm
		coldCost := params.ColdAccountAccessCostEIP2929 - params.WarmStorageReadCostEIP2929
		if !warmAccess {
			evm.StateDB.AddAddressToAccessList(addr)
			// Charge the remaining difference here already, to correctly calculate available
			// gas for call
			if !contract.UseGas(coldCost) {
				return 0, vmerrs.ErrOutOfGas
			}
		}
		// Now call the old calculator, which takes into account
		// - create new account
		// - transfer value
		// - memory expansion
		// - 63/64ths rule
		gas, err := oldCalculator(evm, contract, stack, mem, memorySize)
		if warmAccess || err != nil {
			return gas, err
		}
		// In case of a cold access, we temporarily add the cold charge back, and also
		// add it to the returned gas. By adding it to the return, it will be charged
		// outside of this function, as part of the dynamic gas, and that will make it
		// also become correctly reported to tracers.
		contract.Gas += coldCost
		return gas + coldCost, nil
	}
}

var (
	gasCallEIP2929         = makeCallVariantGasCallEIP2929(gasCall)
	gasDelegateCallEIP2929 = makeCallVariantGasCallEIP2929(gasDelegateCall)
	gasStaticCallEIP2929   = makeCallVariantGasCallEIP2929(gasStaticCall)
	gasCallCodeEIP2929     = makeCallVariantGasCallEIP2929(gasCallCode)
<<<<<<< HEAD
	gasSelfdestructEIP2929 = makeSelfdestructGasFn(false) // Note: refunds were never enabled on Avalanche
	// gasSelfdestructEIP3529 implements the changes in EIP-2539 (no refunds)
=======
	gasSelfdestructEIP2929 = makeSelfdestructGasFn(true)
	// gasSelfdestructEIP3529 implements the changes in EIP-3529 (no refunds)
>>>>>>> dd938d10
	gasSelfdestructEIP3529 = makeSelfdestructGasFn(false)
	// gasSStoreEIP2929 implements gas cost for SSTORE according to EIP-2929
	//
	// When calling SSTORE, check if the (address, storage_key) pair is in accessed_storage_keys.
	// If it is not, charge an additional COLD_SLOAD_COST gas, and add the pair to accessed_storage_keys.
	// Additionally, modify the parameters defined in EIP 2200 as follows:
	//
	// Parameter 	Old value 	New value
	// SLOAD_GAS 	800 	= WARM_STORAGE_READ_COST
	// SSTORE_RESET_GAS 	5000 	5000 - COLD_SLOAD_COST
	//
	//The other parameters defined in EIP 2200 are unchanged.
	// see gasSStoreEIP2200(...) in core/vm/gas_table.go for more info about how EIP 2200 is specified
<<<<<<< HEAD
	gasSStoreEIP2929 = makeGasSStoreFunc()
=======
	gasSStoreEIP2929 = makeGasSStoreFunc(params.SstoreClearsScheduleRefundEIP2200)

	// gasSStoreEIP3529 implements gas cost for SSTORE according to EIP-3529
	// Replace `SSTORE_CLEARS_SCHEDULE` with `SSTORE_RESET_GAS + ACCESS_LIST_STORAGE_KEY_COST` (4,800)
	gasSStoreEIP3529 = makeGasSStoreFunc(params.SstoreClearsScheduleRefundEIP3529)
>>>>>>> dd938d10
)

// makeSelfdestructGasFn can create the selfdestruct dynamic gas function for EIP-2929 and EIP-3529
func makeSelfdestructGasFn(refundsEnabled bool) gasFunc {
	gasFunc := func(evm *EVM, contract *Contract, stack *Stack, mem *Memory, memorySize uint64) (uint64, error) {
		var (
			gas     uint64
			address = common.Address(stack.peek().Bytes20())
		)
		if !evm.StateDB.AddressInAccessList(address) {
			// If the caller cannot afford the cost, this change will be rolled back
			evm.StateDB.AddAddressToAccessList(address)
			gas = params.ColdAccountAccessCostEIP2929
		}
		// if empty and transfers value
		if evm.StateDB.Empty(address) && evm.StateDB.GetBalance(contract.Address()).Sign() != 0 {
			gas += params.CreateBySelfdestructGas
		}
		if refundsEnabled && !evm.StateDB.HasSelfDestructed(contract.Address()) {
			evm.StateDB.AddRefund(params.SelfdestructRefundGas)
		}
		return gas, nil
	}
	return gasFunc
}<|MERGE_RESOLUTION|>--- conflicted
+++ resolved
@@ -174,13 +174,8 @@
 	gasDelegateCallEIP2929 = makeCallVariantGasCallEIP2929(gasDelegateCall)
 	gasStaticCallEIP2929   = makeCallVariantGasCallEIP2929(gasStaticCall)
 	gasCallCodeEIP2929     = makeCallVariantGasCallEIP2929(gasCallCode)
-<<<<<<< HEAD
 	gasSelfdestructEIP2929 = makeSelfdestructGasFn(false) // Note: refunds were never enabled on Avalanche
-	// gasSelfdestructEIP3529 implements the changes in EIP-2539 (no refunds)
-=======
-	gasSelfdestructEIP2929 = makeSelfdestructGasFn(true)
 	// gasSelfdestructEIP3529 implements the changes in EIP-3529 (no refunds)
->>>>>>> dd938d10
 	gasSelfdestructEIP3529 = makeSelfdestructGasFn(false)
 	// gasSStoreEIP2929 implements gas cost for SSTORE according to EIP-2929
 	//
@@ -194,15 +189,11 @@
 	//
 	//The other parameters defined in EIP 2200 are unchanged.
 	// see gasSStoreEIP2200(...) in core/vm/gas_table.go for more info about how EIP 2200 is specified
-<<<<<<< HEAD
 	gasSStoreEIP2929 = makeGasSStoreFunc()
-=======
-	gasSStoreEIP2929 = makeGasSStoreFunc(params.SstoreClearsScheduleRefundEIP2200)
 
 	// gasSStoreEIP3529 implements gas cost for SSTORE according to EIP-3529
 	// Replace `SSTORE_CLEARS_SCHEDULE` with `SSTORE_RESET_GAS + ACCESS_LIST_STORAGE_KEY_COST` (4,800)
-	gasSStoreEIP3529 = makeGasSStoreFunc(params.SstoreClearsScheduleRefundEIP3529)
->>>>>>> dd938d10
+	gasSStoreEIP3529 = makeGasSStoreFunc()
 )
 
 // makeSelfdestructGasFn can create the selfdestruct dynamic gas function for EIP-2929 and EIP-3529
