// Copyright 2020 The go-ethereum Authors
// This file is part of the go-ethereum library.
//
// The go-ethereum library is free software: you can redistribute it and/or modify
// it under the terms of the GNU Lesser General Public License as published by
// the Free Software Foundation, either version 3 of the License, or
// (at your option) any later version.
//
// The go-ethereum library is distributed in the hope that it will be useful,
// but WITHOUT ANY WARRANTY; without even the implied warranty of
// MERCHANTABILITY or FITNESS FOR A PARTICULAR PURPOSE. See the
// GNU Lesser General Public License for more details.
//
// You should have received a copy of the GNU Lesser General Public License
// along with the go-ethereum library. If not, see <http://www.gnu.org/licenses/>.

package vm

import (
	"errors"

	"github.com/ethereum/go-ethereum/common"
	"github.com/ethereum/go-ethereum/common/math"
	"github.com/ethereum/go-ethereum/core/tracing"
	"github.com/ethereum/go-ethereum/params"
	"github.com/ethereum/go-ethereum/vmerrs"
)

func makeGasSStoreFunc() gasFunc {
	return func(evm *EVM, contract *Contract, stack *Stack, mem *Memory, memorySize uint64) (uint64, error) {
		// If we fail the minimum gas availability invariant, fail (0)
		if contract.Gas <= params.SstoreSentryGasEIP2200 {
			return 0, errors.New("not enough gas for reentrancy sentry")
		}
		// Gas sentry honoured, do the actual gas calculation based on the stored value
		var (
			y, x    = stack.Back(1), stack.peek()
			slot    = common.Hash(x.Bytes32())
			current = evm.StateDB.GetState(contract.Address(), slot)
			cost    = uint64(0)
		)
		// Check slot presence in the access list
		if addrPresent, slotPresent := evm.StateDB.SlotInAccessList(contract.Address(), slot); !slotPresent {
			cost = params.ColdSloadCostEIP2929
			// If the caller cannot afford the cost, this change will be rolled back
			evm.StateDB.AddSlotToAccessList(contract.Address(), slot)
			if !addrPresent {
				// Once we're done with YOLOv2 and schedule this for mainnet, might
				// be good to remove this panic here, which is just really a
				// canary to have during testing
				panic("impossible case: address was not present in access list during sstore op")
			}
		}
		value := common.Hash(y.Bytes32())

		if current == value { // noop (1)
			// EIP 2200 original clause:
			//		return params.SloadGasEIP2200, nil
			return cost + params.WarmStorageReadCostEIP2929, nil // SLOAD_GAS
		}
		original := evm.StateDB.GetCommittedState(contract.Address(), x.Bytes32())
		if original == current {
			if original == (common.Hash{}) { // create slot (2.1.1)
				return cost + params.SstoreSetGasEIP2200, nil
			}
			// EIP-2200 original clause:
			//		return params.SstoreResetGasEIP2200, nil // write existing slot (2.1.2)
			return cost + (params.SstoreResetGasEIP2200 - params.ColdSloadCostEIP2929), nil // write existing slot (2.1.2)
		}

		// EIP-2200 original clause:
		//return params.SloadGasEIP2200, nil // dirty update (2.2)
		return cost + params.WarmStorageReadCostEIP2929, nil // dirty update (2.2)
	}
}

// gasSLoadEIP2929 calculates dynamic gas for SLOAD according to EIP-2929
// For SLOAD, if the (address, storage_key) pair (where address is the address of the contract
// whose storage is being read) is not yet in accessed_storage_keys,
// charge 2100 gas and add the pair to accessed_storage_keys.
// If the pair is already in accessed_storage_keys, charge 100 gas.
func gasSLoadEIP2929(evm *EVM, contract *Contract, stack *Stack, mem *Memory, memorySize uint64) (uint64, error) {
	loc := stack.peek()
	slot := common.Hash(loc.Bytes32())
	// Check slot presence in the access list
	if _, slotPresent := evm.StateDB.SlotInAccessList(contract.Address(), slot); !slotPresent {
		// If the caller cannot afford the cost, this change will be rolled back
		// If he does afford it, we can skip checking the same thing later on, during execution
		evm.StateDB.AddSlotToAccessList(contract.Address(), slot)
		return params.ColdSloadCostEIP2929, nil
	}
	return params.WarmStorageReadCostEIP2929, nil
}

// gasExtCodeCopyEIP2929 implements extcodecopy according to EIP-2929
// EIP spec:
// > If the target is not in accessed_addresses,
// > charge COLD_ACCOUNT_ACCESS_COST gas, and add the address to accessed_addresses.
// > Otherwise, charge WARM_STORAGE_READ_COST gas.
func gasExtCodeCopyEIP2929(evm *EVM, contract *Contract, stack *Stack, mem *Memory, memorySize uint64) (uint64, error) {
	// memory expansion first (dynamic part of pre-2929 implementation)
	gas, err := gasExtCodeCopy(evm, contract, stack, mem, memorySize)
	if err != nil {
		return 0, err
	}
	addr := common.Address(stack.peek().Bytes20())
	// Check slot presence in the access list
	if !evm.StateDB.AddressInAccessList(addr) {
		evm.StateDB.AddAddressToAccessList(addr)
		var overflow bool
		// We charge (cold-warm), since 'warm' is already charged as constantGas
		if gas, overflow = math.SafeAdd(gas, params.ColdAccountAccessCostEIP2929-params.WarmStorageReadCostEIP2929); overflow {
			return 0, vmerrs.ErrGasUintOverflow
		}
		return gas, nil
	}
	return gas, nil
}

// gasEip2929AccountCheck checks whether the first stack item (as address) is present in the access list.
// If it is, this method returns '0', otherwise 'cold-warm' gas, presuming that the opcode using it
// is also using 'warm' as constant factor.
// This method is used by:
// - extcodehash,
// - extcodesize,
// - (ext) balance
func gasEip2929AccountCheck(evm *EVM, contract *Contract, stack *Stack, mem *Memory, memorySize uint64) (uint64, error) {
	addr := common.Address(stack.peek().Bytes20())
	// Check slot presence in the access list
	if !evm.StateDB.AddressInAccessList(addr) {
		// If the caller cannot afford the cost, this change will be rolled back
		evm.StateDB.AddAddressToAccessList(addr)
		// The warm storage read cost is already charged as constantGas
		return params.ColdAccountAccessCostEIP2929 - params.WarmStorageReadCostEIP2929, nil
	}
	return 0, nil
}

func makeCallVariantGasCallEIP2929(oldCalculator gasFunc) gasFunc {
	return func(evm *EVM, contract *Contract, stack *Stack, mem *Memory, memorySize uint64) (uint64, error) {
		addr := common.Address(stack.Back(1).Bytes20())
		// Check slot presence in the access list
		warmAccess := evm.StateDB.AddressInAccessList(addr)
		// The WarmStorageReadCostEIP2929 (100) is already deducted in the form of a constant cost, so
		// the cost to charge for cold access, if any, is Cold - Warm
		coldCost := params.ColdAccountAccessCostEIP2929 - params.WarmStorageReadCostEIP2929
		if !warmAccess {
			evm.StateDB.AddAddressToAccessList(addr)
			// Charge the remaining difference here already, to correctly calculate available
			// gas for call
<<<<<<< HEAD
			if !contract.UseGas(coldCost) {
				return 0, vmerrs.ErrOutOfGas
=======
			if !contract.UseGas(coldCost, evm.Config.Tracer, tracing.GasChangeCallStorageColdAccess) {
				return 0, ErrOutOfGas
>>>>>>> aa55f5ea
			}
		}
		// Now call the old calculator, which takes into account
		// - create new account
		// - transfer value
		// - memory expansion
		// - 63/64ths rule
		gas, err := oldCalculator(evm, contract, stack, mem, memorySize)
		if warmAccess || err != nil {
			return gas, err
		}
		// In case of a cold access, we temporarily add the cold charge back, and also
		// add it to the returned gas. By adding it to the return, it will be charged
		// outside of this function, as part of the dynamic gas, and that will make it
		// also become correctly reported to tracers.
		contract.Gas += coldCost

		var overflow bool
		if gas, overflow = math.SafeAdd(gas, coldCost); overflow {
			return 0, vmerrs.ErrGasUintOverflow
		}
		return gas, nil
	}
}

var (
	gasCallEIP2929         = makeCallVariantGasCallEIP2929(gasCall)
	gasDelegateCallEIP2929 = makeCallVariantGasCallEIP2929(gasDelegateCall)
	gasStaticCallEIP2929   = makeCallVariantGasCallEIP2929(gasStaticCall)
	gasCallCodeEIP2929     = makeCallVariantGasCallEIP2929(gasCallCode)
	gasSelfdestructEIP2929 = makeSelfdestructGasFn(false) // Note: refunds were never enabled on Avalanche
	// gasSelfdestructEIP3529 implements the changes in EIP-3529 (no refunds)
	gasSelfdestructEIP3529 = makeSelfdestructGasFn(false)
	// gasSStoreEIP2929 implements gas cost for SSTORE according to EIP-2929
	//
	// When calling SSTORE, check if the (address, storage_key) pair is in accessed_storage_keys.
	// If it is not, charge an additional COLD_SLOAD_COST gas, and add the pair to accessed_storage_keys.
	// Additionally, modify the parameters defined in EIP 2200 as follows:
	//
	// Parameter 	Old value 	New value
	// SLOAD_GAS 	800 	= WARM_STORAGE_READ_COST
	// SSTORE_RESET_GAS 	5000 	5000 - COLD_SLOAD_COST
	//
	//The other parameters defined in EIP 2200 are unchanged.
	// see gasSStoreEIP2200(...) in core/vm/gas_table.go for more info about how EIP 2200 is specified
	gasSStoreEIP2929 = makeGasSStoreFunc()
)

// makeSelfdestructGasFn can create the selfdestruct dynamic gas function for EIP-2929 and EIP-3529
func makeSelfdestructGasFn(refundsEnabled bool) gasFunc {
	gasFunc := func(evm *EVM, contract *Contract, stack *Stack, mem *Memory, memorySize uint64) (uint64, error) {
		var (
			gas     uint64
			address = common.Address(stack.peek().Bytes20())
		)
		if !evm.StateDB.AddressInAccessList(address) {
			// If the caller cannot afford the cost, this change will be rolled back
			evm.StateDB.AddAddressToAccessList(address)
			gas = params.ColdAccountAccessCostEIP2929
		}
		// if empty and transfers value
		if evm.StateDB.Empty(address) && evm.StateDB.GetBalance(contract.Address()).Sign() != 0 {
			gas += params.CreateBySelfdestructGas
		}
		if refundsEnabled && !evm.StateDB.HasSelfDestructed(contract.Address()) {
			evm.StateDB.AddRefund(params.SelfdestructRefundGas)
		}
		return gas, nil
	}
	return gasFunc
}<|MERGE_RESOLUTION|>--- conflicted
+++ resolved
@@ -148,13 +148,8 @@
 			evm.StateDB.AddAddressToAccessList(addr)
 			// Charge the remaining difference here already, to correctly calculate available
 			// gas for call
-<<<<<<< HEAD
-			if !contract.UseGas(coldCost) {
+			if !contract.UseGas(coldCost, evm.Config.Tracer, tracing.GasChangeCallStorageColdAccess) {
 				return 0, vmerrs.ErrOutOfGas
-=======
-			if !contract.UseGas(coldCost, evm.Config.Tracer, tracing.GasChangeCallStorageColdAccess) {
-				return 0, ErrOutOfGas
->>>>>>> aa55f5ea
 			}
 		}
 		// Now call the old calculator, which takes into account
