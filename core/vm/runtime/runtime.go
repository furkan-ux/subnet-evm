// Copyright 2015 The go-ethereum Authors
// This file is part of the go-ethereum library.
//
// The go-ethereum library is free software: you can redistribute it and/or modify
// it under the terms of the GNU Lesser General Public License as published by
// the Free Software Foundation, either version 3 of the License, or
// (at your option) any later version.
//
// The go-ethereum library is distributed in the hope that it will be useful,
// but WITHOUT ANY WARRANTY; without even the implied warranty of
// MERCHANTABILITY or FITNESS FOR A PARTICULAR PURPOSE. See the
// GNU Lesser General Public License for more details.
//
// You should have received a copy of the GNU Lesser General Public License
// along with the go-ethereum library. If not, see <http://www.gnu.org/licenses/>.

package runtime

import (
	"math"
	"math/big"

	"github.com/ethereum/go-ethereum/common"
	"github.com/ethereum/go-ethereum/core/rawdb"
	"github.com/ethereum/go-ethereum/core/state"
	"github.com/ethereum/go-ethereum/core/types"
	"github.com/ethereum/go-ethereum/core/vm"
	"github.com/ethereum/go-ethereum/crypto"
	"github.com/ethereum/go-ethereum/params"
	"github.com/holiman/uint256"
)

// Config is a basic type specifying certain configuration flags for running
// the EVM.
type Config struct {
	ChainConfig *params.ChainConfig
	Difficulty  *big.Int
	Origin      common.Address
	Coinbase    common.Address
	BlockNumber *big.Int
	Time        uint64
	GasLimit    uint64
	GasPrice    *big.Int
	Value       *big.Int
	Debug       bool
	EVMConfig   vm.Config
	BaseFee     *big.Int
	BlobBaseFee *big.Int
	BlobHashes  []common.Hash
	BlobFeeCap  *big.Int
	Random      *common.Hash

	State     *state.StateDB
	GetHashFn func(n uint64) common.Hash
}

// sets defaults on the config
func setDefaults(cfg *Config) {
	if cfg.ChainConfig == nil {
		var (
			shanghaiTime = uint64(0)
			cancunTime   = uint64(0)
		)
		cfg.ChainConfig = &params.ChainConfig{
<<<<<<< HEAD
			ChainID:             big.NewInt(1),
			HomesteadBlock:      new(big.Int),
			EIP150Block:         new(big.Int),
			EIP155Block:         new(big.Int),
			EIP158Block:         new(big.Int),
			ByzantiumBlock:      new(big.Int),
			ConstantinopleBlock: new(big.Int),
			PetersburgBlock:     new(big.Int),
			IstanbulBlock:       new(big.Int),
			MuirGlacierBlock:    new(big.Int),
			NetworkUpgrades: params.NetworkUpgrades{
				SubnetEVMTimestamp: new(uint64),
			},
		}
=======
			ChainID:                       big.NewInt(1),
			HomesteadBlock:                new(big.Int),
			DAOForkBlock:                  new(big.Int),
			DAOForkSupport:                false,
			EIP150Block:                   new(big.Int),
			EIP155Block:                   new(big.Int),
			EIP158Block:                   new(big.Int),
			ByzantiumBlock:                new(big.Int),
			ConstantinopleBlock:           new(big.Int),
			PetersburgBlock:               new(big.Int),
			IstanbulBlock:                 new(big.Int),
			MuirGlacierBlock:              new(big.Int),
			BerlinBlock:                   new(big.Int),
			LondonBlock:                   new(big.Int),
			ArrowGlacierBlock:             nil,
			GrayGlacierBlock:              nil,
			TerminalTotalDifficulty:       big.NewInt(0),
			TerminalTotalDifficultyPassed: true,
			MergeNetsplitBlock:            nil,
			ShanghaiTime:                  &shanghaiTime,
			CancunTime:                    &cancunTime}
>>>>>>> aa55f5ea
	}
	if cfg.Difficulty == nil {
		cfg.Difficulty = new(big.Int)
	}
	if cfg.GasLimit == 0 {
		cfg.GasLimit = math.MaxUint64
	}
	if cfg.GasPrice == nil {
		cfg.GasPrice = new(big.Int)
	}
	if cfg.Value == nil {
		cfg.Value = new(big.Int)
	}
	if cfg.BlockNumber == nil {
		cfg.BlockNumber = new(big.Int)
	}
	if cfg.GetHashFn == nil {
		cfg.GetHashFn = func(n uint64) common.Hash {
			return common.BytesToHash(crypto.Keccak256([]byte(new(big.Int).SetUint64(n).String())))
		}
	}
	if cfg.BaseFee == nil {
		cfg.BaseFee = new(big.Int).Set(params.DefaultFeeConfig.MinBaseFee)
	}
	if cfg.BlobBaseFee == nil {
		cfg.BlobBaseFee = big.NewInt(params.BlobTxMinBlobGasprice)
	}
	// Merge indicators
	if t := cfg.ChainConfig.ShanghaiTime; cfg.ChainConfig.TerminalTotalDifficultyPassed || (t != nil && *t == 0) {
		cfg.Random = &(common.Hash{})
	}
}

// Execute executes the code using the input as call data during the execution.
// It returns the EVM's return value, the new state and an error if it failed.
//
// Execute sets up an in-memory, temporary, environment for the execution of
// the given code. It makes sure that it's restored to its original state afterwards.
func Execute(code, input []byte, cfg *Config) ([]byte, *state.StateDB, error) {
	if cfg == nil {
		cfg = new(Config)
	}
	setDefaults(cfg)

	if cfg.State == nil {
		cfg.State, _ = state.New(types.EmptyRootHash, state.NewDatabase(rawdb.NewMemoryDatabase()), nil)
	}
	var (
		address = common.BytesToAddress([]byte("contract"))
		vmenv   = NewEnv(cfg)
		sender  = vm.AccountRef(cfg.Origin)
		rules   = cfg.ChainConfig.Rules(vmenv.Context.BlockNumber, vmenv.Context.Time)
	)
	if cfg.EVMConfig.Tracer != nil && cfg.EVMConfig.Tracer.OnTxStart != nil {
		cfg.EVMConfig.Tracer.OnTxStart(vmenv.GetVMContext(), types.NewTx(&types.LegacyTx{To: &address, Data: input, Value: cfg.Value, Gas: cfg.GasLimit}), cfg.Origin)
	}
	// Execute the preparatory steps for state transition which includes:
	// - prepare accessList(post-berlin)
	// - reset transient storage(eip 1153)
	cfg.State.Prepare(rules, cfg.Origin, cfg.Coinbase, &address, vm.ActivePrecompiles(rules), nil)

	cfg.State.CreateAccount(address)
	// set the receiver's (the executing contract) code for execution.
	cfg.State.SetCode(address, code)
	// Call the code with the given configuration.
	ret, _, err := vmenv.Call(
		sender,
		common.BytesToAddress([]byte("contract")),
		input,
		cfg.GasLimit,
		uint256.MustFromBig(cfg.Value),
	)
	return ret, cfg.State, err
}

// Create executes the code using the EVM create method
func Create(input []byte, cfg *Config) ([]byte, common.Address, uint64, error) {
	if cfg == nil {
		cfg = new(Config)
	}
	setDefaults(cfg)

	if cfg.State == nil {
		cfg.State, _ = state.New(types.EmptyRootHash, state.NewDatabase(rawdb.NewMemoryDatabase()), nil)
	}
	var (
		vmenv  = NewEnv(cfg)
		sender = vm.AccountRef(cfg.Origin)
		rules  = cfg.ChainConfig.Rules(vmenv.Context.BlockNumber, vmenv.Context.Time)
	)
	if cfg.EVMConfig.Tracer != nil && cfg.EVMConfig.Tracer.OnTxStart != nil {
		cfg.EVMConfig.Tracer.OnTxStart(vmenv.GetVMContext(), types.NewTx(&types.LegacyTx{Data: input, Value: cfg.Value, Gas: cfg.GasLimit}), cfg.Origin)
	}
	// Execute the preparatory steps for state transition which includes:
	// - prepare accessList(post-berlin)
	// - reset transient storage(eip 1153)
	cfg.State.Prepare(rules, cfg.Origin, cfg.Coinbase, nil, vm.ActivePrecompiles(rules), nil)

	// Call the code with the given configuration.
	code, address, leftOverGas, err := vmenv.Create(
		sender,
		input,
		cfg.GasLimit,
		uint256.MustFromBig(cfg.Value),
	)
	return code, address, leftOverGas, err
}

// Call executes the code given by the contract's address. It will return the
// EVM's return value or an error if it failed.
//
// Call, unlike Execute, requires a config and also requires the State field to
// be set.
func Call(address common.Address, input []byte, cfg *Config) ([]byte, uint64, error) {
	setDefaults(cfg)

	var (
		vmenv   = NewEnv(cfg)
		sender  = vm.AccountRef(cfg.Origin)
		statedb = cfg.State
		rules   = cfg.ChainConfig.Rules(vmenv.Context.BlockNumber, vmenv.Context.Time)
	)
	if cfg.EVMConfig.Tracer != nil && cfg.EVMConfig.Tracer.OnTxStart != nil {
		cfg.EVMConfig.Tracer.OnTxStart(vmenv.GetVMContext(), types.NewTx(&types.LegacyTx{To: &address, Data: input, Value: cfg.Value, Gas: cfg.GasLimit}), cfg.Origin)
	}
	// Execute the preparatory steps for state transition which includes:
	// - prepare accessList(post-berlin)
	// - reset transient storage(eip 1153)
	statedb.Prepare(rules, cfg.Origin, cfg.Coinbase, &address, vm.ActivePrecompiles(rules), nil)

	// Call the code with the given configuration.
	ret, leftOverGas, err := vmenv.Call(
		sender,
		address,
		input,
		cfg.GasLimit,
		uint256.MustFromBig(cfg.Value),
	)
	return ret, leftOverGas, err
}<|MERGE_RESOLUTION|>--- conflicted
+++ resolved
@@ -58,11 +58,9 @@
 func setDefaults(cfg *Config) {
 	if cfg.ChainConfig == nil {
 		var (
-			shanghaiTime = uint64(0)
-			cancunTime   = uint64(0)
+			cancunTime = uint64(0)
 		)
 		cfg.ChainConfig = &params.ChainConfig{
-<<<<<<< HEAD
 			ChainID:             big.NewInt(1),
 			HomesteadBlock:      new(big.Int),
 			EIP150Block:         new(big.Int),
@@ -76,30 +74,8 @@
 			NetworkUpgrades: params.NetworkUpgrades{
 				SubnetEVMTimestamp: new(uint64),
 			},
+			CancunTime: &cancunTime,
 		}
-=======
-			ChainID:                       big.NewInt(1),
-			HomesteadBlock:                new(big.Int),
-			DAOForkBlock:                  new(big.Int),
-			DAOForkSupport:                false,
-			EIP150Block:                   new(big.Int),
-			EIP155Block:                   new(big.Int),
-			EIP158Block:                   new(big.Int),
-			ByzantiumBlock:                new(big.Int),
-			ConstantinopleBlock:           new(big.Int),
-			PetersburgBlock:               new(big.Int),
-			IstanbulBlock:                 new(big.Int),
-			MuirGlacierBlock:              new(big.Int),
-			BerlinBlock:                   new(big.Int),
-			LondonBlock:                   new(big.Int),
-			ArrowGlacierBlock:             nil,
-			GrayGlacierBlock:              nil,
-			TerminalTotalDifficulty:       big.NewInt(0),
-			TerminalTotalDifficultyPassed: true,
-			MergeNetsplitBlock:            nil,
-			ShanghaiTime:                  &shanghaiTime,
-			CancunTime:                    &cancunTime}
->>>>>>> aa55f5ea
 	}
 	if cfg.Difficulty == nil {
 		cfg.Difficulty = new(big.Int)
