// Copyright 2023 The go-ethereum Authors
// This file is part of the go-ethereum library.
//
// The go-ethereum library is free software: you can redistribute it and/or modify
// it under the terms of the GNU Lesser General Public License as published by
// the Free Software Foundation, either version 3 of the License, or
// (at your option) any later version.
//
// The go-ethereum library is distributed in the hope that it will be useful,
// but WITHOUT ANY WARRANTY; without even the implied warranty of
// MERCHANTABILITY or FITNESS FOR A PARTICULAR PURPOSE. See the
// GNU Lesser General Public License for more details.
//
// You should have received a copy of the GNU Lesser General Public License
// along with the go-ethereum library. If not, see <http://www.gnu.org/licenses/>.

package txpool

import (
	"errors"
	"fmt"
	"math/big"
	"sync"

<<<<<<< HEAD
	"github.com/ethereum/go-ethereum/commontype"
	"github.com/ethereum/go-ethereum/consensus/dummy"
=======
	"github.com/ethereum/go-ethereum/common"
>>>>>>> bed84606
	"github.com/ethereum/go-ethereum/core"
	"github.com/ethereum/go-ethereum/core/types"
	"github.com/ethereum/go-ethereum/metrics"
<<<<<<< HEAD
	"github.com/ethereum/go-ethereum/params"
	"github.com/ethereum/go-ethereum/precompile/contracts/feemanager"
	"github.com/ethereum/go-ethereum/precompile/contracts/txallowlist"
	"github.com/ethereum/go-ethereum/utils"
	"github.com/ethereum/go-ethereum/vmerrs"

	"github.com/ethereum/go-ethereum/common"
	"github.com/ethereum/go-ethereum/common/prque"
	"github.com/ethereum/go-ethereum/event"
	"github.com/ethereum/go-ethereum/log"
)

const (
	// chainHeadChanSize is the size of channel listening to ChainHeadEvent.
	chainHeadChanSize = 10

	// txSlotSize is used to calculate how many data slots a single transaction
	// takes up based on its size. The slots are used as DoS protection, ensuring
	// that validating a new transaction remains a constant operation (in reality
	// O(maxslots), where max slots are 4 currently).
	txSlotSize = 32 * 1024

	// txMaxSize is the maximum size a single transaction can have. This field has
	// non-trivial consequences: larger transactions are significantly harder and
	// more expensive to propagate; larger transactions also take more resources
	// to validate whether they fit into the pool or not.
	//
	// Note: the max contract size is 24KB
	txMaxSize = 4 * txSlotSize // 128KB
)

var (
	// ErrAlreadyKnown is returned if the transactions is already contained
	// within the pool.
	ErrAlreadyKnown = errors.New("already known")

	// ErrInvalidSender is returned if the transaction contains an invalid signature.
	ErrInvalidSender = errors.New("invalid sender")

	// ErrUnderpriced is returned if a transaction's gas price is below the minimum
	// configured for the transaction pool.
	ErrUnderpriced = errors.New("transaction underpriced")

	// ErrTxPoolOverflow is returned if the transaction pool is full and can't accept
	// another remote transaction.
	ErrTxPoolOverflow = errors.New("txpool is full")

	// ErrReplaceUnderpriced is returned if a transaction is attempted to be replaced
	// with a different one without the required price bump.
	ErrReplaceUnderpriced = errors.New("replacement transaction underpriced")

	// ErrGasLimit is returned if a transaction's requested gas limit exceeds the
	// maximum allowance of the current block.
	ErrGasLimit = errors.New("exceeds block gas limit")

	// ErrNegativeValue is a sanity error to ensure no one is able to specify a
	// transaction with a negative value.
	ErrNegativeValue = errors.New("negative value")

	// ErrOversizedData is returned if the input data of a transaction is greater
	// than some meaningful limit a user might use. This is not a consensus error
	// making the transaction invalid, rather a DOS protection.
	ErrOversizedData = errors.New("oversized data")

	// ErrFutureReplacePending is returned if a future transaction replaces a pending
	// transaction. Future transactions should only be able to replace other future transactions.
	ErrFutureReplacePending = errors.New("future transaction tries to replace pending")

	// ErrOverdraft is returned if a transaction would cause the senders balance to go negative
	// thus invalidating a potential large number of transactions.
	ErrOverdraft = errors.New("transaction would cause overdraft")
)

var (
	evictionInterval      = time.Minute      // Time interval to check for evictable transactions
	statsReportInterval   = 8 * time.Second  // Time interval to report transaction pool stats
	baseFeeUpdateInterval = 10 * time.Second // Time interval at which to schedule a base fee update for the tx pool after SubnetEVM is enabled
)

var (
	// Metrics for the pending pool
	pendingDiscardMeter   = metrics.NewRegisteredMeter("txpool/pending/discard", nil)
	pendingReplaceMeter   = metrics.NewRegisteredMeter("txpool/pending/replace", nil)
	pendingRateLimitMeter = metrics.NewRegisteredMeter("txpool/pending/ratelimit", nil) // Dropped due to rate limiting
	pendingNofundsMeter   = metrics.NewRegisteredMeter("txpool/pending/nofunds", nil)   // Dropped due to out-of-funds

	// Metrics for the queued pool
	queuedDiscardMeter   = metrics.NewRegisteredMeter("txpool/queued/discard", nil)
	queuedReplaceMeter   = metrics.NewRegisteredMeter("txpool/queued/replace", nil)
	queuedRateLimitMeter = metrics.NewRegisteredMeter("txpool/queued/ratelimit", nil) // Dropped due to rate limiting
	queuedNofundsMeter   = metrics.NewRegisteredMeter("txpool/queued/nofunds", nil)   // Dropped due to out-of-funds
	queuedEvictionMeter  = metrics.NewRegisteredMeter("txpool/queued/eviction", nil)  // Dropped due to lifetime

	// General tx metrics
	knownTxMeter       = metrics.NewRegisteredMeter("txpool/known", nil)
	validTxMeter       = metrics.NewRegisteredMeter("txpool/valid", nil)
	invalidTxMeter     = metrics.NewRegisteredMeter("txpool/invalid", nil)
	underpricedTxMeter = metrics.NewRegisteredMeter("txpool/underpriced", nil)
	overflowedTxMeter  = metrics.NewRegisteredMeter("txpool/overflowed", nil)

	// throttleTxMeter counts how many transactions are rejected due to too-many-changes between
	// txpool reorgs.
	throttleTxMeter = metrics.NewRegisteredMeter("txpool/throttle", nil)
	// reorgDurationTimer measures how long time a txpool reorg takes.
	reorgDurationTimer = metrics.NewRegisteredTimer("txpool/reorgtime", nil)
	// dropBetweenReorgHistogram counts how many drops we experience between two reorg runs. It is expected
	// that this number is pretty low, since txpool reorgs happen very frequently.
	dropBetweenReorgHistogram = metrics.NewRegisteredHistogram("txpool/dropbetweenreorg", nil, metrics.NewExpDecaySample(1028, 0.015))

	pendingGauge = metrics.NewRegisteredGauge("txpool/pending", nil)
	queuedGauge  = metrics.NewRegisteredGauge("txpool/queued", nil)
	localGauge   = metrics.NewRegisteredGauge("txpool/local", nil)
	slotsGauge   = metrics.NewRegisteredGauge("txpool/slots", nil)

	reheapTimer = metrics.NewRegisteredTimer("txpool/reheap", nil)
=======
>>>>>>> bed84606
)

// TxStatus is the current status of a transaction as seen by the pool.
type TxStatus uint

const (
	TxStatusUnknown TxStatus = iota
	TxStatusQueued
	TxStatusPending
)

var (
	// reservationsGaugeName is the prefix of a per-subpool address reservation
	// metric.
	//
	// This is mostly a sanity metric to ensure there's no bug that would make
	// some subpool hog all the reservations due to mis-accounting.
	reservationsGaugeName = "txpool/reservations"
)

// BlockChain defines the minimal set of methods needed to back a tx pool with
// a chain. Exists to allow mocking the live chain out of tests.
type BlockChain interface {
	// CurrentBlock returns the current head of the chain.
	CurrentBlock() *types.Header
<<<<<<< HEAD
	GetBlock(hash common.Hash, number uint64) *types.Block
	StateAt(root common.Hash) (*state.StateDB, error)
	SenderCacher() *core.TxSenderCacher
	GetFeeConfigAt(parent *types.Header) (commontype.FeeConfig, *big.Int, error)
=======
>>>>>>> bed84606

	// SubscribeChainHeadEvent subscribes to new blocks being added to the chain.
	SubscribeChainHeadEvent(ch chan<- core.ChainHeadEvent) event.Subscription
}

// TxPool is an aggregator for various transaction specific pools, collectively
// tracking all the transactions deemed interesting by the node. Transactions
// enter the pool when they are received from the network or submitted locally.
// They exit the pool when they are included in the blockchain or evicted due to
// resource constraints.
type TxPool struct {
<<<<<<< HEAD
	config      Config
	chainconfig *params.ChainConfig
	chain       blockChain
	gasPrice    *big.Int
	minimumFee  *big.Int
	txFeed      event.Feed
	headFeed    event.Feed
	reorgFeed   event.Feed
	scope       event.SubscriptionScope
	signer      types.Signer
	mu          sync.RWMutex

	rules   atomic.Pointer[params.Rules] // Rules for the currentHead
	eip2718 atomic.Bool                  // Fork indicator whether we are using EIP-2718 type transactions.
	eip1559 atomic.Bool                  // Fork indicator whether we are using EIP-1559 type transactions.
	eip3860 atomic.Bool                  // Fork indicator whether EIP-3860 is activated. (activated in Shanghai Upgrade in Ethereum)

	currentHead *types.Header
	// [currentState] is the state of the blockchain head. It is reset whenever
	// head changes.
	currentState *state.StateDB
	// [currentStateLock] is required to allow concurrent access to address nonces
	// and balances during reorgs and gossip handling.
	currentStateLock sync.Mutex

	pendingNonces *noncer       // Pending state tracking virtual nonces
	currentMaxGas atomic.Uint64 // Current gas limit for transaction caps
=======
	subpools []SubPool // List of subpools for specialized transaction handling
>>>>>>> bed84606

	reservations map[common.Address]SubPool // Map with the account to pool reservations
	reserveLock  sync.Mutex                 // Lock protecting the account reservations

<<<<<<< HEAD
	pending map[common.Address]*list     // All currently processable transactions
	queue   map[common.Address]*list     // Queued but non-processable transactions
	beats   map[common.Address]time.Time // Last heartbeat from each known account
	all     *lookup                      // All transactions to allow lookups
	priced  *pricedList                  // All transactions sorted by price

	chainHeadCh         chan core.ChainHeadEvent
	chainHeadSub        event.Subscription
	reqResetCh          chan *txpoolResetRequest
	reqPromoteCh        chan *accountSet
	queueTxEventCh      chan *types.Transaction
	reorgDoneCh         chan chan struct{}
	reorgShutdownCh     chan struct{} // requests shutdown of scheduleReorgLoop
	generalShutdownChan chan struct{} // closed when the transaction pool is stopped. Any goroutine can listen
	// to this to be notified if it should shut down.
	wg         sync.WaitGroup // tracks loop, scheduleReorgLoop
	initDoneCh chan struct{}  // is closed once the pool is initialized (for tests)

	changesSinceReorg int // A counter for how many drops we've performed in-between reorg.
}

type txpoolResetRequest struct {
	oldHead, newHead *types.Header
=======
	subs event.SubscriptionScope // Subscription scope to unscubscribe all on shutdown
	quit chan chan error         // Quit channel to tear down the head updater
>>>>>>> bed84606
}

// New creates a new transaction pool to gather, sort and filter inbound
// transactions from the network.
func New(gasTip *big.Int, chain BlockChain, subpools []SubPool) (*TxPool, error) {
	// Retrieve the current head so that all subpools and this main coordinator
	// pool will have the same starting state, even if the chain moves forward
	// during initialization.
	head := chain.CurrentBlock()

	pool := &TxPool{
<<<<<<< HEAD
		config:              config,
		chainconfig:         chainconfig,
		chain:               chain,
		signer:              types.LatestSigner(chainconfig),
		pending:             make(map[common.Address]*list),
		queue:               make(map[common.Address]*list),
		beats:               make(map[common.Address]time.Time),
		all:                 newLookup(),
		chainHeadCh:         make(chan core.ChainHeadEvent, chainHeadChanSize),
		reqResetCh:          make(chan *txpoolResetRequest),
		reqPromoteCh:        make(chan *accountSet),
		queueTxEventCh:      make(chan *types.Transaction),
		reorgDoneCh:         make(chan chan struct{}),
		reorgShutdownCh:     make(chan struct{}),
		initDoneCh:          make(chan struct{}),
		generalShutdownChan: make(chan struct{}),
		gasPrice:            new(big.Int).SetUint64(config.PriceLimit),
	}
	pool.locals = newAccountSet(pool.signer)
	for _, addr := range config.Locals {
		log.Info("Setting new local account", "address", addr)
		pool.locals.add(addr)
	}
	pool.priced = newPricedList(pool.all)
	pool.reset(nil, chain.CurrentBlock())

	// Start the reorg loop early so it can handle requests generated during journal loading.
	pool.wg.Add(1)
	go pool.scheduleReorgLoop()

	// If local transactions and journaling is enabled, load from disk
	if !config.NoLocals && config.Journal != "" {
		pool.journal = newTxJournal(config.Journal)

		if err := pool.journal.load(pool.AddLocals); err != nil {
			log.Warn("Failed to load transaction journal", "err", err)
		}
		if err := pool.journal.rotate(pool.local()); err != nil {
			log.Warn("Failed to rotate transaction journal", "err", err)
		}
	}

	// Subscribe events from blockchain and start the main event loop.
	pool.chainHeadSub = pool.chain.SubscribeChainHeadEvent(pool.chainHeadCh)
	pool.wg.Add(1)
	go pool.loop()

	pool.startPeriodicFeeUpdate()

	return pool
}

// loop is the transaction pool's main event loop, waiting for and reacting to
// outside blockchain events as well as for various reporting and transaction
// eviction events.
func (pool *TxPool) loop() {
	defer pool.wg.Done()

	var (
		prevPending, prevQueued, prevStales int
		// Start the stats reporting and transaction eviction tickers
		report  = time.NewTicker(statsReportInterval)
		evict   = time.NewTicker(evictionInterval)
		journal = time.NewTicker(pool.config.Rejournal)
		// Track the previous head headers for transaction reorgs
		head = pool.chain.CurrentBlock()
	)
	defer report.Stop()
	defer evict.Stop()
	defer journal.Stop()

	// Notify tests that the init phase is done
	close(pool.initDoneCh)
	for {
		select {
		// Handle ChainHeadEvent
		case ev := <-pool.chainHeadCh:
			if ev.Block != nil {
				pool.requestReset(head, ev.Block.Header())
				head = ev.Block.Header()
				pool.headFeed.Send(core.NewTxPoolHeadEvent{Head: head})
			}

		// System shutdown.
		case <-pool.chainHeadSub.Err():
			close(pool.reorgShutdownCh)
			return

		// Handle stats reporting ticks
		case <-report.C:
			pool.mu.RLock()
			pending, queued := pool.stats()
			pool.mu.RUnlock()
			stales := int(pool.priced.stales.Load())

			if pending != prevPending || queued != prevQueued || stales != prevStales {
				log.Debug("Transaction pool status report", "executable", pending, "queued", queued, "stales", stales)
				prevPending, prevQueued, prevStales = pending, queued, stales
=======
		subpools:     subpools,
		reservations: make(map[common.Address]SubPool),
		quit:         make(chan chan error),
	}
	for i, subpool := range subpools {
		if err := subpool.Init(gasTip, head, pool.reserver(i, subpool)); err != nil {
			for j := i - 1; j >= 0; j-- {
				subpools[j].Close()
>>>>>>> bed84606
			}
			return nil, err
		}
	}
	go pool.loop(head, chain)
	return pool, nil
}

// reserver is a method to create an address reservation callback to exclusively
// assign/deassign addresses to/from subpools. This can ensure that at any point
// in time, only a single subpool is able to manage an account, avoiding cross
// subpool eviction issues and nonce conflicts.
func (p *TxPool) reserver(id int, subpool SubPool) AddressReserver {
	return func(addr common.Address, reserve bool) error {
		p.reserveLock.Lock()
		defer p.reserveLock.Unlock()

		owner, exists := p.reservations[addr]
		if reserve {
			// Double reservations are forbidden even from the same pool to
			// avoid subtle bugs in the long term.
			if exists {
				if owner == subpool {
					log.Error("pool attempted to reserve already-owned address", "address", addr)
					return nil // Ignore fault to give the pool a chance to recover while the bug gets fixed
				}
				return errors.New("address already reserved")
			}
			p.reservations[addr] = subpool
			if metrics.Enabled {
				m := fmt.Sprintf("%s/%d", reservationsGaugeName, id)
				metrics.GetOrRegisterGauge(m, nil).Inc(1)
			}
			return nil
		}
<<<<<<< HEAD
	}
}

// Stop terminates the transaction pool.
func (pool *TxPool) Stop() {
	// Unsubscribe all subscriptions registered from txpool
	pool.scope.Close()

	close(pool.generalShutdownChan)
	// Unsubscribe subscriptions registered from blockchain
	pool.chainHeadSub.Unsubscribe()
	pool.wg.Wait()

	if pool.journal != nil {
		pool.journal.close()
	}
	log.Info("Transaction pool stopped")
}

// SubscribeNewTxsEvent registers a subscription of NewTxsEvent and
// starts sending event to the given channel.
func (pool *TxPool) SubscribeNewTxsEvent(ch chan<- core.NewTxsEvent) event.Subscription {
	return pool.scope.Track(pool.txFeed.Subscribe(ch))
}

// SubscribeNewHeadEvent registers a subscription of NewHeadEvent and
// starts sending event to the given channel.
func (pool *TxPool) SubscribeNewHeadEvent(ch chan<- core.NewTxPoolHeadEvent) event.Subscription {
	return pool.scope.Track(pool.headFeed.Subscribe(ch))
}

// SubscribeNewReorgEvent registers a subscription of NewReorgEvent and
// starts sending event to the given channel.
func (pool *TxPool) SubscribeNewReorgEvent(ch chan<- core.NewTxPoolReorgEvent) event.Subscription {
	return pool.scope.Track(pool.reorgFeed.Subscribe(ch))
}

// GasPrice returns the current gas price enforced by the transaction pool.
func (pool *TxPool) GasPrice() *big.Int {
	pool.mu.RLock()
	defer pool.mu.RUnlock()

	return new(big.Int).Set(pool.gasPrice)
}

// SetGasPrice updates the minimum price required by the transaction pool for a
// new transaction, and drops all transactions below this threshold.
func (pool *TxPool) SetGasPrice(price *big.Int) {
	pool.mu.Lock()
	defer pool.mu.Unlock()

	old := pool.gasPrice
	pool.gasPrice = price
	// if the min miner fee increased, remove transactions below the new threshold
	if price.Cmp(old) > 0 {
		// pool.priced is sorted by GasFeeCap, so we have to iterate through pool.all instead
		drop := pool.all.RemotesBelowTip(price)
		for _, tx := range drop {
			pool.removeTx(tx.Hash(), false)
		}
		pool.priced.Removed(len(drop))
	}

	log.Info("Transaction pool price threshold updated", "price", price)
}

func (pool *TxPool) SetMinFee(minFee *big.Int) {
	pool.mu.Lock()
	defer pool.mu.Unlock()

	pool.minimumFee = minFee
}

// Nonce returns the next nonce of an account, with all transactions executable
// by the pool already applied on top.
func (pool *TxPool) Nonce(addr common.Address) uint64 {
	pool.mu.RLock()
	defer pool.mu.RUnlock()

	return pool.pendingNonces.get(addr)
}

// Stats retrieves the current pool stats, namely the number of pending and the
// number of queued (non-executable) transactions.
func (pool *TxPool) Stats() (int, int) {
	pool.mu.RLock()
	defer pool.mu.RUnlock()

	return pool.stats()
}

// stats retrieves the current pool stats, namely the number of pending and the
// number of queued (non-executable) transactions.
func (pool *TxPool) stats() (int, int) {
	pending := 0
	for _, list := range pool.pending {
		pending += list.Len()
	}
	queued := 0
	for _, list := range pool.queue {
		queued += list.Len()
	}
	return pending, queued
}

// Content retrieves the data content of the transaction pool, returning all the
// pending as well as queued transactions, grouped by account and sorted by nonce.
func (pool *TxPool) Content() (map[common.Address]types.Transactions, map[common.Address]types.Transactions) {
	pool.mu.Lock()
	defer pool.mu.Unlock()

	pending := make(map[common.Address]types.Transactions, len(pool.pending))
	for addr, list := range pool.pending {
		pending[addr] = list.Flatten()
	}
	queued := make(map[common.Address]types.Transactions, len(pool.queue))
	for addr, list := range pool.queue {
		queued[addr] = list.Flatten()
	}
	return pending, queued
}

// ContentFrom retrieves the data content of the transaction pool, returning the
// pending as well as queued transactions of this address, grouped by nonce.
func (pool *TxPool) ContentFrom(addr common.Address) (types.Transactions, types.Transactions) {
	pool.mu.RLock()
	defer pool.mu.RUnlock()

	var pending types.Transactions
	if list, ok := pool.pending[addr]; ok {
		pending = list.Flatten()
	}
	var queued types.Transactions
	if list, ok := pool.queue[addr]; ok {
		queued = list.Flatten()
	}
	return pending, queued
}

// Pending retrieves all currently processable transactions, grouped by origin
// account and sorted by nonce. The returned transaction set is a copy and can be
// freely modified by calling code.
//
// The enforceTips parameter can be used to do an extra filtering on the pending
// transactions and only return those whose **effective** tip is large enough in
// the next pending execution environment.
func (pool *TxPool) Pending(enforceTips bool) map[common.Address]types.Transactions {
	return pool.PendingWithBaseFee(enforceTips, nil)
}

// If baseFee is nil, then pool.priced.urgent.baseFee is used.
func (pool *TxPool) PendingWithBaseFee(enforceTips bool, baseFee *big.Int) map[common.Address]types.Transactions {
	pool.mu.Lock()
	defer pool.mu.Unlock()

	if baseFee == nil {
		baseFee = pool.priced.urgent.baseFee
	}

	pending := make(map[common.Address]types.Transactions, len(pool.pending))
	for addr, list := range pool.pending {
		txs := list.Flatten()

		// If the miner requests tip enforcement, cap the lists now
		if enforceTips && !pool.locals.contains(addr) {
			for i, tx := range txs {
				if tx.EffectiveGasTipIntCmp(pool.gasPrice, baseFee) < 0 {
					txs = txs[:i]
					break
				}
			}
		}
		if len(txs) > 0 {
			pending[addr] = txs
		}
	}
	return pending
}

// PendingSize returns the number of pending txs in the tx pool.
//
// The enforceTips parameter can be used to do an extra filtering on the pending
// transactions and only return those whose **effective** tip is large enough in
// the next pending execution environment.
func (pool *TxPool) PendingSize(enforceTips bool) int {
	pending := pool.Pending(enforceTips)
	count := 0
	for _, txs := range pending {
		count += len(txs)
	}
	return count
}

// PendingFrom returns the same set of transactions that would be returned from Pending restricted to only
// transactions from [addrs].
func (pool *TxPool) PendingFrom(addrs []common.Address, enforceTips bool) map[common.Address]types.Transactions {
	pool.mu.Lock()
	defer pool.mu.Unlock()

	pending := make(map[common.Address]types.Transactions)
	for _, addr := range addrs {
		list, ok := pool.pending[addr]
		if !ok {
			continue
		}
		txs := list.Flatten()

		// If the miner requests tip enforcement, cap the lists now
		if enforceTips && !pool.locals.contains(addr) {
			for i, tx := range txs {
				if tx.EffectiveGasTipIntCmp(pool.gasPrice, pool.priced.urgent.baseFee) < 0 {
					txs = txs[:i]
					break
				}
			}
		}
		if len(txs) > 0 {
			pending[addr] = txs
		}
	}
	return pending
}

// IteratePending iterates over [pool.pending] until [f] returns false.
// The caller must not modify [tx].
func (pool *TxPool) IteratePending(f func(tx *types.Transaction) bool) {
	pool.mu.RLock()
	defer pool.mu.RUnlock()

	for _, list := range pool.pending {
		for _, tx := range list.txs.items {
			if !f(tx) {
				return
			}
		}
	}
}

// Locals retrieves the accounts currently considered local by the pool.
func (pool *TxPool) Locals() []common.Address {
	pool.mu.Lock()
	defer pool.mu.Unlock()

	return pool.locals.flatten()
}

// local retrieves all currently known local transactions, grouped by origin
// account and sorted by nonce. The returned transaction set is a copy and can be
// freely modified by calling code.
func (pool *TxPool) local() map[common.Address]types.Transactions {
	txs := make(map[common.Address]types.Transactions)
	for addr := range pool.locals.accounts {
		if pending := pool.pending[addr]; pending != nil {
			txs[addr] = append(txs[addr], pending.Flatten()...)
		}
		if queued := pool.queue[addr]; queued != nil {
			txs[addr] = append(txs[addr], queued.Flatten()...)
		}
	}
	return txs
}

// checks transaction validity against the current state.
func (pool *TxPool) checkTxState(from common.Address, tx *types.Transaction) error {
	pool.currentStateLock.Lock()
	defer pool.currentStateLock.Unlock()

	txNonce := tx.Nonce()
	// Ensure the transaction adheres to nonce ordering
	if currentNonce := pool.currentState.GetNonce(from); currentNonce > txNonce {
		return fmt.Errorf("%w: address %s current nonce (%d) > tx nonce (%d)",
			core.ErrNonceTooLow, from.Hex(), currentNonce, txNonce)
	}

	// cost == V + GP * GL
	balance := pool.currentState.GetBalance(from)
	if balance.Cmp(tx.Cost()) < 0 {
		return fmt.Errorf("%w: address %s have (%d) want (%d)", core.ErrInsufficientFunds, from.Hex(), balance, tx.Cost())
	}

	// Verify that replacing transactions will not result in overdraft
	list := pool.pending[from]
	if list != nil { // Sender already has pending txs
		sum := new(big.Int).Add(tx.Cost(), list.totalcost)
		if repl := list.txs.Get(tx.Nonce()); repl != nil {
			// Deduct the cost of a transaction replaced by this
			sum.Sub(sum, repl.Cost())
		}
		if balance.Cmp(sum) < 0 {
			log.Trace("Replacing transactions would overdraft", "sender", from, "balance", pool.currentState.GetBalance(from), "required", sum)
			return ErrOverdraft
		}
	}

	// If the tx allow list is enabled, return an error if the from address is not allow listed.
	if pool.rules.Load().IsPrecompileEnabled(txallowlist.ContractAddress) {
		txAllowListRole := txallowlist.GetTxAllowListStatus(pool.currentState, from)
		if !txAllowListRole.IsEnabled() {
			return fmt.Errorf("%w: %s", vmerrs.ErrSenderAddressNotAllowListed, from)
		}
	}

	return nil
}

// validateTxBasics checks whether a transaction is valid according to the consensus
// rules, but does not check state-dependent validation such as sufficient balance.
// This check is meant as an early check which only needs to be performed once,
// and does not require the pool mutex to be held.
func (pool *TxPool) validateTxBasics(tx *types.Transaction, local bool) error {
	// Accept only legacy transactions until EIP-2718/2930 activates.
	if !pool.eip2718.Load() && tx.Type() != types.LegacyTxType {
		return core.ErrTxTypeNotSupported
	}
	// Reject dynamic fee transactions until EIP-1559 activates.
	if !pool.eip1559.Load() && tx.Type() == types.DynamicFeeTxType {
		return core.ErrTxTypeNotSupported
	}
	// Reject blob transactions forever, those will have their own pool.
	if tx.Type() == types.BlobTxType {
		return core.ErrTxTypeNotSupported
	}
	// Reject transactions over defined size to prevent DOS attacks
	if tx.Size() > txMaxSize {
		return fmt.Errorf("%w tx size %d > max size %d", ErrOversizedData, tx.Size(), txMaxSize)
	}
	// Check whether the init code size has been exceeded.
	if pool.eip3860.Load() && tx.To() == nil && len(tx.Data()) > params.MaxInitCodeSize {
		return fmt.Errorf("%w: code size %v limit %v", vmerrs.ErrMaxInitCodeSizeExceeded, len(tx.Data()), params.MaxInitCodeSize)
	}
	// Transactions can't be negative. This may never happen using RLP decoded
	// transactions but may occur if you create a transaction using the RPC.
	if tx.Value().Sign() < 0 {
		return ErrNegativeValue
	}
	// Ensure the transaction doesn't exceed the current block limit gas.
	if txGas := tx.Gas(); pool.currentMaxGas.Load() < txGas {
		return fmt.Errorf(
			"%w: tx gas (%d) > current max gas (%d)",
			ErrGasLimit,
			txGas,
			pool.currentMaxGas.Load(),
		)
	}
	// Sanity check for extremely large numbers
	if tx.GasFeeCap().BitLen() > 256 {
		return core.ErrFeeCapVeryHigh
	}
	if tx.GasTipCap().BitLen() > 256 {
		return core.ErrTipVeryHigh
	}
	// Ensure gasFeeCap is greater than or equal to gasTipCap.
	if tx.GasFeeCapIntCmp(tx.GasTipCap()) < 0 {
		return core.ErrTipAboveFeeCap
	}
	// Make sure the transaction is signed properly.
	from, err := types.Sender(pool.signer, tx)
	if err != nil {
		return ErrInvalidSender
	}
	// Drop non-local transactions under our own minimal accepted gas price or tip
	if !local && tx.GasTipCapIntCmp(pool.gasPrice) < 0 {
		return fmt.Errorf("%w: address %s have gas tip cap (%d) < pool gas tip cap (%d)", ErrUnderpriced, from.Hex(), tx.GasTipCap(), pool.gasPrice)
	}
	// Ensure the transaction has more gas than the basic tx fee.
	intrGas, err := core.IntrinsicGas(tx.Data(), tx.AccessList(), tx.To() == nil, *pool.rules.Load())
	if err != nil {
		return err
	}
	if txGas := tx.Gas(); txGas < intrGas {
		return fmt.Errorf("%w: address %v tx gas (%v) < intrinsic gas (%v)", core.ErrIntrinsicGas, from.Hex(), tx.Gas(), intrGas)
	}
	return nil
}

// validateTx checks whether a transaction is valid according to the consensus
// rules and adheres to some heuristic limits of the local node (price and size).
func (pool *TxPool) validateTx(tx *types.Transaction, local bool) error {
	// Signature has been checked already, this cannot error.
	from, _ := types.Sender(pool.signer, tx)
	// Drop the transaction if the gas fee cap is below the pool's minimum fee
	if pool.minimumFee != nil && tx.GasFeeCapIntCmp(pool.minimumFee) < 0 {
		return fmt.Errorf("%w: address %s have gas fee cap (%d) < pool minimum fee cap (%d)", ErrUnderpriced, from.Hex(), tx.GasFeeCap(), pool.minimumFee)
	}

	// Ensure the transaction adheres to nonce ordering
	// Transactor should have enough funds to cover the costs
	if err := pool.checkTxState(from, tx); err != nil {
		return err
=======
		// Ensure subpools only attempt to unreserve their own owned addresses,
		// otherwise flag as a programming error.
		if !exists {
			log.Error("pool attempted to unreserve non-reserved address", "address", addr)
			return errors.New("address not reserved")
		}
		if subpool != owner {
			log.Error("pool attempted to unreserve non-owned address", "address", addr)
			return errors.New("address not owned")
		}
		delete(p.reservations, addr)
		if metrics.Enabled {
			m := fmt.Sprintf("%s/%d", reservationsGaugeName, id)
			metrics.GetOrRegisterGauge(m, nil).Dec(1)
		}
		return nil
>>>>>>> bed84606
	}
}

// Close terminates the transaction pool and all its subpools.
func (p *TxPool) Close() error {
	var errs []error

	// Terminate the reset loop and wait for it to finish
	errc := make(chan error)
	p.quit <- errc
	if err := <-errc; err != nil {
		errs = append(errs, err)
	}

	// Terminate each subpool
	for _, subpool := range p.subpools {
		if err := subpool.Close(); err != nil {
			errs = append(errs, err)
		}
	}
	if len(errs) > 0 {
		return fmt.Errorf("subpool close errors: %v", errs)
	}
	return nil
}

// loop is the transaction pool's main event loop, waiting for and reacting to
// outside blockchain events as well as for various reporting and transaction
// eviction events.
func (p *TxPool) loop(head *types.Header, chain BlockChain) {
	// Subscribe to chain head events to trigger subpool resets
	var (
		newHeadCh  = make(chan core.ChainHeadEvent)
		newHeadSub = chain.SubscribeChainHeadEvent(newHeadCh)
	)
<<<<<<< HEAD
	for i, tx := range txs {
		// If the transaction is known, pre-set the error slot
		if pool.all.Get(tx.Hash()) != nil {
			errs[i] = ErrAlreadyKnown
			knownTxMeter.Mark(1)
			continue
		}
		// Exclude transactions with basic errors, e.g invalid signatures and
		// insufficient intrinsic gas as soon as possible and cache senders
		// in transactions before obtaining lock

		if err := pool.validateTxBasics(tx, local); err != nil {
			errs[i] = err
			invalidTxMeter.Mark(1)
			continue
		}
		// Accumulate all unknown transactions for deeper processing
		news = append(news, tx)
	}
	if len(news) == 0 {
		return errs
	}

	// Process all the new transaction and merge any errors into the original slice
	pool.mu.Lock()
	newErrs, dirtyAddrs := pool.addTxsLocked(news, local)
	pool.mu.Unlock()

	var nilSlot = 0
	for _, err := range newErrs {
		for errs[nilSlot] != nil {
			nilSlot++
		}
		errs[nilSlot] = err
		nilSlot++
	}
	// Reorg the pool internals if needed and return
	done := pool.requestPromoteExecutables(dirtyAddrs)
	if sync {
		<-done
	}
	return errs
}

// addTxsLocked attempts to queue a batch of transactions if they are valid.
// The transaction pool lock must be held.
func (pool *TxPool) addTxsLocked(txs []*types.Transaction, local bool) ([]error, *accountSet) {
	dirty := newAccountSet(pool.signer)
	errs := make([]error, len(txs))
	for i, tx := range txs {
		replaced, err := pool.add(tx, local)
		errs[i] = err
		if err == nil && !replaced {
			dirty.addTx(tx)
		}
	}
	validTxMeter.Mark(int64(len(dirty.accounts)))
	return errs, dirty
}

// Status returns the status (unknown/pending/queued) of a batch of transactions
// identified by their hashes.
func (pool *TxPool) Status(hashes []common.Hash) []TxStatus {
	status := make([]TxStatus, len(hashes))
	for i, hash := range hashes {
		tx := pool.Get(hash)
		if tx == nil {
			continue
		}
		from, _ := types.Sender(pool.signer, tx) // already validated
		pool.mu.RLock()
		if txList := pool.pending[from]; txList != nil && txList.txs.items[tx.Nonce()] != nil {
			status[i] = TxStatusPending
		} else if txList := pool.queue[from]; txList != nil && txList.txs.items[tx.Nonce()] != nil {
			status[i] = TxStatusQueued
		}
		// implicit else: the tx may have been included into a block between
		// checking pool.Get and obtaining the lock. In that case, TxStatusUnknown is correct
		pool.mu.RUnlock()
	}
	return status
}

// Get returns a transaction if it is contained in the pool and nil otherwise.
func (pool *TxPool) Get(hash common.Hash) *types.Transaction {
	return pool.all.Get(hash)
}

// Has returns an indicator whether txpool has a transaction cached with the
// given hash.
func (pool *TxPool) Has(hash common.Hash) bool {
	return pool.all.Get(hash) != nil
}

// Has returns an indicator whether txpool has a local transaction cached with
// the given hash.
func (pool *TxPool) HasLocal(hash common.Hash) bool {
	return pool.all.GetLocal(hash) != nil
}

// RemoveTx removes a single transaction from the queue, moving all subsequent
// transactions back to the future queue.
func (pool *TxPool) RemoveTx(hash common.Hash) {
	pool.mu.Lock()
	defer pool.mu.Unlock()

	pool.removeTx(hash, true)
}

// removeTx removes a single transaction from the queue, moving all subsequent
// transactions back to the future queue.
// Returns the number of transactions removed from the pending queue.
func (pool *TxPool) removeTx(hash common.Hash, outofbound bool) int {
	// Fetch the transaction we wish to delete
	tx := pool.all.Get(hash)
	if tx == nil {
		return 0
	}
	addr, _ := types.Sender(pool.signer, tx) // already validated during insertion

	// Remove it from the list of known transactions
	pool.all.Remove(hash)
	if outofbound {
		pool.priced.Removed(1)
	}
	if pool.locals.contains(addr) {
		localGauge.Dec(1)
	}
	// Remove the transaction from the pending lists and reset the account nonce
	if pending := pool.pending[addr]; pending != nil {
		if removed, invalids := pending.Remove(tx); removed {
			// If no more pending transactions are left, remove the list
			if pending.Empty() {
				delete(pool.pending, addr)
			}
			// Postpone any invalidated transactions
			for _, tx := range invalids {
				// Internal shuffle shouldn't touch the lookup set.
				pool.enqueueTx(tx.Hash(), tx, false, false)
			}
			// Update the account nonce if needed
			pool.pendingNonces.setIfLower(addr, tx.Nonce())
			// Reduce the pending counter
			pendingGauge.Dec(int64(1 + len(invalids)))
			return 1 + len(invalids)
		}
	}
	// Transaction is in the future queue
	if future := pool.queue[addr]; future != nil {
		if removed, _ := future.Remove(tx); removed {
			// Reduce the queued counter
			queuedGauge.Dec(1)
		}
		if future.Empty() {
			delete(pool.queue, addr)
			delete(pool.beats, addr)
		}
	}
	return 0
}

// requestReset requests a pool reset to the new head block.
// The returned channel is closed when the reset has occurred.
func (pool *TxPool) requestReset(oldHead *types.Header, newHead *types.Header) chan struct{} {
	select {
	case pool.reqResetCh <- &txpoolResetRequest{oldHead, newHead}:
		return <-pool.reorgDoneCh
	case <-pool.reorgShutdownCh:
		return pool.reorgShutdownCh
	}
}

// requestPromoteExecutables requests transaction promotion checks for the given addresses.
// The returned channel is closed when the promotion checks have occurred.
func (pool *TxPool) requestPromoteExecutables(set *accountSet) chan struct{} {
	select {
	case pool.reqPromoteCh <- set:
		return <-pool.reorgDoneCh
	case <-pool.reorgShutdownCh:
		return pool.reorgShutdownCh
	}
}

// queueTxEvent enqueues a transaction event to be sent in the next reorg run.
func (pool *TxPool) queueTxEvent(tx *types.Transaction) {
	select {
	case pool.queueTxEventCh <- tx:
	case <-pool.reorgShutdownCh:
	}
}

// scheduleReorgLoop schedules runs of reset and promoteExecutables. Code above should not
// call those methods directly, but request them being run using requestReset and
// requestPromoteExecutables instead.
func (pool *TxPool) scheduleReorgLoop() {
	defer pool.wg.Done()
=======
	defer newHeadSub.Unsubscribe()
>>>>>>> bed84606

	// Track the previous and current head to feed to an idle reset
	var (
		oldHead = head
		newHead = oldHead
	)
	// Consume chain head events and start resets when none is running
	var (
		resetBusy = make(chan struct{}, 1) // Allow 1 reset to run concurrently
		resetDone = make(chan *types.Header)
	)
	var errc chan error
	for errc == nil {
		// Something interesting might have happened, run a reset if there is
		// one needed but none is running. The resetter will run on its own
		// goroutine to allow chain head events to be consumed contiguously.
		if newHead != oldHead {
			// Try to inject a busy marker and start a reset if successful
			select {
			case resetBusy <- struct{}{}:
				// Busy marker injected, start a new subpool reset
				go func(oldHead, newHead *types.Header) {
					for _, subpool := range p.subpools {
						subpool.Reset(oldHead, newHead)
					}
					resetDone <- newHead
				}(oldHead, newHead)

			default:
				// Reset already running, wait until it finishes
			}
		}
		// Wait for the next chain head event or a previous reset finish
		select {
		case event := <-newHeadCh:
			// Chain moved forward, store the head for later consumption
			newHead = event.Block.Header()

		case head := <-resetDone:
			// Previous reset finished, update the old head and allow a new reset
			oldHead = head
			<-resetBusy

		case errc = <-p.quit:
			// Termination requested, break out on the next loop round
		}
	}
	// Notify the closer of termination (no error possible for now)
	errc <- nil
}

<<<<<<< HEAD
// runReorg runs reset and promoteExecutables on behalf of scheduleReorgLoop.
func (pool *TxPool) runReorg(done chan struct{}, reset *txpoolResetRequest, dirtyAccounts *accountSet, events map[common.Address]*sortedMap) {
	defer func(t0 time.Time) {
		reorgDurationTimer.Update(time.Since(t0))
	}(time.Now())
	defer close(done)

	var promoteAddrs []common.Address
	if dirtyAccounts != nil && reset == nil {
		// Only dirty accounts need to be promoted, unless we're resetting.
		// For resets, all addresses in the tx queue will be promoted and
		// the flatten operation can be avoided.
		promoteAddrs = dirtyAccounts.flatten()
	}
	pool.mu.Lock()
	if reset != nil {
		// Reset from the old head to the new, rescheduling any reorged transactions
		pool.reset(reset.oldHead, reset.newHead)

		// Nonces were reset, discard any events that became stale
		for addr := range events {
			events[addr].Forward(pool.pendingNonces.get(addr))
			if events[addr].Len() == 0 {
				delete(events, addr)
			}
		}
		// Reset needs promote for all addresses
		promoteAddrs = make([]common.Address, 0, len(pool.queue))
		for addr := range pool.queue {
			promoteAddrs = append(promoteAddrs, addr)
		}
	}
	// Check for pending transactions for every account that sent new ones
	promoted := pool.promoteExecutables(promoteAddrs)

	// If a new block appeared, validate the pool of pending transactions. This will
	// remove any transaction that has been included in the block or was invalidated
	// because of another transaction (e.g. higher gas price).
	if reset != nil {
		pool.demoteUnexecutables()
		if reset.newHead != nil && pool.chainconfig.IsSubnetEVM(reset.newHead.Time) {
			if err := pool.updateBaseFeeAt(reset.newHead); err != nil {
				log.Error("error at updating base fee in tx pool", "error", err)
			}
		}

		// Update all accounts to the latest known pending nonce
		nonces := make(map[common.Address]uint64, len(pool.pending))
		for addr, list := range pool.pending {
			highestPending := list.LastElement()
			nonces[addr] = highestPending.Nonce() + 1
		}
		pool.pendingNonces.setAll(nonces)
	}
	// Ensure pool.queue and pool.pending sizes stay within the configured limits.
	pool.truncatePending()
	pool.truncateQueue()

	dropBetweenReorgHistogram.Update(int64(pool.changesSinceReorg))
	pool.changesSinceReorg = 0 // Reset change counter
	pool.mu.Unlock()

	if reset != nil && reset.newHead != nil {
		pool.reorgFeed.Send(core.NewTxPoolReorgEvent{Head: reset.newHead})
	}

	// Notify subsystems for newly added transactions
	for _, tx := range promoted {
		addr, _ := types.Sender(pool.signer, tx)
		if _, ok := events[addr]; !ok {
			events[addr] = newSortedMap()
		}
		events[addr].Put(tx)
	}
	if len(events) > 0 {
		var txs []*types.Transaction
		for _, set := range events {
			txs = append(txs, set.Flatten()...)
		}
		pool.txFeed.Send(core.NewTxsEvent{Txs: txs})
=======
// SetGasTip updates the minimum gas tip required by the transaction pool for a
// new transaction, and drops all transactions below this threshold.
func (p *TxPool) SetGasTip(tip *big.Int) {
	for _, subpool := range p.subpools {
		subpool.SetGasTip(tip)
>>>>>>> bed84606
	}
}

// Has returns an indicator whether the pool has a transaction cached with the
// given hash.
func (p *TxPool) Has(hash common.Hash) bool {
	for _, subpool := range p.subpools {
		if subpool.Has(hash) {
			return true
		}
	}
<<<<<<< HEAD
	// Initialize the internal state to the current head
	if newHead == nil {
		newHead = pool.chain.CurrentBlock() // Special case during testing
	}
	statedb, err := pool.chain.StateAt(newHead.Root)
	if err != nil {
		log.Error("Failed to reset txpool state", "err", err, "root", newHead.Root)
		return
	}
	pool.currentHead = newHead
	pool.currentStateLock.Lock()
	pool.currentState = statedb
	pool.currentStateLock.Unlock()
	pool.pendingNonces = newNoncer(statedb)
	pool.currentMaxGas.Store(newHead.GasLimit)

	// when we reset txPool we should explicitly check if fee struct for min base fee has changed
	// so that we can correctly drop txs with < minBaseFee from tx pool.
	if pool.chainconfig.IsPrecompileEnabled(feemanager.ContractAddress, newHead.Time) {
		feeConfig, _, err := pool.chain.GetFeeConfigAt(newHead)
		if err != nil {
			log.Error("Failed to get fee config state", "err", err, "root", newHead.Root)
			return
		}
		pool.minimumFee = feeConfig.MinBaseFee
	}

	// Inject any transactions discarded due to reorgs
	log.Debug("Reinjecting stale transactions", "count", len(reinject))
	pool.chain.SenderCacher().Recover(pool.signer, reinject)
	pool.addTxsLocked(reinject, false)

	// Update all fork indicator by next pending block number.
	next := new(big.Int).Add(newHead.Number, big.NewInt(1))
	rules := pool.chainconfig.AvalancheRules(next, newHead.Time)

	pool.rules.Store(&rules)
	pool.eip2718.Store(rules.IsSubnetEVM)
	pool.eip1559.Store(rules.IsSubnetEVM)
	pool.eip3860.Store(rules.IsDurango)
}

// promoteExecutables moves transactions that have become processable from the
// future queue to the set of pending transactions. During this process, all
// invalidated transactions (low nonce, low balance) are deleted.
func (pool *TxPool) promoteExecutables(accounts []common.Address) []*types.Transaction {
	pool.currentStateLock.Lock()
	defer pool.currentStateLock.Unlock()

	// Track the promoted transactions to broadcast them at once
	var promoted []*types.Transaction

	// Iterate over all accounts and promote any executable transactions
	for _, addr := range accounts {
		list := pool.queue[addr]
		if list == nil {
			continue // Just in case someone calls with a non existing account
		}
		// Drop all transactions that are deemed too old (low nonce)
		forwards := list.Forward(pool.currentState.GetNonce(addr))
		for _, tx := range forwards {
			hash := tx.Hash()
			pool.all.Remove(hash)
		}
		log.Trace("Removed old queued transactions", "count", len(forwards))
		// Drop all transactions that are too costly (low balance or out of gas)
		drops, _ := list.Filter(pool.currentState.GetBalance(addr), pool.currentMaxGas.Load())
		for _, tx := range drops {
			hash := tx.Hash()
			pool.all.Remove(hash)
		}
		log.Trace("Removed unpayable queued transactions", "count", len(drops))
		queuedNofundsMeter.Mark(int64(len(drops)))

		// Gather all executable transactions and promote them
		readies := list.Ready(pool.pendingNonces.get(addr))
		for _, tx := range readies {
			hash := tx.Hash()
			if pool.promoteTx(addr, hash, tx) {
				promoted = append(promoted, tx)
			}
		}
		log.Trace("Promoted queued transactions", "count", len(promoted))
		queuedGauge.Dec(int64(len(readies)))

		// Drop all transactions over the allowed limit
		var caps types.Transactions
		if !pool.locals.contains(addr) {
			caps = list.Cap(int(pool.config.AccountQueue))
			for _, tx := range caps {
				hash := tx.Hash()
				pool.all.Remove(hash)
				log.Trace("Removed cap-exceeding queued transaction", "hash", hash)
			}
			queuedRateLimitMeter.Mark(int64(len(caps)))
		}
		// Mark all the items dropped as removed
		pool.priced.Removed(len(forwards) + len(drops) + len(caps))
		queuedGauge.Dec(int64(len(forwards) + len(drops) + len(caps)))
		if pool.locals.contains(addr) {
			localGauge.Dec(int64(len(forwards) + len(drops) + len(caps)))
		}
		// Delete the entire queue entry if it became empty.
		if list.Empty() {
			delete(pool.queue, addr)
			delete(pool.beats, addr)
=======
	return false
}

// Get returns a transaction if it is contained in the pool, or nil otherwise.
func (p *TxPool) Get(hash common.Hash) *Transaction {
	for _, subpool := range p.subpools {
		if tx := subpool.Get(hash); tx != nil {
			return tx
>>>>>>> bed84606
		}
	}
	return nil
}

// Add enqueues a batch of transactions into the pool if they are valid. Due
// to the large transaction churn, add may postpone fully integrating the tx
// to a later point to batch multiple ones together.
func (p *TxPool) Add(txs []*Transaction, local bool, sync bool) []error {
	// Split the input transactions between the subpools. It shouldn't really
	// happen that we receive merged batches, but better graceful than strange
	// errors.
	//
	// We also need to track how the transactions were split across the subpools,
	// so we can piece back the returned errors into the original order.
	txsets := make([][]*Transaction, len(p.subpools))
	splits := make([]int, len(txs))

	for i, tx := range txs {
		// Mark this transaction belonging to no-subpool
		splits[i] = -1

		// Try to find a subpool that accepts the transaction
		for j, subpool := range p.subpools {
			if subpool.Filter(tx.Tx) {
				txsets[j] = append(txsets[j], tx)
				splits[i] = j
				break
			}
		}
	}
	// Add the transactions split apart to the individual subpools and piece
	// back the errors into the original sort order.
	errsets := make([][]error, len(p.subpools))
	for i := 0; i < len(p.subpools); i++ {
		errsets[i] = p.subpools[i].Add(txsets[i], local, sync)
	}
	errs := make([]error, len(txs))
	for i, split := range splits {
		// If the transaction was rejected by all subpools, mark it unsupported
		if split == -1 {
			errs[i] = core.ErrTxTypeNotSupported
			continue
		}
		// Find which subpool handled it and pull in the corresponding error
		errs[i] = errsets[split][0]
		errsets[split] = errsets[split][1:]
	}
	return errs
}

<<<<<<< HEAD
// demoteUnexecutables removes invalid and processed transactions from the pools
// executable/pending queue and any subsequent transactions that become unexecutable
// are moved back into the future queue.
//
// Note: transactions are not marked as removed in the priced list because re-heaping
// is always explicitly triggered by SetBaseFee and it would be unnecessary and wasteful
// to trigger a re-heap is this function
func (pool *TxPool) demoteUnexecutables() {
	pool.currentStateLock.Lock()
	defer pool.currentStateLock.Unlock()

	// Iterate over all accounts and demote any non-executable transactions
	for addr, list := range pool.pending {
		nonce := pool.currentState.GetNonce(addr)

		// Drop all transactions that are deemed too old (low nonce)
		olds := list.Forward(nonce)
		for _, tx := range olds {
			hash := tx.Hash()
			pool.all.Remove(hash)
			log.Trace("Removed old pending transaction", "hash", hash)
		}
		// Drop all transactions that are too costly (low balance or out of gas), and queue any invalids back for later
		drops, invalids := list.Filter(pool.currentState.GetBalance(addr), pool.currentMaxGas.Load())
		for _, tx := range drops {
			hash := tx.Hash()
			log.Trace("Removed unpayable pending transaction", "hash", hash)
			pool.all.Remove(hash)
		}
		pendingNofundsMeter.Mark(int64(len(drops)))

		for _, tx := range invalids {
			hash := tx.Hash()
			log.Trace("Demoting pending transaction", "hash", hash)

			// Internal shuffle shouldn't touch the lookup set.
			pool.enqueueTx(hash, tx, false, false)
		}
		pendingGauge.Dec(int64(len(olds) + len(drops) + len(invalids)))
		if pool.locals.contains(addr) {
			localGauge.Dec(int64(len(olds) + len(drops) + len(invalids)))
		}
		// If there's a gap in front, alert (should never happen) and postpone all transactions
		if list.Len() > 0 && list.txs.Get(nonce) == nil {
			gapped := list.Cap(0)
			for _, tx := range gapped {
				hash := tx.Hash()
				log.Error("Demoting invalidated transaction", "hash", hash)

				// Internal shuffle shouldn't touch the lookup set.
				pool.enqueueTx(hash, tx, false, false)
			}
			pendingGauge.Dec(int64(len(gapped)))
		}
		// Delete the entire pending entry if it became empty.
		if list.Empty() {
			delete(pool.pending, addr)
=======
// Pending retrieves all currently processable transactions, grouped by origin
// account and sorted by nonce.
func (p *TxPool) Pending(enforceTips bool) map[common.Address][]*LazyTransaction {
	txs := make(map[common.Address][]*LazyTransaction)
	for _, subpool := range p.subpools {
		for addr, set := range subpool.Pending(enforceTips) {
			txs[addr] = set
>>>>>>> bed84606
		}
	}
	return txs
}

<<<<<<< HEAD
func (pool *TxPool) startPeriodicFeeUpdate() {
	if pool.chainconfig.SubnetEVMTimestamp == nil {
		return
	}

	// Call updateBaseFee here to ensure that there is not a [baseFeeUpdateInterval] delay
	// when starting up in Subnet EVM before the base fee is updated.
	if time.Now().After(utils.Uint64ToTime(pool.chainconfig.SubnetEVMTimestamp)) {
		pool.updateBaseFee()
	}

	pool.wg.Add(1)
	go pool.periodicBaseFeeUpdate()
}

func (pool *TxPool) periodicBaseFeeUpdate() {
	defer pool.wg.Done()

	// Sleep until its time to start the periodic base fee update or the tx pool is shutting down
	select {
	case <-time.After(time.Until(utils.Uint64ToTime(pool.chainconfig.SubnetEVMTimestamp))):
	case <-pool.generalShutdownChan:
		return // Return early if shutting down
	}

	// Update the base fee every [baseFeeUpdateInterval]
	// and shutdown when [generalShutdownChan] is closed by Stop()
	for {
		select {
		case <-time.After(baseFeeUpdateInterval):
			pool.updateBaseFee()
		case <-pool.generalShutdownChan:
			return
		}
	}
}

func (pool *TxPool) updateBaseFee() {
	pool.mu.Lock()
	defer pool.mu.Unlock()

	err := pool.updateBaseFeeAt(pool.currentHead)
	if err != nil {
		log.Error("failed to update base fee", "currentHead", pool.currentHead.Hash(), "err", err)
	}
}

// assumes lock is already held
func (pool *TxPool) updateBaseFeeAt(head *types.Header) error {
	feeConfig, _, err := pool.chain.GetFeeConfigAt(head)
	if err != nil {
		return err
	}
	_, baseFeeEstimate, err := dummy.EstimateNextBaseFee(pool.chainconfig, feeConfig, head, uint64(time.Now().Unix()))
	if err != nil {
		return err
	}
	pool.priced.SetBaseFee(baseFeeEstimate)
	return nil
}

// addressByHeartbeat is an account address tagged with its last activity timestamp.
type addressByHeartbeat struct {
	address   common.Address
	heartbeat time.Time
}

type addressesByHeartbeat []addressByHeartbeat

func (a addressesByHeartbeat) Len() int           { return len(a) }
func (a addressesByHeartbeat) Less(i, j int) bool { return a[i].heartbeat.Before(a[j].heartbeat) }
func (a addressesByHeartbeat) Swap(i, j int)      { a[i], a[j] = a[j], a[i] }

// accountSet is simply a set of addresses to check for existence, and a signer
// capable of deriving addresses from transactions.
type accountSet struct {
	accounts map[common.Address]struct{}
	signer   types.Signer
	cache    *[]common.Address
}

// newAccountSet creates a new address set with an associated signer for sender
// derivations.
func newAccountSet(signer types.Signer, addrs ...common.Address) *accountSet {
	as := &accountSet{
		accounts: make(map[common.Address]struct{}, len(addrs)),
		signer:   signer,
	}
	for _, addr := range addrs {
		as.add(addr)
	}
	return as
}

// contains checks if a given address is contained within the set.
func (as *accountSet) contains(addr common.Address) bool {
	_, exist := as.accounts[addr]
	return exist
}

// containsTx checks if the sender of a given tx is within the set. If the sender
// cannot be derived, this method returns false.
func (as *accountSet) containsTx(tx *types.Transaction) bool {
	if addr, err := types.Sender(as.signer, tx); err == nil {
		return as.contains(addr)
	}
	return false
}

// add inserts a new address into the set to track.
func (as *accountSet) add(addr common.Address) {
	as.accounts[addr] = struct{}{}
	as.cache = nil
}

// addTx adds the sender of tx into the set.
func (as *accountSet) addTx(tx *types.Transaction) {
	if addr, err := types.Sender(as.signer, tx); err == nil {
		as.add(addr)
=======
// SubscribeNewTxsEvent registers a subscription of NewTxsEvent and starts sending
// events to the given channel.
func (p *TxPool) SubscribeNewTxsEvent(ch chan<- core.NewTxsEvent) event.Subscription {
	subs := make([]event.Subscription, len(p.subpools))
	for i, subpool := range p.subpools {
		subs[i] = subpool.SubscribeTransactions(ch)
>>>>>>> bed84606
	}
	return p.subs.Track(event.JoinSubscriptions(subs...))
}

// Nonce returns the next nonce of an account, with all transactions executable
// by the pool already applied on top.
func (p *TxPool) Nonce(addr common.Address) uint64 {
	// Since (for now) accounts are unique to subpools, only one pool will have
	// (at max) a non-state nonce. To avoid stateful lookups, just return the
	// highest nonce for now.
	var nonce uint64
	for _, subpool := range p.subpools {
		if next := subpool.Nonce(addr); nonce < next {
			nonce = next
		}
	}
	return nonce
}

// Stats retrieves the current pool stats, namely the number of pending and the
// number of queued (non-executable) transactions.
func (p *TxPool) Stats() (int, int) {
	var runnable, blocked int
	for _, subpool := range p.subpools {
		run, block := subpool.Stats()

		runnable += run
		blocked += block
	}
	return runnable, blocked
}

// Content retrieves the data content of the transaction pool, returning all the
// pending as well as queued transactions, grouped by account and sorted by nonce.
func (p *TxPool) Content() (map[common.Address][]*types.Transaction, map[common.Address][]*types.Transaction) {
	var (
		runnable = make(map[common.Address][]*types.Transaction)
		blocked  = make(map[common.Address][]*types.Transaction)
	)
	for _, subpool := range p.subpools {
		run, block := subpool.Content()

		for addr, txs := range run {
			runnable[addr] = txs
		}
		for addr, txs := range block {
			blocked[addr] = txs
		}
	}
	return runnable, blocked
}

// ContentFrom retrieves the data content of the transaction pool, returning the
// pending as well as queued transactions of this address, grouped by nonce.
func (p *TxPool) ContentFrom(addr common.Address) ([]*types.Transaction, []*types.Transaction) {
	for _, subpool := range p.subpools {
		run, block := subpool.ContentFrom(addr)
		if len(run) != 0 || len(block) != 0 {
			return run, block
		}
	}
	return []*types.Transaction{}, []*types.Transaction{}
}

// Locals retrieves the accounts currently considered local by the pool.
func (p *TxPool) Locals() []common.Address {
	// Retrieve the locals from each subpool and deduplicate them
	locals := make(map[common.Address]struct{})
	for _, subpool := range p.subpools {
		for _, local := range subpool.Locals() {
			locals[local] = struct{}{}
		}
	}
	// Flatten and return the deduplicated local set
	flat := make([]common.Address, 0, len(locals))
	for local := range locals {
		flat = append(flat, local)
	}
	return flat
}

// Status returns the known status (unknown/pending/queued) of a transaction
// identified by their hashes.
func (p *TxPool) Status(hash common.Hash) TxStatus {
	for _, subpool := range p.subpools {
		if status := subpool.Status(hash); status != TxStatusUnknown {
			return status
		}
	}
	return TxStatusUnknown
}<|MERGE_RESOLUTION|>--- conflicted
+++ resolved
@@ -21,134 +21,20 @@
 	"fmt"
 	"math/big"
 	"sync"
-
-<<<<<<< HEAD
-	"github.com/ethereum/go-ethereum/commontype"
-	"github.com/ethereum/go-ethereum/consensus/dummy"
-=======
+	"sync/atomic"
+
 	"github.com/ethereum/go-ethereum/common"
->>>>>>> bed84606
 	"github.com/ethereum/go-ethereum/core"
 	"github.com/ethereum/go-ethereum/core/types"
-	"github.com/ethereum/go-ethereum/metrics"
-<<<<<<< HEAD
-	"github.com/ethereum/go-ethereum/params"
-	"github.com/ethereum/go-ethereum/precompile/contracts/feemanager"
-	"github.com/ethereum/go-ethereum/precompile/contracts/txallowlist"
-	"github.com/ethereum/go-ethereum/utils"
-	"github.com/ethereum/go-ethereum/vmerrs"
-
-	"github.com/ethereum/go-ethereum/common"
-	"github.com/ethereum/go-ethereum/common/prque"
 	"github.com/ethereum/go-ethereum/event"
 	"github.com/ethereum/go-ethereum/log"
+	"github.com/ethereum/go-ethereum/metrics"
 )
 
-const (
-	// chainHeadChanSize is the size of channel listening to ChainHeadEvent.
-	chainHeadChanSize = 10
-
-	// txSlotSize is used to calculate how many data slots a single transaction
-	// takes up based on its size. The slots are used as DoS protection, ensuring
-	// that validating a new transaction remains a constant operation (in reality
-	// O(maxslots), where max slots are 4 currently).
-	txSlotSize = 32 * 1024
-
-	// txMaxSize is the maximum size a single transaction can have. This field has
-	// non-trivial consequences: larger transactions are significantly harder and
-	// more expensive to propagate; larger transactions also take more resources
-	// to validate whether they fit into the pool or not.
-	//
-	// Note: the max contract size is 24KB
-	txMaxSize = 4 * txSlotSize // 128KB
-)
-
 var (
-	// ErrAlreadyKnown is returned if the transactions is already contained
-	// within the pool.
-	ErrAlreadyKnown = errors.New("already known")
-
-	// ErrInvalidSender is returned if the transaction contains an invalid signature.
-	ErrInvalidSender = errors.New("invalid sender")
-
-	// ErrUnderpriced is returned if a transaction's gas price is below the minimum
-	// configured for the transaction pool.
-	ErrUnderpriced = errors.New("transaction underpriced")
-
-	// ErrTxPoolOverflow is returned if the transaction pool is full and can't accept
-	// another remote transaction.
-	ErrTxPoolOverflow = errors.New("txpool is full")
-
-	// ErrReplaceUnderpriced is returned if a transaction is attempted to be replaced
-	// with a different one without the required price bump.
-	ErrReplaceUnderpriced = errors.New("replacement transaction underpriced")
-
-	// ErrGasLimit is returned if a transaction's requested gas limit exceeds the
-	// maximum allowance of the current block.
-	ErrGasLimit = errors.New("exceeds block gas limit")
-
-	// ErrNegativeValue is a sanity error to ensure no one is able to specify a
-	// transaction with a negative value.
-	ErrNegativeValue = errors.New("negative value")
-
-	// ErrOversizedData is returned if the input data of a transaction is greater
-	// than some meaningful limit a user might use. This is not a consensus error
-	// making the transaction invalid, rather a DOS protection.
-	ErrOversizedData = errors.New("oversized data")
-
-	// ErrFutureReplacePending is returned if a future transaction replaces a pending
-	// transaction. Future transactions should only be able to replace other future transactions.
-	ErrFutureReplacePending = errors.New("future transaction tries to replace pending")
-
 	// ErrOverdraft is returned if a transaction would cause the senders balance to go negative
 	// thus invalidating a potential large number of transactions.
 	ErrOverdraft = errors.New("transaction would cause overdraft")
-)
-
-var (
-	evictionInterval      = time.Minute      // Time interval to check for evictable transactions
-	statsReportInterval   = 8 * time.Second  // Time interval to report transaction pool stats
-	baseFeeUpdateInterval = 10 * time.Second // Time interval at which to schedule a base fee update for the tx pool after SubnetEVM is enabled
-)
-
-var (
-	// Metrics for the pending pool
-	pendingDiscardMeter   = metrics.NewRegisteredMeter("txpool/pending/discard", nil)
-	pendingReplaceMeter   = metrics.NewRegisteredMeter("txpool/pending/replace", nil)
-	pendingRateLimitMeter = metrics.NewRegisteredMeter("txpool/pending/ratelimit", nil) // Dropped due to rate limiting
-	pendingNofundsMeter   = metrics.NewRegisteredMeter("txpool/pending/nofunds", nil)   // Dropped due to out-of-funds
-
-	// Metrics for the queued pool
-	queuedDiscardMeter   = metrics.NewRegisteredMeter("txpool/queued/discard", nil)
-	queuedReplaceMeter   = metrics.NewRegisteredMeter("txpool/queued/replace", nil)
-	queuedRateLimitMeter = metrics.NewRegisteredMeter("txpool/queued/ratelimit", nil) // Dropped due to rate limiting
-	queuedNofundsMeter   = metrics.NewRegisteredMeter("txpool/queued/nofunds", nil)   // Dropped due to out-of-funds
-	queuedEvictionMeter  = metrics.NewRegisteredMeter("txpool/queued/eviction", nil)  // Dropped due to lifetime
-
-	// General tx metrics
-	knownTxMeter       = metrics.NewRegisteredMeter("txpool/known", nil)
-	validTxMeter       = metrics.NewRegisteredMeter("txpool/valid", nil)
-	invalidTxMeter     = metrics.NewRegisteredMeter("txpool/invalid", nil)
-	underpricedTxMeter = metrics.NewRegisteredMeter("txpool/underpriced", nil)
-	overflowedTxMeter  = metrics.NewRegisteredMeter("txpool/overflowed", nil)
-
-	// throttleTxMeter counts how many transactions are rejected due to too-many-changes between
-	// txpool reorgs.
-	throttleTxMeter = metrics.NewRegisteredMeter("txpool/throttle", nil)
-	// reorgDurationTimer measures how long time a txpool reorg takes.
-	reorgDurationTimer = metrics.NewRegisteredTimer("txpool/reorgtime", nil)
-	// dropBetweenReorgHistogram counts how many drops we experience between two reorg runs. It is expected
-	// that this number is pretty low, since txpool reorgs happen very frequently.
-	dropBetweenReorgHistogram = metrics.NewRegisteredHistogram("txpool/dropbetweenreorg", nil, metrics.NewExpDecaySample(1028, 0.015))
-
-	pendingGauge = metrics.NewRegisteredGauge("txpool/pending", nil)
-	queuedGauge  = metrics.NewRegisteredGauge("txpool/queued", nil)
-	localGauge   = metrics.NewRegisteredGauge("txpool/local", nil)
-	slotsGauge   = metrics.NewRegisteredGauge("txpool/slots", nil)
-
-	reheapTimer = metrics.NewRegisteredTimer("txpool/reheap", nil)
-=======
->>>>>>> bed84606
 )
 
 // TxStatus is the current status of a transaction as seen by the pool.
@@ -174,13 +60,6 @@
 type BlockChain interface {
 	// CurrentBlock returns the current head of the chain.
 	CurrentBlock() *types.Header
-<<<<<<< HEAD
-	GetBlock(hash common.Hash, number uint64) *types.Block
-	StateAt(root common.Hash) (*state.StateDB, error)
-	SenderCacher() *core.TxSenderCacher
-	GetFeeConfigAt(parent *types.Header) (commontype.FeeConfig, *big.Int, error)
-=======
->>>>>>> bed84606
 
 	// SubscribeChainHeadEvent subscribes to new blocks being added to the chain.
 	SubscribeChainHeadEvent(ch chan<- core.ChainHeadEvent) event.Subscription
@@ -192,69 +71,17 @@
 // They exit the pool when they are included in the blockchain or evicted due to
 // resource constraints.
 type TxPool struct {
-<<<<<<< HEAD
-	config      Config
-	chainconfig *params.ChainConfig
-	chain       blockChain
-	gasPrice    *big.Int
-	minimumFee  *big.Int
-	txFeed      event.Feed
-	headFeed    event.Feed
-	reorgFeed   event.Feed
-	scope       event.SubscriptionScope
-	signer      types.Signer
-	mu          sync.RWMutex
-
-	rules   atomic.Pointer[params.Rules] // Rules for the currentHead
-	eip2718 atomic.Bool                  // Fork indicator whether we are using EIP-2718 type transactions.
-	eip1559 atomic.Bool                  // Fork indicator whether we are using EIP-1559 type transactions.
-	eip3860 atomic.Bool                  // Fork indicator whether EIP-3860 is activated. (activated in Shanghai Upgrade in Ethereum)
-
-	currentHead *types.Header
-	// [currentState] is the state of the blockchain head. It is reset whenever
-	// head changes.
-	currentState *state.StateDB
-	// [currentStateLock] is required to allow concurrent access to address nonces
-	// and balances during reorgs and gossip handling.
-	currentStateLock sync.Mutex
-
-	pendingNonces *noncer       // Pending state tracking virtual nonces
-	currentMaxGas atomic.Uint64 // Current gas limit for transaction caps
-=======
 	subpools []SubPool // List of subpools for specialized transaction handling
->>>>>>> bed84606
 
 	reservations map[common.Address]SubPool // Map with the account to pool reservations
 	reserveLock  sync.Mutex                 // Lock protecting the account reservations
 
-<<<<<<< HEAD
-	pending map[common.Address]*list     // All currently processable transactions
-	queue   map[common.Address]*list     // Queued but non-processable transactions
-	beats   map[common.Address]time.Time // Last heartbeat from each known account
-	all     *lookup                      // All transactions to allow lookups
-	priced  *pricedList                  // All transactions sorted by price
-
-	chainHeadCh         chan core.ChainHeadEvent
-	chainHeadSub        event.Subscription
-	reqResetCh          chan *txpoolResetRequest
-	reqPromoteCh        chan *accountSet
-	queueTxEventCh      chan *types.Transaction
-	reorgDoneCh         chan chan struct{}
-	reorgShutdownCh     chan struct{} // requests shutdown of scheduleReorgLoop
-	generalShutdownChan chan struct{} // closed when the transaction pool is stopped. Any goroutine can listen
-	// to this to be notified if it should shut down.
-	wg         sync.WaitGroup // tracks loop, scheduleReorgLoop
-	initDoneCh chan struct{}  // is closed once the pool is initialized (for tests)
-
-	changesSinceReorg int // A counter for how many drops we've performed in-between reorg.
-}
-
-type txpoolResetRequest struct {
-	oldHead, newHead *types.Header
-=======
 	subs event.SubscriptionScope // Subscription scope to unscubscribe all on shutdown
 	quit chan chan error         // Quit channel to tear down the head updater
->>>>>>> bed84606
+
+	gasTip    atomic.Pointer[big.Int] // Remember last value set so it can be retrieved
+	headFeed  event.Feed
+	reorgFeed event.Feed
 }
 
 // New creates a new transaction pool to gather, sort and filter inbound
@@ -266,106 +93,6 @@
 	head := chain.CurrentBlock()
 
 	pool := &TxPool{
-<<<<<<< HEAD
-		config:              config,
-		chainconfig:         chainconfig,
-		chain:               chain,
-		signer:              types.LatestSigner(chainconfig),
-		pending:             make(map[common.Address]*list),
-		queue:               make(map[common.Address]*list),
-		beats:               make(map[common.Address]time.Time),
-		all:                 newLookup(),
-		chainHeadCh:         make(chan core.ChainHeadEvent, chainHeadChanSize),
-		reqResetCh:          make(chan *txpoolResetRequest),
-		reqPromoteCh:        make(chan *accountSet),
-		queueTxEventCh:      make(chan *types.Transaction),
-		reorgDoneCh:         make(chan chan struct{}),
-		reorgShutdownCh:     make(chan struct{}),
-		initDoneCh:          make(chan struct{}),
-		generalShutdownChan: make(chan struct{}),
-		gasPrice:            new(big.Int).SetUint64(config.PriceLimit),
-	}
-	pool.locals = newAccountSet(pool.signer)
-	for _, addr := range config.Locals {
-		log.Info("Setting new local account", "address", addr)
-		pool.locals.add(addr)
-	}
-	pool.priced = newPricedList(pool.all)
-	pool.reset(nil, chain.CurrentBlock())
-
-	// Start the reorg loop early so it can handle requests generated during journal loading.
-	pool.wg.Add(1)
-	go pool.scheduleReorgLoop()
-
-	// If local transactions and journaling is enabled, load from disk
-	if !config.NoLocals && config.Journal != "" {
-		pool.journal = newTxJournal(config.Journal)
-
-		if err := pool.journal.load(pool.AddLocals); err != nil {
-			log.Warn("Failed to load transaction journal", "err", err)
-		}
-		if err := pool.journal.rotate(pool.local()); err != nil {
-			log.Warn("Failed to rotate transaction journal", "err", err)
-		}
-	}
-
-	// Subscribe events from blockchain and start the main event loop.
-	pool.chainHeadSub = pool.chain.SubscribeChainHeadEvent(pool.chainHeadCh)
-	pool.wg.Add(1)
-	go pool.loop()
-
-	pool.startPeriodicFeeUpdate()
-
-	return pool
-}
-
-// loop is the transaction pool's main event loop, waiting for and reacting to
-// outside blockchain events as well as for various reporting and transaction
-// eviction events.
-func (pool *TxPool) loop() {
-	defer pool.wg.Done()
-
-	var (
-		prevPending, prevQueued, prevStales int
-		// Start the stats reporting and transaction eviction tickers
-		report  = time.NewTicker(statsReportInterval)
-		evict   = time.NewTicker(evictionInterval)
-		journal = time.NewTicker(pool.config.Rejournal)
-		// Track the previous head headers for transaction reorgs
-		head = pool.chain.CurrentBlock()
-	)
-	defer report.Stop()
-	defer evict.Stop()
-	defer journal.Stop()
-
-	// Notify tests that the init phase is done
-	close(pool.initDoneCh)
-	for {
-		select {
-		// Handle ChainHeadEvent
-		case ev := <-pool.chainHeadCh:
-			if ev.Block != nil {
-				pool.requestReset(head, ev.Block.Header())
-				head = ev.Block.Header()
-				pool.headFeed.Send(core.NewTxPoolHeadEvent{Head: head})
-			}
-
-		// System shutdown.
-		case <-pool.chainHeadSub.Err():
-			close(pool.reorgShutdownCh)
-			return
-
-		// Handle stats reporting ticks
-		case <-report.C:
-			pool.mu.RLock()
-			pending, queued := pool.stats()
-			pool.mu.RUnlock()
-			stales := int(pool.priced.stales.Load())
-
-			if pending != prevPending || queued != prevQueued || stales != prevStales {
-				log.Debug("Transaction pool status report", "executable", pending, "queued", queued, "stales", stales)
-				prevPending, prevQueued, prevStales = pending, queued, stales
-=======
 		subpools:     subpools,
 		reservations: make(map[common.Address]SubPool),
 		quit:         make(chan chan error),
@@ -374,7 +101,6 @@
 		if err := subpool.Init(gasTip, head, pool.reserver(i, subpool)); err != nil {
 			for j := i - 1; j >= 0; j-- {
 				subpools[j].Close()
->>>>>>> bed84606
 			}
 			return nil, err
 		}
@@ -410,397 +136,6 @@
 			}
 			return nil
 		}
-<<<<<<< HEAD
-	}
-}
-
-// Stop terminates the transaction pool.
-func (pool *TxPool) Stop() {
-	// Unsubscribe all subscriptions registered from txpool
-	pool.scope.Close()
-
-	close(pool.generalShutdownChan)
-	// Unsubscribe subscriptions registered from blockchain
-	pool.chainHeadSub.Unsubscribe()
-	pool.wg.Wait()
-
-	if pool.journal != nil {
-		pool.journal.close()
-	}
-	log.Info("Transaction pool stopped")
-}
-
-// SubscribeNewTxsEvent registers a subscription of NewTxsEvent and
-// starts sending event to the given channel.
-func (pool *TxPool) SubscribeNewTxsEvent(ch chan<- core.NewTxsEvent) event.Subscription {
-	return pool.scope.Track(pool.txFeed.Subscribe(ch))
-}
-
-// SubscribeNewHeadEvent registers a subscription of NewHeadEvent and
-// starts sending event to the given channel.
-func (pool *TxPool) SubscribeNewHeadEvent(ch chan<- core.NewTxPoolHeadEvent) event.Subscription {
-	return pool.scope.Track(pool.headFeed.Subscribe(ch))
-}
-
-// SubscribeNewReorgEvent registers a subscription of NewReorgEvent and
-// starts sending event to the given channel.
-func (pool *TxPool) SubscribeNewReorgEvent(ch chan<- core.NewTxPoolReorgEvent) event.Subscription {
-	return pool.scope.Track(pool.reorgFeed.Subscribe(ch))
-}
-
-// GasPrice returns the current gas price enforced by the transaction pool.
-func (pool *TxPool) GasPrice() *big.Int {
-	pool.mu.RLock()
-	defer pool.mu.RUnlock()
-
-	return new(big.Int).Set(pool.gasPrice)
-}
-
-// SetGasPrice updates the minimum price required by the transaction pool for a
-// new transaction, and drops all transactions below this threshold.
-func (pool *TxPool) SetGasPrice(price *big.Int) {
-	pool.mu.Lock()
-	defer pool.mu.Unlock()
-
-	old := pool.gasPrice
-	pool.gasPrice = price
-	// if the min miner fee increased, remove transactions below the new threshold
-	if price.Cmp(old) > 0 {
-		// pool.priced is sorted by GasFeeCap, so we have to iterate through pool.all instead
-		drop := pool.all.RemotesBelowTip(price)
-		for _, tx := range drop {
-			pool.removeTx(tx.Hash(), false)
-		}
-		pool.priced.Removed(len(drop))
-	}
-
-	log.Info("Transaction pool price threshold updated", "price", price)
-}
-
-func (pool *TxPool) SetMinFee(minFee *big.Int) {
-	pool.mu.Lock()
-	defer pool.mu.Unlock()
-
-	pool.minimumFee = minFee
-}
-
-// Nonce returns the next nonce of an account, with all transactions executable
-// by the pool already applied on top.
-func (pool *TxPool) Nonce(addr common.Address) uint64 {
-	pool.mu.RLock()
-	defer pool.mu.RUnlock()
-
-	return pool.pendingNonces.get(addr)
-}
-
-// Stats retrieves the current pool stats, namely the number of pending and the
-// number of queued (non-executable) transactions.
-func (pool *TxPool) Stats() (int, int) {
-	pool.mu.RLock()
-	defer pool.mu.RUnlock()
-
-	return pool.stats()
-}
-
-// stats retrieves the current pool stats, namely the number of pending and the
-// number of queued (non-executable) transactions.
-func (pool *TxPool) stats() (int, int) {
-	pending := 0
-	for _, list := range pool.pending {
-		pending += list.Len()
-	}
-	queued := 0
-	for _, list := range pool.queue {
-		queued += list.Len()
-	}
-	return pending, queued
-}
-
-// Content retrieves the data content of the transaction pool, returning all the
-// pending as well as queued transactions, grouped by account and sorted by nonce.
-func (pool *TxPool) Content() (map[common.Address]types.Transactions, map[common.Address]types.Transactions) {
-	pool.mu.Lock()
-	defer pool.mu.Unlock()
-
-	pending := make(map[common.Address]types.Transactions, len(pool.pending))
-	for addr, list := range pool.pending {
-		pending[addr] = list.Flatten()
-	}
-	queued := make(map[common.Address]types.Transactions, len(pool.queue))
-	for addr, list := range pool.queue {
-		queued[addr] = list.Flatten()
-	}
-	return pending, queued
-}
-
-// ContentFrom retrieves the data content of the transaction pool, returning the
-// pending as well as queued transactions of this address, grouped by nonce.
-func (pool *TxPool) ContentFrom(addr common.Address) (types.Transactions, types.Transactions) {
-	pool.mu.RLock()
-	defer pool.mu.RUnlock()
-
-	var pending types.Transactions
-	if list, ok := pool.pending[addr]; ok {
-		pending = list.Flatten()
-	}
-	var queued types.Transactions
-	if list, ok := pool.queue[addr]; ok {
-		queued = list.Flatten()
-	}
-	return pending, queued
-}
-
-// Pending retrieves all currently processable transactions, grouped by origin
-// account and sorted by nonce. The returned transaction set is a copy and can be
-// freely modified by calling code.
-//
-// The enforceTips parameter can be used to do an extra filtering on the pending
-// transactions and only return those whose **effective** tip is large enough in
-// the next pending execution environment.
-func (pool *TxPool) Pending(enforceTips bool) map[common.Address]types.Transactions {
-	return pool.PendingWithBaseFee(enforceTips, nil)
-}
-
-// If baseFee is nil, then pool.priced.urgent.baseFee is used.
-func (pool *TxPool) PendingWithBaseFee(enforceTips bool, baseFee *big.Int) map[common.Address]types.Transactions {
-	pool.mu.Lock()
-	defer pool.mu.Unlock()
-
-	if baseFee == nil {
-		baseFee = pool.priced.urgent.baseFee
-	}
-
-	pending := make(map[common.Address]types.Transactions, len(pool.pending))
-	for addr, list := range pool.pending {
-		txs := list.Flatten()
-
-		// If the miner requests tip enforcement, cap the lists now
-		if enforceTips && !pool.locals.contains(addr) {
-			for i, tx := range txs {
-				if tx.EffectiveGasTipIntCmp(pool.gasPrice, baseFee) < 0 {
-					txs = txs[:i]
-					break
-				}
-			}
-		}
-		if len(txs) > 0 {
-			pending[addr] = txs
-		}
-	}
-	return pending
-}
-
-// PendingSize returns the number of pending txs in the tx pool.
-//
-// The enforceTips parameter can be used to do an extra filtering on the pending
-// transactions and only return those whose **effective** tip is large enough in
-// the next pending execution environment.
-func (pool *TxPool) PendingSize(enforceTips bool) int {
-	pending := pool.Pending(enforceTips)
-	count := 0
-	for _, txs := range pending {
-		count += len(txs)
-	}
-	return count
-}
-
-// PendingFrom returns the same set of transactions that would be returned from Pending restricted to only
-// transactions from [addrs].
-func (pool *TxPool) PendingFrom(addrs []common.Address, enforceTips bool) map[common.Address]types.Transactions {
-	pool.mu.Lock()
-	defer pool.mu.Unlock()
-
-	pending := make(map[common.Address]types.Transactions)
-	for _, addr := range addrs {
-		list, ok := pool.pending[addr]
-		if !ok {
-			continue
-		}
-		txs := list.Flatten()
-
-		// If the miner requests tip enforcement, cap the lists now
-		if enforceTips && !pool.locals.contains(addr) {
-			for i, tx := range txs {
-				if tx.EffectiveGasTipIntCmp(pool.gasPrice, pool.priced.urgent.baseFee) < 0 {
-					txs = txs[:i]
-					break
-				}
-			}
-		}
-		if len(txs) > 0 {
-			pending[addr] = txs
-		}
-	}
-	return pending
-}
-
-// IteratePending iterates over [pool.pending] until [f] returns false.
-// The caller must not modify [tx].
-func (pool *TxPool) IteratePending(f func(tx *types.Transaction) bool) {
-	pool.mu.RLock()
-	defer pool.mu.RUnlock()
-
-	for _, list := range pool.pending {
-		for _, tx := range list.txs.items {
-			if !f(tx) {
-				return
-			}
-		}
-	}
-}
-
-// Locals retrieves the accounts currently considered local by the pool.
-func (pool *TxPool) Locals() []common.Address {
-	pool.mu.Lock()
-	defer pool.mu.Unlock()
-
-	return pool.locals.flatten()
-}
-
-// local retrieves all currently known local transactions, grouped by origin
-// account and sorted by nonce. The returned transaction set is a copy and can be
-// freely modified by calling code.
-func (pool *TxPool) local() map[common.Address]types.Transactions {
-	txs := make(map[common.Address]types.Transactions)
-	for addr := range pool.locals.accounts {
-		if pending := pool.pending[addr]; pending != nil {
-			txs[addr] = append(txs[addr], pending.Flatten()...)
-		}
-		if queued := pool.queue[addr]; queued != nil {
-			txs[addr] = append(txs[addr], queued.Flatten()...)
-		}
-	}
-	return txs
-}
-
-// checks transaction validity against the current state.
-func (pool *TxPool) checkTxState(from common.Address, tx *types.Transaction) error {
-	pool.currentStateLock.Lock()
-	defer pool.currentStateLock.Unlock()
-
-	txNonce := tx.Nonce()
-	// Ensure the transaction adheres to nonce ordering
-	if currentNonce := pool.currentState.GetNonce(from); currentNonce > txNonce {
-		return fmt.Errorf("%w: address %s current nonce (%d) > tx nonce (%d)",
-			core.ErrNonceTooLow, from.Hex(), currentNonce, txNonce)
-	}
-
-	// cost == V + GP * GL
-	balance := pool.currentState.GetBalance(from)
-	if balance.Cmp(tx.Cost()) < 0 {
-		return fmt.Errorf("%w: address %s have (%d) want (%d)", core.ErrInsufficientFunds, from.Hex(), balance, tx.Cost())
-	}
-
-	// Verify that replacing transactions will not result in overdraft
-	list := pool.pending[from]
-	if list != nil { // Sender already has pending txs
-		sum := new(big.Int).Add(tx.Cost(), list.totalcost)
-		if repl := list.txs.Get(tx.Nonce()); repl != nil {
-			// Deduct the cost of a transaction replaced by this
-			sum.Sub(sum, repl.Cost())
-		}
-		if balance.Cmp(sum) < 0 {
-			log.Trace("Replacing transactions would overdraft", "sender", from, "balance", pool.currentState.GetBalance(from), "required", sum)
-			return ErrOverdraft
-		}
-	}
-
-	// If the tx allow list is enabled, return an error if the from address is not allow listed.
-	if pool.rules.Load().IsPrecompileEnabled(txallowlist.ContractAddress) {
-		txAllowListRole := txallowlist.GetTxAllowListStatus(pool.currentState, from)
-		if !txAllowListRole.IsEnabled() {
-			return fmt.Errorf("%w: %s", vmerrs.ErrSenderAddressNotAllowListed, from)
-		}
-	}
-
-	return nil
-}
-
-// validateTxBasics checks whether a transaction is valid according to the consensus
-// rules, but does not check state-dependent validation such as sufficient balance.
-// This check is meant as an early check which only needs to be performed once,
-// and does not require the pool mutex to be held.
-func (pool *TxPool) validateTxBasics(tx *types.Transaction, local bool) error {
-	// Accept only legacy transactions until EIP-2718/2930 activates.
-	if !pool.eip2718.Load() && tx.Type() != types.LegacyTxType {
-		return core.ErrTxTypeNotSupported
-	}
-	// Reject dynamic fee transactions until EIP-1559 activates.
-	if !pool.eip1559.Load() && tx.Type() == types.DynamicFeeTxType {
-		return core.ErrTxTypeNotSupported
-	}
-	// Reject blob transactions forever, those will have their own pool.
-	if tx.Type() == types.BlobTxType {
-		return core.ErrTxTypeNotSupported
-	}
-	// Reject transactions over defined size to prevent DOS attacks
-	if tx.Size() > txMaxSize {
-		return fmt.Errorf("%w tx size %d > max size %d", ErrOversizedData, tx.Size(), txMaxSize)
-	}
-	// Check whether the init code size has been exceeded.
-	if pool.eip3860.Load() && tx.To() == nil && len(tx.Data()) > params.MaxInitCodeSize {
-		return fmt.Errorf("%w: code size %v limit %v", vmerrs.ErrMaxInitCodeSizeExceeded, len(tx.Data()), params.MaxInitCodeSize)
-	}
-	// Transactions can't be negative. This may never happen using RLP decoded
-	// transactions but may occur if you create a transaction using the RPC.
-	if tx.Value().Sign() < 0 {
-		return ErrNegativeValue
-	}
-	// Ensure the transaction doesn't exceed the current block limit gas.
-	if txGas := tx.Gas(); pool.currentMaxGas.Load() < txGas {
-		return fmt.Errorf(
-			"%w: tx gas (%d) > current max gas (%d)",
-			ErrGasLimit,
-			txGas,
-			pool.currentMaxGas.Load(),
-		)
-	}
-	// Sanity check for extremely large numbers
-	if tx.GasFeeCap().BitLen() > 256 {
-		return core.ErrFeeCapVeryHigh
-	}
-	if tx.GasTipCap().BitLen() > 256 {
-		return core.ErrTipVeryHigh
-	}
-	// Ensure gasFeeCap is greater than or equal to gasTipCap.
-	if tx.GasFeeCapIntCmp(tx.GasTipCap()) < 0 {
-		return core.ErrTipAboveFeeCap
-	}
-	// Make sure the transaction is signed properly.
-	from, err := types.Sender(pool.signer, tx)
-	if err != nil {
-		return ErrInvalidSender
-	}
-	// Drop non-local transactions under our own minimal accepted gas price or tip
-	if !local && tx.GasTipCapIntCmp(pool.gasPrice) < 0 {
-		return fmt.Errorf("%w: address %s have gas tip cap (%d) < pool gas tip cap (%d)", ErrUnderpriced, from.Hex(), tx.GasTipCap(), pool.gasPrice)
-	}
-	// Ensure the transaction has more gas than the basic tx fee.
-	intrGas, err := core.IntrinsicGas(tx.Data(), tx.AccessList(), tx.To() == nil, *pool.rules.Load())
-	if err != nil {
-		return err
-	}
-	if txGas := tx.Gas(); txGas < intrGas {
-		return fmt.Errorf("%w: address %v tx gas (%v) < intrinsic gas (%v)", core.ErrIntrinsicGas, from.Hex(), tx.Gas(), intrGas)
-	}
-	return nil
-}
-
-// validateTx checks whether a transaction is valid according to the consensus
-// rules and adheres to some heuristic limits of the local node (price and size).
-func (pool *TxPool) validateTx(tx *types.Transaction, local bool) error {
-	// Signature has been checked already, this cannot error.
-	from, _ := types.Sender(pool.signer, tx)
-	// Drop the transaction if the gas fee cap is below the pool's minimum fee
-	if pool.minimumFee != nil && tx.GasFeeCapIntCmp(pool.minimumFee) < 0 {
-		return fmt.Errorf("%w: address %s have gas fee cap (%d) < pool minimum fee cap (%d)", ErrUnderpriced, from.Hex(), tx.GasFeeCap(), pool.minimumFee)
-	}
-
-	// Ensure the transaction adheres to nonce ordering
-	// Transactor should have enough funds to cover the costs
-	if err := pool.checkTxState(from, tx); err != nil {
-		return err
-=======
 		// Ensure subpools only attempt to unreserve their own owned addresses,
 		// otherwise flag as a programming error.
 		if !exists {
@@ -817,7 +152,6 @@
 			metrics.GetOrRegisterGauge(m, nil).Dec(1)
 		}
 		return nil
->>>>>>> bed84606
 	}
 }
 
@@ -853,206 +187,7 @@
 		newHeadCh  = make(chan core.ChainHeadEvent)
 		newHeadSub = chain.SubscribeChainHeadEvent(newHeadCh)
 	)
-<<<<<<< HEAD
-	for i, tx := range txs {
-		// If the transaction is known, pre-set the error slot
-		if pool.all.Get(tx.Hash()) != nil {
-			errs[i] = ErrAlreadyKnown
-			knownTxMeter.Mark(1)
-			continue
-		}
-		// Exclude transactions with basic errors, e.g invalid signatures and
-		// insufficient intrinsic gas as soon as possible and cache senders
-		// in transactions before obtaining lock
-
-		if err := pool.validateTxBasics(tx, local); err != nil {
-			errs[i] = err
-			invalidTxMeter.Mark(1)
-			continue
-		}
-		// Accumulate all unknown transactions for deeper processing
-		news = append(news, tx)
-	}
-	if len(news) == 0 {
-		return errs
-	}
-
-	// Process all the new transaction and merge any errors into the original slice
-	pool.mu.Lock()
-	newErrs, dirtyAddrs := pool.addTxsLocked(news, local)
-	pool.mu.Unlock()
-
-	var nilSlot = 0
-	for _, err := range newErrs {
-		for errs[nilSlot] != nil {
-			nilSlot++
-		}
-		errs[nilSlot] = err
-		nilSlot++
-	}
-	// Reorg the pool internals if needed and return
-	done := pool.requestPromoteExecutables(dirtyAddrs)
-	if sync {
-		<-done
-	}
-	return errs
-}
-
-// addTxsLocked attempts to queue a batch of transactions if they are valid.
-// The transaction pool lock must be held.
-func (pool *TxPool) addTxsLocked(txs []*types.Transaction, local bool) ([]error, *accountSet) {
-	dirty := newAccountSet(pool.signer)
-	errs := make([]error, len(txs))
-	for i, tx := range txs {
-		replaced, err := pool.add(tx, local)
-		errs[i] = err
-		if err == nil && !replaced {
-			dirty.addTx(tx)
-		}
-	}
-	validTxMeter.Mark(int64(len(dirty.accounts)))
-	return errs, dirty
-}
-
-// Status returns the status (unknown/pending/queued) of a batch of transactions
-// identified by their hashes.
-func (pool *TxPool) Status(hashes []common.Hash) []TxStatus {
-	status := make([]TxStatus, len(hashes))
-	for i, hash := range hashes {
-		tx := pool.Get(hash)
-		if tx == nil {
-			continue
-		}
-		from, _ := types.Sender(pool.signer, tx) // already validated
-		pool.mu.RLock()
-		if txList := pool.pending[from]; txList != nil && txList.txs.items[tx.Nonce()] != nil {
-			status[i] = TxStatusPending
-		} else if txList := pool.queue[from]; txList != nil && txList.txs.items[tx.Nonce()] != nil {
-			status[i] = TxStatusQueued
-		}
-		// implicit else: the tx may have been included into a block between
-		// checking pool.Get and obtaining the lock. In that case, TxStatusUnknown is correct
-		pool.mu.RUnlock()
-	}
-	return status
-}
-
-// Get returns a transaction if it is contained in the pool and nil otherwise.
-func (pool *TxPool) Get(hash common.Hash) *types.Transaction {
-	return pool.all.Get(hash)
-}
-
-// Has returns an indicator whether txpool has a transaction cached with the
-// given hash.
-func (pool *TxPool) Has(hash common.Hash) bool {
-	return pool.all.Get(hash) != nil
-}
-
-// Has returns an indicator whether txpool has a local transaction cached with
-// the given hash.
-func (pool *TxPool) HasLocal(hash common.Hash) bool {
-	return pool.all.GetLocal(hash) != nil
-}
-
-// RemoveTx removes a single transaction from the queue, moving all subsequent
-// transactions back to the future queue.
-func (pool *TxPool) RemoveTx(hash common.Hash) {
-	pool.mu.Lock()
-	defer pool.mu.Unlock()
-
-	pool.removeTx(hash, true)
-}
-
-// removeTx removes a single transaction from the queue, moving all subsequent
-// transactions back to the future queue.
-// Returns the number of transactions removed from the pending queue.
-func (pool *TxPool) removeTx(hash common.Hash, outofbound bool) int {
-	// Fetch the transaction we wish to delete
-	tx := pool.all.Get(hash)
-	if tx == nil {
-		return 0
-	}
-	addr, _ := types.Sender(pool.signer, tx) // already validated during insertion
-
-	// Remove it from the list of known transactions
-	pool.all.Remove(hash)
-	if outofbound {
-		pool.priced.Removed(1)
-	}
-	if pool.locals.contains(addr) {
-		localGauge.Dec(1)
-	}
-	// Remove the transaction from the pending lists and reset the account nonce
-	if pending := pool.pending[addr]; pending != nil {
-		if removed, invalids := pending.Remove(tx); removed {
-			// If no more pending transactions are left, remove the list
-			if pending.Empty() {
-				delete(pool.pending, addr)
-			}
-			// Postpone any invalidated transactions
-			for _, tx := range invalids {
-				// Internal shuffle shouldn't touch the lookup set.
-				pool.enqueueTx(tx.Hash(), tx, false, false)
-			}
-			// Update the account nonce if needed
-			pool.pendingNonces.setIfLower(addr, tx.Nonce())
-			// Reduce the pending counter
-			pendingGauge.Dec(int64(1 + len(invalids)))
-			return 1 + len(invalids)
-		}
-	}
-	// Transaction is in the future queue
-	if future := pool.queue[addr]; future != nil {
-		if removed, _ := future.Remove(tx); removed {
-			// Reduce the queued counter
-			queuedGauge.Dec(1)
-		}
-		if future.Empty() {
-			delete(pool.queue, addr)
-			delete(pool.beats, addr)
-		}
-	}
-	return 0
-}
-
-// requestReset requests a pool reset to the new head block.
-// The returned channel is closed when the reset has occurred.
-func (pool *TxPool) requestReset(oldHead *types.Header, newHead *types.Header) chan struct{} {
-	select {
-	case pool.reqResetCh <- &txpoolResetRequest{oldHead, newHead}:
-		return <-pool.reorgDoneCh
-	case <-pool.reorgShutdownCh:
-		return pool.reorgShutdownCh
-	}
-}
-
-// requestPromoteExecutables requests transaction promotion checks for the given addresses.
-// The returned channel is closed when the promotion checks have occurred.
-func (pool *TxPool) requestPromoteExecutables(set *accountSet) chan struct{} {
-	select {
-	case pool.reqPromoteCh <- set:
-		return <-pool.reorgDoneCh
-	case <-pool.reorgShutdownCh:
-		return pool.reorgShutdownCh
-	}
-}
-
-// queueTxEvent enqueues a transaction event to be sent in the next reorg run.
-func (pool *TxPool) queueTxEvent(tx *types.Transaction) {
-	select {
-	case pool.queueTxEventCh <- tx:
-	case <-pool.reorgShutdownCh:
-	}
-}
-
-// scheduleReorgLoop schedules runs of reset and promoteExecutables. Code above should not
-// call those methods directly, but request them being run using requestReset and
-// requestPromoteExecutables instead.
-func (pool *TxPool) scheduleReorgLoop() {
-	defer pool.wg.Done()
-=======
 	defer newHeadSub.Unsubscribe()
->>>>>>> bed84606
 
 	// Track the previous and current head to feed to an idle reset
 	var (
@@ -1090,10 +225,12 @@
 		case event := <-newHeadCh:
 			// Chain moved forward, store the head for later consumption
 			newHead = event.Block.Header()
+			p.headFeed.Send(core.NewTxPoolHeadEvent{Head: newHead})
 
 		case head := <-resetDone:
 			// Previous reset finished, update the old head and allow a new reset
 			oldHead = head
+			p.reorgFeed.Send(core.NewTxPoolReorgEvent{Head: head})
 			<-resetBusy
 
 		case errc = <-p.quit:
@@ -1104,94 +241,26 @@
 	errc <- nil
 }
 
-<<<<<<< HEAD
-// runReorg runs reset and promoteExecutables on behalf of scheduleReorgLoop.
-func (pool *TxPool) runReorg(done chan struct{}, reset *txpoolResetRequest, dirtyAccounts *accountSet, events map[common.Address]*sortedMap) {
-	defer func(t0 time.Time) {
-		reorgDurationTimer.Update(time.Since(t0))
-	}(time.Now())
-	defer close(done)
-
-	var promoteAddrs []common.Address
-	if dirtyAccounts != nil && reset == nil {
-		// Only dirty accounts need to be promoted, unless we're resetting.
-		// For resets, all addresses in the tx queue will be promoted and
-		// the flatten operation can be avoided.
-		promoteAddrs = dirtyAccounts.flatten()
-	}
-	pool.mu.Lock()
-	if reset != nil {
-		// Reset from the old head to the new, rescheduling any reorged transactions
-		pool.reset(reset.oldHead, reset.newHead)
-
-		// Nonces were reset, discard any events that became stale
-		for addr := range events {
-			events[addr].Forward(pool.pendingNonces.get(addr))
-			if events[addr].Len() == 0 {
-				delete(events, addr)
-			}
-		}
-		// Reset needs promote for all addresses
-		promoteAddrs = make([]common.Address, 0, len(pool.queue))
-		for addr := range pool.queue {
-			promoteAddrs = append(promoteAddrs, addr)
-		}
-	}
-	// Check for pending transactions for every account that sent new ones
-	promoted := pool.promoteExecutables(promoteAddrs)
-
-	// If a new block appeared, validate the pool of pending transactions. This will
-	// remove any transaction that has been included in the block or was invalidated
-	// because of another transaction (e.g. higher gas price).
-	if reset != nil {
-		pool.demoteUnexecutables()
-		if reset.newHead != nil && pool.chainconfig.IsSubnetEVM(reset.newHead.Time) {
-			if err := pool.updateBaseFeeAt(reset.newHead); err != nil {
-				log.Error("error at updating base fee in tx pool", "error", err)
-			}
-		}
-
-		// Update all accounts to the latest known pending nonce
-		nonces := make(map[common.Address]uint64, len(pool.pending))
-		for addr, list := range pool.pending {
-			highestPending := list.LastElement()
-			nonces[addr] = highestPending.Nonce() + 1
-		}
-		pool.pendingNonces.setAll(nonces)
-	}
-	// Ensure pool.queue and pool.pending sizes stay within the configured limits.
-	pool.truncatePending()
-	pool.truncateQueue()
-
-	dropBetweenReorgHistogram.Update(int64(pool.changesSinceReorg))
-	pool.changesSinceReorg = 0 // Reset change counter
-	pool.mu.Unlock()
-
-	if reset != nil && reset.newHead != nil {
-		pool.reorgFeed.Send(core.NewTxPoolReorgEvent{Head: reset.newHead})
-	}
-
-	// Notify subsystems for newly added transactions
-	for _, tx := range promoted {
-		addr, _ := types.Sender(pool.signer, tx)
-		if _, ok := events[addr]; !ok {
-			events[addr] = newSortedMap()
-		}
-		events[addr].Put(tx)
-	}
-	if len(events) > 0 {
-		var txs []*types.Transaction
-		for _, set := range events {
-			txs = append(txs, set.Flatten()...)
-		}
-		pool.txFeed.Send(core.NewTxsEvent{Txs: txs})
-=======
+// GasTip returns the current gas tip enforced by the transaction pool.
+func (p *TxPool) GasTip() *big.Int {
+	return new(big.Int).Set(p.gasTip.Load())
+}
+
 // SetGasTip updates the minimum gas tip required by the transaction pool for a
 // new transaction, and drops all transactions below this threshold.
 func (p *TxPool) SetGasTip(tip *big.Int) {
+	p.gasTip.Store(new(big.Int).Set(tip))
+
 	for _, subpool := range p.subpools {
 		subpool.SetGasTip(tip)
->>>>>>> bed84606
+	}
+}
+
+// SetMinFee updates the minimum fee required by the transaction pool for a
+// new transaction, and drops all transactions below this threshold.
+func (p *TxPool) SetMinFee(fee *big.Int) {
+	for _, subpool := range p.subpools {
+		subpool.SetMinFee(fee)
 	}
 }
 
@@ -1203,114 +272,17 @@
 			return true
 		}
 	}
-<<<<<<< HEAD
-	// Initialize the internal state to the current head
-	if newHead == nil {
-		newHead = pool.chain.CurrentBlock() // Special case during testing
-	}
-	statedb, err := pool.chain.StateAt(newHead.Root)
-	if err != nil {
-		log.Error("Failed to reset txpool state", "err", err, "root", newHead.Root)
-		return
-	}
-	pool.currentHead = newHead
-	pool.currentStateLock.Lock()
-	pool.currentState = statedb
-	pool.currentStateLock.Unlock()
-	pool.pendingNonces = newNoncer(statedb)
-	pool.currentMaxGas.Store(newHead.GasLimit)
-
-	// when we reset txPool we should explicitly check if fee struct for min base fee has changed
-	// so that we can correctly drop txs with < minBaseFee from tx pool.
-	if pool.chainconfig.IsPrecompileEnabled(feemanager.ContractAddress, newHead.Time) {
-		feeConfig, _, err := pool.chain.GetFeeConfigAt(newHead)
-		if err != nil {
-			log.Error("Failed to get fee config state", "err", err, "root", newHead.Root)
-			return
-		}
-		pool.minimumFee = feeConfig.MinBaseFee
-	}
-
-	// Inject any transactions discarded due to reorgs
-	log.Debug("Reinjecting stale transactions", "count", len(reinject))
-	pool.chain.SenderCacher().Recover(pool.signer, reinject)
-	pool.addTxsLocked(reinject, false)
-
-	// Update all fork indicator by next pending block number.
-	next := new(big.Int).Add(newHead.Number, big.NewInt(1))
-	rules := pool.chainconfig.AvalancheRules(next, newHead.Time)
-
-	pool.rules.Store(&rules)
-	pool.eip2718.Store(rules.IsSubnetEVM)
-	pool.eip1559.Store(rules.IsSubnetEVM)
-	pool.eip3860.Store(rules.IsDurango)
-}
-
-// promoteExecutables moves transactions that have become processable from the
-// future queue to the set of pending transactions. During this process, all
-// invalidated transactions (low nonce, low balance) are deleted.
-func (pool *TxPool) promoteExecutables(accounts []common.Address) []*types.Transaction {
-	pool.currentStateLock.Lock()
-	defer pool.currentStateLock.Unlock()
-
-	// Track the promoted transactions to broadcast them at once
-	var promoted []*types.Transaction
-
-	// Iterate over all accounts and promote any executable transactions
-	for _, addr := range accounts {
-		list := pool.queue[addr]
-		if list == nil {
-			continue // Just in case someone calls with a non existing account
-		}
-		// Drop all transactions that are deemed too old (low nonce)
-		forwards := list.Forward(pool.currentState.GetNonce(addr))
-		for _, tx := range forwards {
-			hash := tx.Hash()
-			pool.all.Remove(hash)
-		}
-		log.Trace("Removed old queued transactions", "count", len(forwards))
-		// Drop all transactions that are too costly (low balance or out of gas)
-		drops, _ := list.Filter(pool.currentState.GetBalance(addr), pool.currentMaxGas.Load())
-		for _, tx := range drops {
-			hash := tx.Hash()
-			pool.all.Remove(hash)
-		}
-		log.Trace("Removed unpayable queued transactions", "count", len(drops))
-		queuedNofundsMeter.Mark(int64(len(drops)))
-
-		// Gather all executable transactions and promote them
-		readies := list.Ready(pool.pendingNonces.get(addr))
-		for _, tx := range readies {
-			hash := tx.Hash()
-			if pool.promoteTx(addr, hash, tx) {
-				promoted = append(promoted, tx)
-			}
-		}
-		log.Trace("Promoted queued transactions", "count", len(promoted))
-		queuedGauge.Dec(int64(len(readies)))
-
-		// Drop all transactions over the allowed limit
-		var caps types.Transactions
-		if !pool.locals.contains(addr) {
-			caps = list.Cap(int(pool.config.AccountQueue))
-			for _, tx := range caps {
-				hash := tx.Hash()
-				pool.all.Remove(hash)
-				log.Trace("Removed cap-exceeding queued transaction", "hash", hash)
-			}
-			queuedRateLimitMeter.Mark(int64(len(caps)))
-		}
-		// Mark all the items dropped as removed
-		pool.priced.Removed(len(forwards) + len(drops) + len(caps))
-		queuedGauge.Dec(int64(len(forwards) + len(drops) + len(caps)))
-		if pool.locals.contains(addr) {
-			localGauge.Dec(int64(len(forwards) + len(drops) + len(caps)))
-		}
-		// Delete the entire queue entry if it became empty.
-		if list.Empty() {
-			delete(pool.queue, addr)
-			delete(pool.beats, addr)
-=======
+	return false
+}
+
+// HasLocal returns an indicator whether the pool has a local transaction cached
+// with the given hash.
+func (p *TxPool) HasLocal(hash common.Hash) bool {
+	for _, subpool := range p.subpools {
+		if subpool.HasLocal(hash) {
+			return true
+		}
+	}
 	return false
 }
 
@@ -1319,7 +291,6 @@
 	for _, subpool := range p.subpools {
 		if tx := subpool.Get(hash); tx != nil {
 			return tx
->>>>>>> bed84606
 		}
 	}
 	return nil
@@ -1371,208 +342,100 @@
 	return errs
 }
 
-<<<<<<< HEAD
-// demoteUnexecutables removes invalid and processed transactions from the pools
-// executable/pending queue and any subsequent transactions that become unexecutable
-// are moved back into the future queue.
+func (p *TxPool) AddRemotesSync(txs []*types.Transaction) []error {
+	wrapped := make([]*Transaction, len(txs))
+	for i, tx := range txs {
+		wrapped[i] = &Transaction{Tx: tx}
+	}
+	return p.Add(wrapped, false, true)
+}
+
+// Pending retrieves all currently processable transactions, grouped by origin
+// account and sorted by nonce. The returned transaction set is a copy and can be
+// freely modified by calling code.
 //
-// Note: transactions are not marked as removed in the priced list because re-heaping
-// is always explicitly triggered by SetBaseFee and it would be unnecessary and wasteful
-// to trigger a re-heap is this function
-func (pool *TxPool) demoteUnexecutables() {
-	pool.currentStateLock.Lock()
-	defer pool.currentStateLock.Unlock()
-
-	// Iterate over all accounts and demote any non-executable transactions
-	for addr, list := range pool.pending {
-		nonce := pool.currentState.GetNonce(addr)
-
-		// Drop all transactions that are deemed too old (low nonce)
-		olds := list.Forward(nonce)
-		for _, tx := range olds {
-			hash := tx.Hash()
-			pool.all.Remove(hash)
-			log.Trace("Removed old pending transaction", "hash", hash)
-		}
-		// Drop all transactions that are too costly (low balance or out of gas), and queue any invalids back for later
-		drops, invalids := list.Filter(pool.currentState.GetBalance(addr), pool.currentMaxGas.Load())
-		for _, tx := range drops {
-			hash := tx.Hash()
-			log.Trace("Removed unpayable pending transaction", "hash", hash)
-			pool.all.Remove(hash)
-		}
-		pendingNofundsMeter.Mark(int64(len(drops)))
-
-		for _, tx := range invalids {
-			hash := tx.Hash()
-			log.Trace("Demoting pending transaction", "hash", hash)
-
-			// Internal shuffle shouldn't touch the lookup set.
-			pool.enqueueTx(hash, tx, false, false)
-		}
-		pendingGauge.Dec(int64(len(olds) + len(drops) + len(invalids)))
-		if pool.locals.contains(addr) {
-			localGauge.Dec(int64(len(olds) + len(drops) + len(invalids)))
-		}
-		// If there's a gap in front, alert (should never happen) and postpone all transactions
-		if list.Len() > 0 && list.txs.Get(nonce) == nil {
-			gapped := list.Cap(0)
-			for _, tx := range gapped {
-				hash := tx.Hash()
-				log.Error("Demoting invalidated transaction", "hash", hash)
-
-				// Internal shuffle shouldn't touch the lookup set.
-				pool.enqueueTx(hash, tx, false, false)
-			}
-			pendingGauge.Dec(int64(len(gapped)))
-		}
-		// Delete the entire pending entry if it became empty.
-		if list.Empty() {
-			delete(pool.pending, addr)
-=======
-// Pending retrieves all currently processable transactions, grouped by origin
+// The enforceTips parameter can be used to do an extra filtering on the pending
+// transactions and only return those whose **effective** tip is large enough in
+// the next pending execution environment.
 // account and sorted by nonce.
 func (p *TxPool) Pending(enforceTips bool) map[common.Address][]*LazyTransaction {
+	return p.PendingWithBaseFee(enforceTips, nil)
+}
+
+// If baseFee is nil, then pool.priced.urgent.baseFee is used.
+func (p *TxPool) PendingWithBaseFee(enforceTips bool, baseFee *big.Int) map[common.Address][]*LazyTransaction {
 	txs := make(map[common.Address][]*LazyTransaction)
 	for _, subpool := range p.subpools {
-		for addr, set := range subpool.Pending(enforceTips) {
+		for addr, set := range subpool.PendingWithBaseFee(enforceTips, baseFee) {
 			txs[addr] = set
->>>>>>> bed84606
 		}
 	}
 	return txs
 }
 
-<<<<<<< HEAD
-func (pool *TxPool) startPeriodicFeeUpdate() {
-	if pool.chainconfig.SubnetEVMTimestamp == nil {
-		return
-	}
-
-	// Call updateBaseFee here to ensure that there is not a [baseFeeUpdateInterval] delay
-	// when starting up in Subnet EVM before the base fee is updated.
-	if time.Now().After(utils.Uint64ToTime(pool.chainconfig.SubnetEVMTimestamp)) {
-		pool.updateBaseFee()
-	}
-
-	pool.wg.Add(1)
-	go pool.periodicBaseFeeUpdate()
-}
-
-func (pool *TxPool) periodicBaseFeeUpdate() {
-	defer pool.wg.Done()
-
-	// Sleep until its time to start the periodic base fee update or the tx pool is shutting down
-	select {
-	case <-time.After(time.Until(utils.Uint64ToTime(pool.chainconfig.SubnetEVMTimestamp))):
-	case <-pool.generalShutdownChan:
-		return // Return early if shutting down
-	}
-
-	// Update the base fee every [baseFeeUpdateInterval]
-	// and shutdown when [generalShutdownChan] is closed by Stop()
-	for {
-		select {
-		case <-time.After(baseFeeUpdateInterval):
-			pool.updateBaseFee()
-		case <-pool.generalShutdownChan:
+// PendingSize returns the number of pending txs in the tx pool.
+//
+// The enforceTips parameter can be used to do an extra filtering on the pending
+// transactions and only return those whose **effective** tip is large enough in
+// the next pending execution environment.
+func (p *TxPool) PendingSize(enforceTips bool) int {
+	count := 0
+	for _, subpool := range p.subpools {
+		for _, txs := range subpool.Pending(enforceTips) {
+			count += len(txs)
+		}
+	}
+	return count
+}
+
+// PendingFrom returns the same set of transactions that would be returned from Pending restricted to only
+// transactions from [addrs].
+func (p *TxPool) PendingFrom(addrs []common.Address, enforceTips bool) map[common.Address][]*LazyTransaction {
+	txs := make(map[common.Address][]*LazyTransaction)
+	for _, subpool := range p.subpools {
+		for addr, set := range subpool.PendingFrom(addrs, enforceTips) {
+			txs[addr] = set
+		}
+	}
+	return txs
+}
+
+// IteratePending iterates over [pool.pending] until [f] returns false.
+// The caller must not modify [tx].
+func (p *TxPool) IteratePending(f func(tx *Transaction) bool) {
+	shouldContinue := true
+	callback := func(tx *Transaction) bool {
+		shouldContinue = f(tx)
+		return shouldContinue
+	}
+	for _, subpool := range p.subpools {
+		subpool.IteratePending(callback)
+		if !shouldContinue {
 			return
 		}
 	}
 }
 
-func (pool *TxPool) updateBaseFee() {
-	pool.mu.Lock()
-	defer pool.mu.Unlock()
-
-	err := pool.updateBaseFeeAt(pool.currentHead)
-	if err != nil {
-		log.Error("failed to update base fee", "currentHead", pool.currentHead.Hash(), "err", err)
-	}
-}
-
-// assumes lock is already held
-func (pool *TxPool) updateBaseFeeAt(head *types.Header) error {
-	feeConfig, _, err := pool.chain.GetFeeConfigAt(head)
-	if err != nil {
-		return err
-	}
-	_, baseFeeEstimate, err := dummy.EstimateNextBaseFee(pool.chainconfig, feeConfig, head, uint64(time.Now().Unix()))
-	if err != nil {
-		return err
-	}
-	pool.priced.SetBaseFee(baseFeeEstimate)
-	return nil
-}
-
-// addressByHeartbeat is an account address tagged with its last activity timestamp.
-type addressByHeartbeat struct {
-	address   common.Address
-	heartbeat time.Time
-}
-
-type addressesByHeartbeat []addressByHeartbeat
-
-func (a addressesByHeartbeat) Len() int           { return len(a) }
-func (a addressesByHeartbeat) Less(i, j int) bool { return a[i].heartbeat.Before(a[j].heartbeat) }
-func (a addressesByHeartbeat) Swap(i, j int)      { a[i], a[j] = a[j], a[i] }
-
-// accountSet is simply a set of addresses to check for existence, and a signer
-// capable of deriving addresses from transactions.
-type accountSet struct {
-	accounts map[common.Address]struct{}
-	signer   types.Signer
-	cache    *[]common.Address
-}
-
-// newAccountSet creates a new address set with an associated signer for sender
-// derivations.
-func newAccountSet(signer types.Signer, addrs ...common.Address) *accountSet {
-	as := &accountSet{
-		accounts: make(map[common.Address]struct{}, len(addrs)),
-		signer:   signer,
-	}
-	for _, addr := range addrs {
-		as.add(addr)
-	}
-	return as
-}
-
-// contains checks if a given address is contained within the set.
-func (as *accountSet) contains(addr common.Address) bool {
-	_, exist := as.accounts[addr]
-	return exist
-}
-
-// containsTx checks if the sender of a given tx is within the set. If the sender
-// cannot be derived, this method returns false.
-func (as *accountSet) containsTx(tx *types.Transaction) bool {
-	if addr, err := types.Sender(as.signer, tx); err == nil {
-		return as.contains(addr)
-	}
-	return false
-}
-
-// add inserts a new address into the set to track.
-func (as *accountSet) add(addr common.Address) {
-	as.accounts[addr] = struct{}{}
-	as.cache = nil
-}
-
-// addTx adds the sender of tx into the set.
-func (as *accountSet) addTx(tx *types.Transaction) {
-	if addr, err := types.Sender(as.signer, tx); err == nil {
-		as.add(addr)
-=======
 // SubscribeNewTxsEvent registers a subscription of NewTxsEvent and starts sending
 // events to the given channel.
 func (p *TxPool) SubscribeNewTxsEvent(ch chan<- core.NewTxsEvent) event.Subscription {
 	subs := make([]event.Subscription, len(p.subpools))
 	for i, subpool := range p.subpools {
 		subs[i] = subpool.SubscribeTransactions(ch)
->>>>>>> bed84606
 	}
 	return p.subs.Track(event.JoinSubscriptions(subs...))
+}
+
+// SubscribeNewHeadEvent registers a subscription of NewHeadEvent and
+// starts sending event to the given channel.
+func (p *TxPool) SubscribeNewHeadEvent(ch chan<- core.NewTxPoolHeadEvent) event.Subscription {
+	return p.subs.Track(p.headFeed.Subscribe(ch))
+}
+
+// SubscribeNewReorgEvent registers a subscription of NewReorgEvent and
+// starts sending event to the given channel.
+func (p *TxPool) SubscribeNewReorgEvent(ch chan<- core.NewTxPoolReorgEvent) event.Subscription {
+	return p.subs.Track(p.reorgFeed.Subscribe(ch))
 }
 
 // Nonce returns the next nonce of an account, with all transactions executable
