--- conflicted
+++ resolved
@@ -596,53 +596,11 @@
 					Pool:      pool,
 					Hash:      txs[i].Hash(),
 					Tx:        txs[i].WithoutBlobTxSidecar(),
-<<<<<<< HEAD
-=======
 					Time:      txs[i].Time(),
 					GasFeeCap: txs[i].GasFeeCap(),
 					GasTipCap: txs[i].GasTipCap(),
-				}
-			}
-			pending[addr] = lazies
-		}
-	}
-	return pending
-}
-
-// PendingFrom returns the same set of transactions that would be returned from Pending restricted to only
-// transactions from [addrs].
-func (pool *LegacyPool) PendingFrom(addrs []common.Address, enforceTips bool) map[common.Address][]*txpool.LazyTransaction {
-	pool.mu.Lock()
-	defer pool.mu.Unlock()
-
-	pending := make(map[common.Address][]*txpool.LazyTransaction, len(pool.pending))
-	for _, addr := range addrs {
-		list, ok := pool.pending[addr]
-		if !ok {
-			continue
-		}
-		txs := list.Flatten()
-
-		// If the miner requests tip enforcement, cap the lists now
-		if enforceTips && !pool.locals.contains(addr) {
-			for i, tx := range txs {
-				if tx.EffectiveGasTipIntCmp(pool.gasTip.Load(), pool.priced.urgent.baseFee) < 0 {
-					txs = txs[:i]
-					break
-				}
-			}
-		}
-		if len(txs) > 0 {
-			lazies := make([]*txpool.LazyTransaction, len(txs))
-			for i := 0; i < len(txs); i++ {
-				lazies[i] = &txpool.LazyTransaction{
-					Pool:      pool,
-					Hash:      txs[i].Hash(),
-					Tx:        txs[i],
->>>>>>> 5e7c6925
-					Time:      txs[i].Time(),
-					GasFeeCap: txs[i].GasFeeCap(),
-					GasTipCap: txs[i].GasTipCap(),
+					Gas:       txs[i].Gas(),
+					BlobGas:   txs[i].BlobGas(),
 				}
 			}
 			pending[addr] = lazies
