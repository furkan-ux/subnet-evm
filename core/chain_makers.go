--- conflicted
+++ resolved
@@ -284,14 +284,9 @@
 		if gen != nil {
 			gen(i, b)
 		}
-<<<<<<< HEAD
-		// Finalize and seal the block
-		block, err := b.engine.FinalizeAndAssemble(cm, b.header, parent.Header(), statedb, b.txs, b.uncles, b.receipts)
-=======
 
 		body := types.Body{Transactions: b.txs, Uncles: b.uncles, Withdrawals: b.withdrawals}
-		block, err := b.engine.FinalizeAndAssemble(cm, b.header, statedb, &body, b.receipts)
->>>>>>> aa55f5ea
+		block, err := b.engine.FinalizeAndAssemble(cm, b.header, parent.Header(), statedb, &body, b.receipts)
 		if err != nil {
 			return nil, nil, fmt.Errorf("Failed to finalize and assemble block at index %d: %w", i, err)
 		}
@@ -369,10 +364,6 @@
 	return db, blocks, receipts, err
 }
 
-<<<<<<< HEAD
-func (cm *chainMaker) makeHeader(parent *types.Block, gap uint64, state *state.StateDB, engine consensus.Engine) *types.Header {
-	time := parent.Time() + gap // block time is fixed at [gap] seconds
-=======
 func GenerateVerkleChain(config *params.ChainConfig, parent *types.Block, engine consensus.Engine, db ethdb.Database, trdb *triedb.Database, n int, gen func(int, *BlockGen)) ([]*types.Block, []types.Receipts, []*verkle.VerkleProof, []verkle.StateDiff) {
 	if config == nil {
 		config = params.TestChainConfig
@@ -479,9 +470,8 @@
 	return db, blocks, receipts, proofs, keyvals
 }
 
-func (cm *chainMaker) makeHeader(parent *types.Block, state *state.StateDB, engine consensus.Engine) *types.Header {
-	time := parent.Time() + 10 // block time is fixed at 10 seconds
->>>>>>> aa55f5ea
+func (cm *chainMaker) makeHeader(parent *types.Block, gap uint64, state *state.StateDB, engine consensus.Engine) *types.Header {
+	time := parent.Time() + gap // block time is fixed at [gap] seconds
 	header := &types.Header{
 		Root:       state.IntermediateRoot(cm.config.IsEIP158(parent.Number())),
 		ParentHash: parent.Hash(),
@@ -522,45 +512,6 @@
 	return header
 }
 
-<<<<<<< HEAD
-=======
-// makeHeaderChain creates a deterministic chain of headers rooted at parent.
-func makeHeaderChain(chainConfig *params.ChainConfig, parent *types.Header, n int, engine consensus.Engine, db ethdb.Database, seed int) []*types.Header {
-	blocks := makeBlockChain(chainConfig, types.NewBlockWithHeader(parent), n, engine, db, seed)
-	headers := make([]*types.Header, len(blocks))
-	for i, block := range blocks {
-		headers[i] = block.Header()
-	}
-	return headers
-}
-
-// makeHeaderChainWithGenesis creates a deterministic chain of headers from genesis.
-func makeHeaderChainWithGenesis(genesis *Genesis, n int, engine consensus.Engine, seed int) (ethdb.Database, []*types.Header) {
-	db, blocks := makeBlockChainWithGenesis(genesis, n, engine, seed)
-	headers := make([]*types.Header, len(blocks))
-	for i, block := range blocks {
-		headers[i] = block.Header()
-	}
-	return db, headers
-}
-
-// makeBlockChain creates a deterministic chain of blocks rooted at parent.
-func makeBlockChain(chainConfig *params.ChainConfig, parent *types.Block, n int, engine consensus.Engine, db ethdb.Database, seed int) []*types.Block {
-	blocks, _ := GenerateChain(chainConfig, parent, engine, db, n, func(i int, b *BlockGen) {
-		b.SetCoinbase(common.Address{0: byte(seed), 19: byte(i)})
-	})
-	return blocks
-}
-
-// makeBlockChainWithGenesis creates a deterministic chain of blocks from genesis
-func makeBlockChainWithGenesis(genesis *Genesis, n int, engine consensus.Engine, seed int) (ethdb.Database, []*types.Block) {
-	db, blocks, _ := GenerateChainWithGenesis(genesis, engine, n, func(i int, b *BlockGen) {
-		b.SetCoinbase(common.Address{0: byte(seed), 19: byte(i)})
-	})
-	return db, blocks
-}
-
->>>>>>> aa55f5ea
 // chainMaker contains the state of chain generation.
 type chainMaker struct {
 	bottom      *types.Block
