--- conflicted
+++ resolved
@@ -23,14 +23,9 @@
 	"github.com/ethereum/go-ethereum/common"
 	"github.com/ethereum/go-ethereum/commontype"
 	"github.com/ethereum/go-ethereum/consensus"
-<<<<<<< HEAD
 	"github.com/ethereum/go-ethereum/consensus/dummy"
+	"github.com/ethereum/go-ethereum/consensus/misc/eip4844"
 	"github.com/ethereum/go-ethereum/constants"
-=======
-	"github.com/ethereum/go-ethereum/consensus/misc"
-	"github.com/ethereum/go-ethereum/consensus/misc/eip1559"
-	"github.com/ethereum/go-ethereum/consensus/misc/eip4844"
->>>>>>> dc34fe82
 	"github.com/ethereum/go-ethereum/core/rawdb"
 	"github.com/ethereum/go-ethereum/core/state"
 	"github.com/ethereum/go-ethereum/core/types"
@@ -94,19 +89,11 @@
 	b.header.Difficulty = diff
 }
 
-<<<<<<< HEAD
-=======
-// SetPos makes the header a PoS-header (0 difficulty)
-func (b *BlockGen) SetPoS() {
-	b.header.Difficulty = new(big.Int)
-}
-
 // SetBlobGas sets the data gas used by the blob in the generated block.
 func (b *BlockGen) SetBlobGas(blobGasUsed uint64) {
 	b.header.BlobGasUsed = &blobGasUsed
 }
 
->>>>>>> dc34fe82
 // addTx adds a transaction to the generated block. If no coinbase has
 // been set, the block's coinbase is set to the zero address.
 //
@@ -259,11 +246,7 @@
 	}
 	blocks, receipts := make(types.Blocks, n), make([]types.Receipts, n)
 	chainreader := &fakeChainReader{config: config}
-<<<<<<< HEAD
-	genblock := func(i int, parent *types.Block, statedb *state.StateDB) (*types.Block, types.Receipts, error) {
-=======
-	genblock := func(i int, parent *types.Block, triedb *trie.Database, statedb *state.StateDB) (*types.Block, types.Receipts) {
->>>>>>> dc34fe82
+	genblock := func(i int, parent *types.Block, triedb *trie.Database, statedb *state.StateDB) (*types.Block, types.Receipts, error) {
 		b := &BlockGen{i: i, chain: blocks, parent: parent, statedb: statedb, config: config, engine: engine}
 		b.header = makeHeader(chainreader, config, parent, gap, statedb, b.engine)
 
@@ -307,14 +290,10 @@
 		if err != nil {
 			return nil, nil, err
 		}
-		block, receipt, err := genblock(i, parent, statedb)
+		block, receipt, err := genblock(i, parent, triedb, statedb)
 		if err != nil {
 			return nil, nil, err
 		}
-<<<<<<< HEAD
-=======
-		block, receipt := genblock(i, parent, triedb, statedb)
->>>>>>> dc34fe82
 		blocks[i] = block
 		receipts[i] = receipt
 		parent = block
@@ -363,8 +342,14 @@
 		if err != nil {
 			panic(err)
 		}
-<<<<<<< HEAD
-=======
+
+		header.GasLimit = feeConfig.GasLimit.Uint64()
+		header.Extra, header.BaseFee, err = dummy.CalcBaseFee(chain.Config(), feeConfig, parent.Header(), time)
+		if err != nil {
+			panic(err)
+		}
+	} else {
+		header.GasLimit = CalcGasLimit(parent.GasUsed(), parent.GasLimit(), parent.GasLimit(), parent.GasLimit())
 	}
 	if chain.Config().IsCancun(header.Number, header.Time) {
 		var (
@@ -383,28 +368,6 @@
 	return header
 }
 
-// makeHeaderChain creates a deterministic chain of headers rooted at parent.
-func makeHeaderChain(chainConfig *params.ChainConfig, parent *types.Header, n int, engine consensus.Engine, db ethdb.Database, seed int) []*types.Header {
-	blocks := makeBlockChain(chainConfig, types.NewBlockWithHeader(parent), n, engine, db, seed)
-	headers := make([]*types.Header, len(blocks))
-	for i, block := range blocks {
-		headers[i] = block.Header()
-	}
-	return headers
-}
->>>>>>> dc34fe82
-
-		header.GasLimit = feeConfig.GasLimit.Uint64()
-		header.Extra, header.BaseFee, err = dummy.CalcBaseFee(chain.Config(), feeConfig, parent.Header(), time)
-		if err != nil {
-			panic(err)
-		}
-	} else {
-		header.GasLimit = CalcGasLimit(parent.GasUsed(), parent.GasLimit(), parent.GasLimit(), parent.GasLimit())
-	}
-	return header
-}
-
 type fakeChainReader struct {
 	config *params.ChainConfig
 }
