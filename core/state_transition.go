// Copyright 2014 The go-ethereum Authors
// This file is part of the go-ethereum library.
//
// The go-ethereum library is free software: you can redistribute it and/or modify
// it under the terms of the GNU Lesser General Public License as published by
// the Free Software Foundation, either version 3 of the License, or
// (at your option) any later version.
//
// The go-ethereum library is distributed in the hope that it will be useful,
// but WITHOUT ANY WARRANTY; without even the implied warranty of
// MERCHANTABILITY or FITNESS FOR A PARTICULAR PURPOSE. See the
// GNU Lesser General Public License for more details.
//
// You should have received a copy of the GNU Lesser General Public License
// along with the go-ethereum library. If not, see <http://www.gnu.org/licenses/>.

package core

import (
	"fmt"
	"math"
	"math/big"

	"github.com/ethereum/go-ethereum/common"
	cmath "github.com/ethereum/go-ethereum/common/math"
	"github.com/ethereum/go-ethereum/core/types"
	"github.com/ethereum/go-ethereum/core/vm"
	"github.com/ethereum/go-ethereum/crypto/kzg4844"
	"github.com/ethereum/go-ethereum/params"
<<<<<<< HEAD
	"github.com/ethereum/go-ethereum/precompile/contracts/txallowlist"
	"github.com/ethereum/go-ethereum/utils"
	"github.com/ethereum/go-ethereum/vmerrs"
=======
	"github.com/holiman/uint256"
>>>>>>> 2bd6bd01
)

// ExecutionResult includes all output after executing given evm
// message no matter the execution itself is successful or not.
type ExecutionResult struct {
	UsedGas     uint64 // Total used gas, not including the refunded gas
	RefundedGas uint64 // Total gas refunded after execution
	Err         error  // Any error encountered during the execution(listed in core/vm/errors.go)
	ReturnData  []byte // Returned data from evm(function result or data supplied with revert opcode)
}

// Unwrap returns the internal evm error which allows us for further
// analysis outside.
func (result *ExecutionResult) Unwrap() error {
	return result.Err
}

// Failed returns the indicator whether the execution is successful or not
func (result *ExecutionResult) Failed() bool { return result.Err != nil }

// Return is a helper function to help caller distinguish between revert reason
// and function return. Return returns the data after execution if no error occurs.
func (result *ExecutionResult) Return() []byte {
	if result.Err != nil {
		return nil
	}
	return common.CopyBytes(result.ReturnData)
}

// Revert returns the concrete revert reason if the execution is aborted by `REVERT`
// opcode. Note the reason can be nil if no data supplied with revert opcode.
func (result *ExecutionResult) Revert() []byte {
	if result.Err != vmerrs.ErrExecutionReverted {
		return nil
	}
	return common.CopyBytes(result.ReturnData)
}

// IntrinsicGas computes the 'intrinsic gas' for a message with the given data.
<<<<<<< HEAD
func IntrinsicGas(data []byte, accessList types.AccessList, isContractCreation bool, rules params.Rules) (uint64, error) {
=======
func IntrinsicGas(data []byte, accessList types.AccessList, isContractCreation bool, isHomestead, isEIP2028, isEIP3860 bool) (uint64, error) {
>>>>>>> 2bd6bd01
	// Set the starting gas for the raw transaction
	var gas uint64
	if isContractCreation && rules.IsHomestead {
		gas = params.TxGasContractCreation
	} else {
		gas = params.TxGas
	}
	dataLen := uint64(len(data))
	// Bump the required gas by the amount of transactional data
	if dataLen > 0 {
		// Zero and non-zero bytes are priced differently
		var nz uint64
		for _, byt := range data {
			if byt != 0 {
				nz++
			}
		}
		// Make sure we don't exceed uint64 for all data combinations
		nonZeroGas := params.TxDataNonZeroGasFrontier
		if rules.IsIstanbul {
			nonZeroGas = params.TxDataNonZeroGasEIP2028
		}
		if (math.MaxUint64-gas)/nonZeroGas < nz {
			return 0, ErrGasUintOverflow
		}
		gas += nz * nonZeroGas

		z := dataLen - nz
		if (math.MaxUint64-gas)/params.TxDataZeroGas < z {
			return 0, ErrGasUintOverflow
		}
		gas += z * params.TxDataZeroGas

		if isContractCreation && rules.IsDurango {
			lenWords := toWordSize(dataLen)
			if (math.MaxUint64-gas)/params.InitCodeWordGas < lenWords {
				return 0, ErrGasUintOverflow
			}
			gas += lenWords * params.InitCodeWordGas
		}
	}
	if accessList != nil {
		accessListGas, err := accessListGas(rules, accessList)
		if err != nil {
			return 0, err
		}
		totalGas, overflow := cmath.SafeAdd(gas, accessListGas)
		if overflow {
			return 0, ErrGasUintOverflow
		}
		gas = totalGas
	}

	return gas, nil
}

func accessListGas(rules params.Rules, accessList types.AccessList) (uint64, error) {
	var gas uint64
	if !rules.PredicatersExist() {
		gas += uint64(len(accessList)) * params.TxAccessListAddressGas
		gas += uint64(accessList.StorageKeys()) * params.TxAccessListStorageKeyGas
		return gas, nil
	}

	for _, accessTuple := range accessList {
		address := accessTuple.Address
		predicaterContract, ok := rules.Predicaters[address]
		if !ok {
			// Previous access list gas calculation does not use safemath because an overflow would not be possible with
			// the size of access lists that could be included in a block and standard access list gas costs.
			// Therefore, we only check for overflow when adding to [totalGas], which could include the sum of values
			// returned by a predicate.
			accessTupleGas := params.TxAccessListAddressGas + uint64(len(accessTuple.StorageKeys))*params.TxAccessListStorageKeyGas
			totalGas, overflow := cmath.SafeAdd(gas, accessTupleGas)
			if overflow {
				return 0, ErrGasUintOverflow
			}
			gas = totalGas
		} else {
			predicateGas, err := predicaterContract.PredicateGas(utils.HashSliceToBytes(accessTuple.StorageKeys))
			if err != nil {
				return 0, err
			}
			totalGas, overflow := cmath.SafeAdd(gas, predicateGas)
			if overflow {
				return 0, ErrGasUintOverflow
			}
			gas = totalGas
		}
	}

	return gas, nil
}

// toWordSize returns the ceiled word size required for init code payment calculation.
func toWordSize(size uint64) uint64 {
	if size > math.MaxUint64-31 {
		return math.MaxUint64/32 + 1
	}

	return (size + 31) / 32
}

// A Message contains the data derived from a single transaction that is relevant to state
// processing.
type Message struct {
	To            *common.Address
	From          common.Address
	Nonce         uint64
	Value         *big.Int
	GasLimit      uint64
	GasPrice      *big.Int
	GasFeeCap     *big.Int
	GasTipCap     *big.Int
	Data          []byte
	AccessList    types.AccessList
	BlobGasFeeCap *big.Int
	BlobHashes    []common.Hash

	// When SkipAccountChecks is true, the message nonce is not checked against the
	// account nonce in state. It also disables checking that the sender is an EOA.
	// This field will be set to true for operations like RPC eth_call.
	SkipAccountChecks bool
}

// TransactionToMessage converts a transaction into a Message.
func TransactionToMessage(tx *types.Transaction, s types.Signer, baseFee *big.Int) (*Message, error) {
	msg := &Message{
		Nonce:             tx.Nonce(),
		GasLimit:          tx.Gas(),
		GasPrice:          new(big.Int).Set(tx.GasPrice()),
		GasFeeCap:         new(big.Int).Set(tx.GasFeeCap()),
		GasTipCap:         new(big.Int).Set(tx.GasTipCap()),
		To:                tx.To(),
		Value:             tx.Value(),
		Data:              tx.Data(),
		AccessList:        tx.AccessList(),
		SkipAccountChecks: false,
		BlobHashes:        tx.BlobHashes(),
		BlobGasFeeCap:     tx.BlobGasFeeCap(),
	}
	// If baseFee provided, set gasPrice to effectiveGasPrice.
	if baseFee != nil {
		msg.GasPrice = cmath.BigMin(msg.GasPrice.Add(msg.GasTipCap, baseFee), msg.GasFeeCap)
	}
	var err error
	msg.From, err = types.Sender(s, tx)
	return msg, err
}

// ApplyMessage computes the new state by applying the given message
// against the old state within the environment.
//
// ApplyMessage returns the bytes returned by any EVM execution (if it took place),
// the gas used (which includes gas refunds) and an error if it failed. An error always
// indicates a core error meaning that the message would always fail for that particular
// state and would never be accepted within a block.
func ApplyMessage(evm *vm.EVM, msg *Message, gp *GasPool) (*ExecutionResult, error) {
	return NewStateTransition(evm, msg, gp).TransitionDb()
}

// StateTransition represents a state transition.
//
// == The State Transitioning Model
//
// A state transition is a change made when a transaction is applied to the current world
// state. The state transitioning model does all the necessary work to work out a valid new
// state root.
//
//  1. Nonce handling
//  2. Pre pay gas
//  3. Create a new state object if the recipient is nil
//  4. Value transfer
//
// == If contract creation ==
//
//	4a. Attempt to run transaction data
//	4b. If valid, use result as code for the new state object
//
// == end ==
//
//  5. Run Script section
//  6. Derive new state root
type StateTransition struct {
	gp           *GasPool
	msg          *Message
	gasRemaining uint64
	initialGas   uint64
	state        vm.StateDB
	evm          *vm.EVM
}

// NewStateTransition initialises and returns a new state transition object.
func NewStateTransition(evm *vm.EVM, msg *Message, gp *GasPool) *StateTransition {
	return &StateTransition{
		gp:    gp,
		evm:   evm,
		msg:   msg,
		state: evm.StateDB,
	}
}

// to returns the recipient of the message.
func (st *StateTransition) to() common.Address {
	if st.msg == nil || st.msg.To == nil /* contract creation */ {
		return common.Address{}
	}
	return *st.msg.To
}

func (st *StateTransition) buyGas() error {
	mgval := new(big.Int).SetUint64(st.msg.GasLimit)
	mgval = mgval.Mul(mgval, st.msg.GasPrice)
	balanceCheck := new(big.Int).Set(mgval)
	if st.msg.GasFeeCap != nil {
		balanceCheck.SetUint64(st.msg.GasLimit)
		balanceCheck = balanceCheck.Mul(balanceCheck, st.msg.GasFeeCap)
		balanceCheck.Add(balanceCheck, st.msg.Value)
	}
	if st.evm.ChainConfig().IsCancun(st.evm.Context.BlockNumber, st.evm.Context.Time) {
		if blobGas := st.blobGasUsed(); blobGas > 0 {
			// Check that the user has enough funds to cover blobGasUsed * tx.BlobGasFeeCap
			blobBalanceCheck := new(big.Int).SetUint64(blobGas)
			blobBalanceCheck.Mul(blobBalanceCheck, st.msg.BlobGasFeeCap)
			balanceCheck.Add(balanceCheck, blobBalanceCheck)
			// Pay for blobGasUsed * actual blob fee
			blobFee := new(big.Int).SetUint64(blobGas)
			blobFee.Mul(blobFee, st.evm.Context.BlobBaseFee)
			mgval.Add(mgval, blobFee)
		}
	}
	balanceCheckU256, overflow := uint256.FromBig(balanceCheck)
	if overflow {
		return fmt.Errorf("%w: address %v required balance exceeds 256 bits", ErrInsufficientFunds, st.msg.From.Hex())
	}
	if have, want := st.state.GetBalance(st.msg.From), balanceCheckU256; have.Cmp(want) < 0 {
		return fmt.Errorf("%w: address %v have %v want %v", ErrInsufficientFunds, st.msg.From.Hex(), have, want)
	}
	if err := st.gp.SubGas(st.msg.GasLimit); err != nil {
		return err
	}
	st.gasRemaining += st.msg.GasLimit

	st.initialGas = st.msg.GasLimit
	mgvalU256, _ := uint256.FromBig(mgval)
	st.state.SubBalance(st.msg.From, mgvalU256)
	return nil
}

func (st *StateTransition) preCheck() error {
	// Only check transactions that are not fake
	msg := st.msg
	if !msg.SkipAccountChecks {
		// Make sure this transaction's nonce is correct.
		stNonce := st.state.GetNonce(msg.From)
		if msgNonce := msg.Nonce; stNonce < msgNonce {
			return fmt.Errorf("%w: address %v, tx: %d state: %d", ErrNonceTooHigh,
				msg.From.Hex(), msgNonce, stNonce)
		} else if stNonce > msgNonce {
			return fmt.Errorf("%w: address %v, tx: %d state: %d", ErrNonceTooLow,
				msg.From.Hex(), msgNonce, stNonce)
		} else if stNonce+1 < stNonce {
			return fmt.Errorf("%w: address %v, nonce: %d", ErrNonceMax,
				msg.From.Hex(), stNonce)
		}
		// Make sure the sender is an EOA
		codeHash := st.state.GetCodeHash(msg.From)
		if codeHash != (common.Hash{}) && codeHash != types.EmptyCodeHash {
			return fmt.Errorf("%w: address %v, codehash: %s", ErrSenderNoEOA,
				msg.From.Hex(), codeHash)
		}
		// Make sure the sender is not prohibited
		if vm.IsProhibited(msg.From) {
			return fmt.Errorf("%w: address %v", vmerrs.ErrAddrProhibited, msg.From)
		}

		// Check that the sender is on the tx allow list if enabled
		if st.evm.ChainConfig().IsPrecompileEnabled(txallowlist.ContractAddress, st.evm.Context.Time) {
			txAllowListRole := txallowlist.GetTxAllowListStatus(st.state, msg.From)
			if !txAllowListRole.IsEnabled() {
				return fmt.Errorf("%w: %s", vmerrs.ErrSenderAddressNotAllowListed, msg.From)
			}
		}
	}
	// Make sure that transaction gasFeeCap is greater than the baseFee (post london)
	if st.evm.ChainConfig().IsSubnetEVM(st.evm.Context.Time) {
		// Skip the checks if gas fields are zero and baseFee was explicitly disabled (eth_call)
		skipCheck := st.evm.Config.NoBaseFee && msg.GasFeeCap.BitLen() == 0 && msg.GasTipCap.BitLen() == 0
		if !skipCheck {
			if l := msg.GasFeeCap.BitLen(); l > 256 {
				return fmt.Errorf("%w: address %v, maxFeePerGas bit length: %d", ErrFeeCapVeryHigh,
					msg.From.Hex(), l)
			}
			if l := msg.GasTipCap.BitLen(); l > 256 {
				return fmt.Errorf("%w: address %v, maxPriorityFeePerGas bit length: %d", ErrTipVeryHigh,
					msg.From.Hex(), l)
			}
			if msg.GasFeeCap.Cmp(msg.GasTipCap) < 0 {
				return fmt.Errorf("%w: address %v, maxPriorityFeePerGas: %s, maxFeePerGas: %s", ErrTipAboveFeeCap,
					msg.From.Hex(), msg.GasTipCap, msg.GasFeeCap)
			}
			// This will panic if baseFee is nil, but basefee presence is verified
			// as part of header validation.
			if msg.GasFeeCap.Cmp(st.evm.Context.BaseFee) < 0 {
				return fmt.Errorf("%w: address %v, maxFeePerGas: %s, baseFee: %s", ErrFeeCapTooLow,
					msg.From.Hex(), msg.GasFeeCap, st.evm.Context.BaseFee)
			}
		}
	}
	// Check the blob version validity
	if msg.BlobHashes != nil {
		// The to field of a blob tx type is mandatory, and a `BlobTx` transaction internally
		// has it as a non-nillable value, so any msg derived from blob transaction has it non-nil.
		// However, messages created through RPC (eth_call) don't have this restriction.
		if msg.To == nil {
			return ErrBlobTxCreate
		}
		if len(msg.BlobHashes) == 0 {
			return ErrMissingBlobHashes
		}
		for i, hash := range msg.BlobHashes {
			if !kzg4844.IsValidVersionedHash(hash[:]) {
				return fmt.Errorf("blob %d has invalid hash version", i)
			}
		}
	}
	// Check that the user is paying at least the current blob fee
	if st.evm.ChainConfig().IsCancun(st.evm.Context.BlockNumber, st.evm.Context.Time) {
		if st.blobGasUsed() > 0 {
			// Skip the checks if gas fields are zero and blobBaseFee was explicitly disabled (eth_call)
			skipCheck := st.evm.Config.NoBaseFee && msg.BlobGasFeeCap.BitLen() == 0
			if !skipCheck {
				// This will panic if blobBaseFee is nil, but blobBaseFee presence
				// is verified as part of header validation.
				if msg.BlobGasFeeCap.Cmp(st.evm.Context.BlobBaseFee) < 0 {
					return fmt.Errorf("%w: address %v blobGasFeeCap: %v, blobBaseFee: %v", ErrBlobFeeCapTooLow,
						msg.From.Hex(), msg.BlobGasFeeCap, st.evm.Context.BlobBaseFee)
				}
			}
		}
	}
	return st.buyGas()
}

// TransitionDb will transition the state by applying the current message and
// returning the evm execution result with following fields.
//
//   - used gas: total gas used (including gas being refunded)
//   - returndata: the returned data from evm
//   - concrete execution error: various EVM errors which abort the execution, e.g.
//     ErrOutOfGas, ErrExecutionReverted
//
// However if any consensus issue encountered, return the error directly with
// nil evm execution result.
func (st *StateTransition) TransitionDb() (*ExecutionResult, error) {
	// First check this message satisfies all consensus rules before
	// applying the message. The rules include these clauses
	//
	// 1. the nonce of the message caller is correct
	// 2. caller has enough balance to cover transaction fee(gaslimit * gasprice)
	// 3. the amount of gas required is available in the block
	// 4. the message caller is on the tx allow list (if enabled)
	// 5. the purchased gas is enough to cover intrinsic usage
	// 6. there is no overflow when calculating intrinsic gas
	// 7. caller has enough balance to cover asset transfer for **topmost** call

	// Check clauses 1-4, buy gas if everything is correct
	if err := st.preCheck(); err != nil {
		return nil, err
	}

	if tracer := st.evm.Config.Tracer; tracer != nil {
		tracer.CaptureTxStart(st.initialGas)
		defer func() {
			tracer.CaptureTxEnd(st.gasRemaining)
		}()
	}

	var (
		msg              = st.msg
		sender           = vm.AccountRef(msg.From)
		rules            = st.evm.ChainConfig().Rules(st.evm.Context.BlockNumber, st.evm.Context.Time)
		contractCreation = msg.To == nil
	)

	// Check clauses 4-5, subtract intrinsic gas if everything is correct
	gas, err := IntrinsicGas(msg.Data, msg.AccessList, contractCreation, rules)
	if err != nil {
		return nil, err
	}
	if st.gasRemaining < gas {
		return nil, fmt.Errorf("%w: have %d, want %d", ErrIntrinsicGas, st.gasRemaining, gas)
	}
	st.gasRemaining -= gas

	// Check clause 6
	value, overflow := uint256.FromBig(msg.Value)
	if overflow {
		return nil, fmt.Errorf("%w: address %v", ErrInsufficientFundsForTransfer, msg.From.Hex())
	}
	if !value.IsZero() && !st.evm.Context.CanTransfer(st.state, msg.From, value) {
		return nil, fmt.Errorf("%w: address %v", ErrInsufficientFundsForTransfer, msg.From.Hex())
	}

	// Check whether the init code size has been exceeded.
	if rules.IsDurango && contractCreation && len(msg.Data) > params.MaxInitCodeSize {
		return nil, fmt.Errorf("%w: code size %v limit %v", vmerrs.ErrMaxInitCodeSizeExceeded, len(msg.Data), params.MaxInitCodeSize)
	}

	// Execute the preparatory steps for state transition which includes:
	// - prepare accessList(post-berlin)
	// - reset transient storage(eip 1153)
	st.state.Prepare(rules, msg.From, st.evm.Context.Coinbase, msg.To, vm.ActivePrecompiles(rules), msg.AccessList)

	var (
		ret   []byte
		vmerr error // vm errors do not effect consensus and are therefore not assigned to err
	)
	if contractCreation {
		ret, _, st.gasRemaining, vmerr = st.evm.Create(sender, msg.Data, st.gasRemaining, value)
	} else {
		// Increment the nonce for the next transaction
		st.state.SetNonce(msg.From, st.state.GetNonce(sender.Address())+1)
		ret, st.gasRemaining, vmerr = st.evm.Call(sender, st.to(), msg.Data, st.gasRemaining, value)
	}
<<<<<<< HEAD
	gasRefund := st.refundGas(rules.IsSubnetEVM)
	st.state.AddBalance(st.evm.Context.Coinbase, new(big.Int).Mul(new(big.Int).SetUint64(st.gasUsed()), msg.GasPrice))
=======

	var gasRefund uint64
	if !rules.IsLondon {
		// Before EIP-3529: refunds were capped to gasUsed / 2
		gasRefund = st.refundGas(params.RefundQuotient)
	} else {
		// After EIP-3529: refunds are capped to gasUsed / 5
		gasRefund = st.refundGas(params.RefundQuotientEIP3529)
	}
	effectiveTip := msg.GasPrice
	if rules.IsLondon {
		effectiveTip = cmath.BigMin(msg.GasTipCap, new(big.Int).Sub(msg.GasFeeCap, st.evm.Context.BaseFee))
	}
	effectiveTipU256, _ := uint256.FromBig(effectiveTip)

	if st.evm.Config.NoBaseFee && msg.GasFeeCap.Sign() == 0 && msg.GasTipCap.Sign() == 0 {
		// Skip fee payment when NoBaseFee is set and the fee fields
		// are 0. This avoids a negative effectiveTip being applied to
		// the coinbase when simulating calls.
	} else {
		fee := new(uint256.Int).SetUint64(st.gasUsed())
		fee.Mul(fee, effectiveTipU256)
		st.state.AddBalance(st.evm.Context.Coinbase, fee)
	}
>>>>>>> 2bd6bd01

	return &ExecutionResult{
		UsedGas:     st.gasUsed(),
		RefundedGas: gasRefund,
		Err:         vmerr,
		ReturnData:  ret,
	}, nil
}

func (st *StateTransition) refundGas(subnetEVM bool) uint64 {
	var refund uint64
	// Inspired by: https://gist.github.com/holiman/460f952716a74eeb9ab358bb1836d821#gistcomment-3642048
	if !subnetEVM {
		// Apply refund counter, capped to half of the used gas.
		refund = st.gasUsed() / 2
		if refund > st.state.GetRefund() {
			refund = st.state.GetRefund()
		}
		st.gasRemaining += refund
	}

	// Return ETH for remaining gas, exchanged at the original rate.
	remaining := uint256.NewInt(st.gasRemaining)
	remaining = remaining.Mul(remaining, uint256.MustFromBig(st.msg.GasPrice))
	st.state.AddBalance(st.msg.From, remaining)

	// Also return remaining gas to the block gas counter so it is
	// available for the next transaction.
	st.gp.AddGas(st.gasRemaining)

	return refund
}

// gasUsed returns the amount of gas used up by the state transition.
func (st *StateTransition) gasUsed() uint64 {
	return st.initialGas - st.gasRemaining
}

// blobGasUsed returns the amount of blob gas used by the message.
func (st *StateTransition) blobGasUsed() uint64 {
	return uint64(len(st.msg.BlobHashes) * params.BlobTxBlobGasPerBlob)
}<|MERGE_RESOLUTION|>--- conflicted
+++ resolved
@@ -27,13 +27,10 @@
 	"github.com/ethereum/go-ethereum/core/vm"
 	"github.com/ethereum/go-ethereum/crypto/kzg4844"
 	"github.com/ethereum/go-ethereum/params"
-<<<<<<< HEAD
 	"github.com/ethereum/go-ethereum/precompile/contracts/txallowlist"
 	"github.com/ethereum/go-ethereum/utils"
 	"github.com/ethereum/go-ethereum/vmerrs"
-=======
 	"github.com/holiman/uint256"
->>>>>>> 2bd6bd01
 )
 
 // ExecutionResult includes all output after executing given evm
@@ -73,11 +70,7 @@
 }
 
 // IntrinsicGas computes the 'intrinsic gas' for a message with the given data.
-<<<<<<< HEAD
 func IntrinsicGas(data []byte, accessList types.AccessList, isContractCreation bool, rules params.Rules) (uint64, error) {
-=======
-func IntrinsicGas(data []byte, accessList types.AccessList, isContractCreation bool, isHomestead, isEIP2028, isEIP3860 bool) (uint64, error) {
->>>>>>> 2bd6bd01
 	// Set the starting gas for the raw transaction
 	var gas uint64
 	if isContractCreation && rules.IsHomestead {
@@ -503,35 +496,8 @@
 		st.state.SetNonce(msg.From, st.state.GetNonce(sender.Address())+1)
 		ret, st.gasRemaining, vmerr = st.evm.Call(sender, st.to(), msg.Data, st.gasRemaining, value)
 	}
-<<<<<<< HEAD
 	gasRefund := st.refundGas(rules.IsSubnetEVM)
 	st.state.AddBalance(st.evm.Context.Coinbase, new(big.Int).Mul(new(big.Int).SetUint64(st.gasUsed()), msg.GasPrice))
-=======
-
-	var gasRefund uint64
-	if !rules.IsLondon {
-		// Before EIP-3529: refunds were capped to gasUsed / 2
-		gasRefund = st.refundGas(params.RefundQuotient)
-	} else {
-		// After EIP-3529: refunds are capped to gasUsed / 5
-		gasRefund = st.refundGas(params.RefundQuotientEIP3529)
-	}
-	effectiveTip := msg.GasPrice
-	if rules.IsLondon {
-		effectiveTip = cmath.BigMin(msg.GasTipCap, new(big.Int).Sub(msg.GasFeeCap, st.evm.Context.BaseFee))
-	}
-	effectiveTipU256, _ := uint256.FromBig(effectiveTip)
-
-	if st.evm.Config.NoBaseFee && msg.GasFeeCap.Sign() == 0 && msg.GasTipCap.Sign() == 0 {
-		// Skip fee payment when NoBaseFee is set and the fee fields
-		// are 0. This avoids a negative effectiveTip being applied to
-		// the coinbase when simulating calls.
-	} else {
-		fee := new(uint256.Int).SetUint64(st.gasUsed())
-		fee.Mul(fee, effectiveTipU256)
-		st.state.AddBalance(st.evm.Context.Coinbase, fee)
-	}
->>>>>>> 2bd6bd01
 
 	return &ExecutionResult{
 		UsedGas:     st.gasUsed(),
