// (c) 2019-2020, Ava Labs, Inc.
//
// This file is a derived work, based on the go-ethereum library whose original
// notices appear below.
//
// It is distributed under a license compatible with the licensing terms of the
// original code from which it is derived.
//
// Much love to the original authors for their work.
// **********
// Copyright 2014 The go-ethereum Authors
// This file is part of the go-ethereum library.
//
// The go-ethereum library is free software: you can redistribute it and/or modify
// it under the terms of the GNU Lesser General Public License as published by
// the Free Software Foundation, either version 3 of the License, or
// (at your option) any later version.
//
// The go-ethereum library is distributed in the hope that it will be useful,
// but WITHOUT ANY WARRANTY; without even the implied warranty of
// MERCHANTABILITY or FITNESS FOR A PARTICULAR PURPOSE. See the
// GNU Lesser General Public License for more details.
//
// You should have received a copy of the GNU Lesser General Public License
// along with the go-ethereum library. If not, see <http://www.gnu.org/licenses/>.

// Package core implements the Ethereum consensus protocol.
package core

import (
	"errors"
	"fmt"
	"io"
	"math/big"
	"sync"
	"sync/atomic"
	"time"

	"github.com/ava-labs/coreth/consensus"
	"github.com/ava-labs/coreth/core/rawdb"
	"github.com/ava-labs/coreth/core/state"
	"github.com/ava-labs/coreth/core/state/snapshot"
	"github.com/ava-labs/coreth/core/types"
	"github.com/ava-labs/coreth/core/vm"
	"github.com/ava-labs/coreth/params"
	"github.com/ethereum/go-ethereum/common"
	"github.com/ethereum/go-ethereum/common/mclock"
	"github.com/ethereum/go-ethereum/common/prque"
	"github.com/ethereum/go-ethereum/ethdb"
	"github.com/ethereum/go-ethereum/event"
	"github.com/ethereum/go-ethereum/log"
	"github.com/ethereum/go-ethereum/metrics"
	"github.com/ethereum/go-ethereum/rlp"
	lru "github.com/hashicorp/golang-lru"
)

var (
	headBlockGauge     = metrics.NewRegisteredGauge("chain/head/block", nil)
	headHeaderGauge    = metrics.NewRegisteredGauge("chain/head/header", nil)
	headFastBlockGauge = metrics.NewRegisteredGauge("chain/head/receipt", nil)

	accountReadTimer   = metrics.NewRegisteredTimer("chain/account/reads", nil)
	accountHashTimer   = metrics.NewRegisteredTimer("chain/account/hashes", nil)
	accountUpdateTimer = metrics.NewRegisteredTimer("chain/account/updates", nil)
	accountCommitTimer = metrics.NewRegisteredTimer("chain/account/commits", nil)

	storageReadTimer   = metrics.NewRegisteredTimer("chain/storage/reads", nil)
	storageHashTimer   = metrics.NewRegisteredTimer("chain/storage/hashes", nil)
	storageUpdateTimer = metrics.NewRegisteredTimer("chain/storage/updates", nil)
	storageCommitTimer = metrics.NewRegisteredTimer("chain/storage/commits", nil)

	snapshotAccountReadTimer = metrics.NewRegisteredTimer("chain/snapshot/account/reads", nil)
	snapshotStorageReadTimer = metrics.NewRegisteredTimer("chain/snapshot/storage/reads", nil)
	snapshotCommitTimer      = metrics.NewRegisteredTimer("chain/snapshot/commits", nil)

	blockInsertTimer     = metrics.NewRegisteredTimer("chain/inserts", nil)
	blockValidationTimer = metrics.NewRegisteredTimer("chain/validation", nil)
	blockExecutionTimer  = metrics.NewRegisteredTimer("chain/execution", nil)
	blockWriteTimer      = metrics.NewRegisteredTimer("chain/write", nil)

	blockReorgMeter         = metrics.NewRegisteredMeter("chain/reorg/executes", nil)
	blockReorgAddMeter      = metrics.NewRegisteredMeter("chain/reorg/add", nil)
	blockReorgDropMeter     = metrics.NewRegisteredMeter("chain/reorg/drop", nil)
	blockReorgInvalidatedTx = metrics.NewRegisteredMeter("chain/reorg/invalidTx", nil)

	blockPrefetchExecuteTimer   = metrics.NewRegisteredTimer("chain/prefetch/executes", nil)
	blockPrefetchInterruptMeter = metrics.NewRegisteredMeter("chain/prefetch/interrupts", nil)

	// errInsertionInterrupted = errors.New("insertion is interrupted")
)

var (
	errFutureBlockUnsupported = errors.New("future block insertion not supported")
)

const (
	bodyCacheLimit     = 256
	blockCacheLimit    = 256
	receiptsCacheLimit = 32
	txLookupCacheLimit = 1024
	// maxFutureBlocks      = 256
	badBlockLimit        = 10
	TriesInMemory        = 128
	repairBlockBatchSize = 10

	// BlockChainVersion ensures that an incompatible database forces a resync from scratch.
	//
	// Changelog:
	//
	// - Version 4
	//   The following incompatible database changes were added:
	//   * the `BlockNumber`, `TxHash`, `TxIndex`, `BlockHash` and `Index` fields of log are deleted
	//   * the `Bloom` field of receipt is deleted
	//   * the `BlockIndex` and `TxIndex` fields of txlookup are deleted
	// - Version 5
	//  The following incompatible database changes were added:
	//    * the `TxHash`, `GasCost`, and `ContractAddress` fields are no longer stored for a receipt
	//    * the `TxHash`, `GasCost`, and `ContractAddress` fields are computed by looking up the
	//      receipts' corresponding block
	// - Version 6
	//  The following incompatible database changes were added:
	//    * Transaction lookup information stores the corresponding block number instead of block hash
	// - Version 7
	//  The following incompatible database changes were added:
	//    * Use freezer as the ancient database to maintain all ancient data
	// - Version 8
	//  The following incompatible database changes were added:
	//    * New scheme for contract code in order to separate the codes and trie nodes
	BlockChainVersion uint64 = 8
)

// CacheConfig contains the configuration values for the trie caching/pruning
// that's resident in a blockchain.
type CacheConfig struct {
	TrieCleanLimit      int           // Memory allowance (MB) to use for caching trie nodes in memory
	TrieCleanJournal    string        // Disk journal for saving clean cache entries.
	TrieCleanRejournal  time.Duration // Time interval to dump clean cache to disk periodically
	TrieCleanNoPrefetch bool          // Whether to disable heuristic state prefetching for followup blocks
	TrieDirtyLimit      int           // Memory limit (MB) at which to start flushing dirty trie nodes to disk
	TrieDirtyDisabled   bool          // Whether to disable trie write caching and GC altogether (archive node)
	TrieTimeLimit       time.Duration // Time limit after which to flush the current in-memory trie to disk

	// SnapshotLimit       int           // Memory allowance (MB) to use for caching snapshot entries in memory
	// SnapshotWait bool // Wait for snapshot construction on startup. TODO(karalabe): This is a dirty hack for testing, nuke it
}

// defaultCacheConfig are the default caching values if none are specified by the
// user (also used during testing).
var defaultCacheConfig = &CacheConfig{
	TrieCleanLimit: 256,
	TrieDirtyLimit: 256,
	TrieTimeLimit:  5 * time.Minute,
	// SnapshotLimit:  256,
	// SnapshotWait:   true,
}

// BlockChain represents the canonical chain given a database with a genesis
// block. The Blockchain manages chain imports, reverts, chain reorganisations.
//
// Importing blocks in to the block chain happens according to the set of rules
// defined by the two stage Validator. Processing of blocks is done using the
// Processor which processes the included transaction. The validation of the state
// is done in the second part of the Validator. Failing results in aborting of
// the import.
//
// The BlockChain also helps in returning blocks from **any** chain included
// in the database as well as blocks that represents the canonical chain. It's
// important to note that GetBlock can return any block and does not need to be
// included in the canonical one where as GetBlockByNumber always represents the
// canonical chain.
type BlockChain struct {
	chainConfig *params.ChainConfig // Chain & network configuration
	cacheConfig *CacheConfig        // Cache configuration for pruning

	db ethdb.Database // Low level persistent database to store final content in

	snaps  *snapshot.Tree // Snapshot tree for fast trie leaf access
	triegc *prque.Prque   // Priority queue mapping block numbers to tries to gc
	gcproc time.Duration  // Accumulates canonical block processing for trie dumping

	// txLookupLimit is the maximum number of blocks from head whose tx indices
	// are reserved:
	//  * 0:   means no limit and regenerate any missing indexes
	//  * N:   means N block limit [HEAD-N+1, HEAD] and delete extra indexes
	//  * nil: disable tx reindexer/deleter, but still index new blocks
	txLookupLimit uint64

	hc                *HeaderChain
	rmLogsFeed        event.Feed
	chainFeed         event.Feed
	chainSideFeed     event.Feed
	chainHeadFeed     event.Feed
	chainAcceptedFeed event.Feed
	logsFeed          event.Feed
	logsAcceptedFeed  event.Feed
	blockProcFeed     event.Feed
	scope             event.SubscriptionScope
	genesisBlock      *types.Block

	chainmu sync.RWMutex // blockchain insertion lock

	currentBlock     atomic.Value // Current head of the block chain
	currentFastBlock atomic.Value // Current head of the fast-sync chain (may be above the block chain!)

	stateCache    state.Database // State database to reuse between imports (contains state cache)
	bodyCache     *lru.Cache     // Cache for the most recent block bodies
	bodyRLPCache  *lru.Cache     // Cache for the most recent block bodies in RLP encoded format
	receiptsCache *lru.Cache     // Cache for the most recent receipts per block
	blockCache    *lru.Cache     // Cache for the most recent entire blocks
	txLookupCache *lru.Cache     // Cache for the most recent transaction lookup data.
	// futureBlocks  *lru.Cache     // future blocks are blocks added for later processing

	quit          chan struct{}  // blockchain quit channel
	wg            sync.WaitGroup // chain processing wait group for shutting down
	running       int32          // 0 if chain is running, 1 when stopped
	procInterrupt int32          // interrupt signaler for block processing

	engine     consensus.Engine
	validator  Validator  // Block and state validator interface
	prefetcher Prefetcher // Block state prefetcher interface
	processor  Processor  // Block transaction processor interface
	vmConfig   vm.Config

	badBlocks      *lru.Cache              // Bad block cache
	shouldPreserve func(*types.Block) bool // Function used to determine whether should preserve the given block.
	// terminateInsert func(common.Hash, uint64) bool // Testing hook used to terminate ancient receipt chain insertion.

	lastAccepted *types.Block // Prevents reorgs past this height

	indexLock sync.WaitGroup // Used to coordinate go-ethereum's async indexing functionality
}

// NewBlockChain returns a fully initialised block chain using information
// available in the database. It initialises the default Ethereum Validator and
// Processor.
func NewBlockChain(
	db ethdb.Database, cacheConfig *CacheConfig, chainConfig *params.ChainConfig, engine consensus.Engine,
	vmConfig vm.Config, shouldPreserve func(block *types.Block) bool, txLookupLimit *uint64, initGenesis bool,
) (*BlockChain, error) {
	if cacheConfig == nil {
		cacheConfig = defaultCacheConfig
	}
	bodyCache, _ := lru.New(bodyCacheLimit)
	bodyRLPCache, _ := lru.New(bodyCacheLimit)
	receiptsCache, _ := lru.New(receiptsCacheLimit)
	blockCache, _ := lru.New(blockCacheLimit)
	txLookupCache, _ := lru.New(txLookupCacheLimit)
	// futureBlocks, _ := lru.New(maxFutureBlocks)
	badBlocks, _ := lru.New(badBlockLimit)

	bc := &BlockChain{
		chainConfig:    chainConfig,
		cacheConfig:    cacheConfig,
		db:             db,
		triegc:         prque.New(nil),
		stateCache:     state.NewDatabaseWithCache(db, cacheConfig.TrieCleanLimit, cacheConfig.TrieCleanJournal),
		quit:           make(chan struct{}),
		shouldPreserve: shouldPreserve,
		bodyCache:      bodyCache,
		bodyRLPCache:   bodyRLPCache,
		receiptsCache:  receiptsCache,
		blockCache:     blockCache,
		txLookupCache:  txLookupCache,
		// futureBlocks:   futureBlocks,
		engine:    engine,
		vmConfig:  vmConfig,
		badBlocks: badBlocks,
	}
	bc.validator = NewBlockValidator(chainConfig, bc, engine)
	bc.prefetcher = newStatePrefetcher(chainConfig, bc, engine)
	bc.processor = NewStateProcessor(chainConfig, bc, engine)

	var err error
	bc.hc, err = NewHeaderChain(db, chainConfig, engine, bc.insertStopped)
	if err != nil {
		return nil, err
	}
	bc.genesisBlock = bc.GetBlockByNumber(0)
	if bc.genesisBlock == nil {
		return nil, ErrNoGenesis
	}

	var nilBlock *types.Block
	bc.currentBlock.Store(nilBlock)
	bc.currentFastBlock.Store(nilBlock)

	// Original code:
	// // Initialize the chain with ancient data if it isn't empty.
	// var txIndexBlock uint64
<<<<<<< HEAD
	//
=======

>>>>>>> 38d369de
	// if bc.empty() {
	// 	rawdb.InitDatabaseFromFreezer(bc.db)
	// 	// If ancient database is not empty, reconstruct all missing
	// 	// indices in the background.
	// 	frozen, _ := bc.db.Ancients()
	// 	if frozen > 0 {
	// 		txIndexBlock = frozen
	// 	}
	// }
	if err := bc.loadLastState(initGenesis); err != nil {
		return nil, err
	}
	// Make sure the state associated with the block is available
	head := bc.CurrentBlock()
	if _, err := state.New(head.Root(), bc.stateCache, bc.snaps); err != nil {
		// Original code:
		// log.Warn("Head state missing, repairing", "number", head.Number(), "hash", head.Hash())
		// if err := bc.SetHead(head.NumberU64()); err != nil {
		// 	return nil, err
		// }
		return nil, fmt.Errorf("head state missing %d:%s", head.Number(), head.Hash())
	}
	// Don't support ancients
	//
	// Original code:
	// // Ensure that a previous crash in SetHead doesn't leave extra ancients
	// if frozen, err := bc.db.Ancients(); err == nil && frozen > 0 {
	// 	var (
	// 		needRewind bool
	// 		low        uint64
	// 	)
	// 	// The head full block may be rolled back to a very low height due to
	// 	// blockchain repair. If the head full block is even lower than the ancient
	// 	// chain, truncate the ancient store.
	// 	fullBlock := bc.CurrentBlock()
	// 	if fullBlock != nil && fullBlock.Hash() != bc.genesisBlock.Hash() && fullBlock.NumberU64() < frozen-1 {
	// 		needRewind = true
	// 		low = fullBlock.NumberU64()
	// 	}
	// 	// In fast sync, it may happen that ancient data has been written to the
	// 	// ancient store, but the LastFastBlock has not been updated, truncate the
	// 	// extra data here.
	// 	fastBlock := bc.CurrentFastBlock()
	// 	if fastBlock != nil && fastBlock.NumberU64() < frozen-1 {
	// 		needRewind = true
	// 		if fastBlock.NumberU64() < low || low == 0 {
	// 			low = fastBlock.NumberU64()
	// 		}
	// 	}
	// 	if needRewind {
	// 		log.Error("Truncating ancient chain", "from", bc.CurrentHeader().Number.Uint64(), "to", low)
	// 		if err := bc.SetHead(low); err != nil {
	// 			return nil, err
	// 		}
	// 	}
	// }
<<<<<<< HEAD
=======

>>>>>>> 38d369de
	// The first thing the node will do is reconstruct the verification data for
	// the head block (ethash cache or clique voting snapshot). Might as well do
	// it in advance.
	bc.engine.VerifyHeader(bc, bc.CurrentHeader(), true)

	// Check the current state of the block hashes and make sure that we do not have any of the bad blocks in our chain
	for hash := range BadHashes {
		if header := bc.GetHeaderByHash(hash); header != nil {
			// get the canonical block corresponding to the offending header's number
			headerByNumber := bc.GetHeaderByNumber(header.Number.Uint64())
			// make sure the headerByNumber (if present) is in our current canonical chain
			if headerByNumber != nil && headerByNumber.Hash() == header.Hash() {
				// Original code:
				// log.Error("Found bad hash, rewinding chain", "number", header.Number, "hash", header.ParentHash)
				// if err := bc.SetHead(header.Number.Uint64() - 1); err != nil {
				// 	return nil, err
				// }
				// log.Error("Chain rewind was successful, resuming normal operation")
				return nil, fmt.Errorf("found bad hash %d:%s", header.Number, header.Hash())
			}
		}
	}

	// Always disable snapshots (experimental feature)
	//
	// Original code:
	// // Load any existing snapshot, regenerating it if loading failed
	// if bc.cacheConfig.SnapshotLimit > 0 {
	// 	bc.snaps = snapshot.New(bc.db, bc.stateCache.TrieDB(), bc.cacheConfig.SnapshotLimit, bc.CurrentBlock().Root(), !bc.cacheConfig.SnapshotWait)
	// }

<<<<<<< HEAD
	// Take ownership of this particular state
	if txLookupLimit != nil {
		bc.txLookupLimit = *txLookupLimit
		go bc.maintainTxIndex()
	}
	// If periodic cache journal is required, spin it up.
	if bc.cacheConfig.TrieCleanRejournal > 0 {
		if bc.cacheConfig.TrieCleanRejournal < time.Minute {
			log.Warn("Sanitizing invalid trie cache journal time", "provided", bc.cacheConfig.TrieCleanRejournal, "updated", time.Minute)
			bc.cacheConfig.TrieCleanRejournal = time.Minute
=======
		// Take ownership of this particular state
		// go bc.update()
		if txLookupLimit != nil {
			bc.txLookupLimit = *txLookupLimit
			go bc.maintainTxIndex()
		}
		// If periodic cache journal is required, spin it up.
		if bc.cacheConfig.TrieCleanRejournal > 0 {
			if bc.cacheConfig.TrieCleanRejournal < time.Minute {
				log.Warn("Sanitizing invalid trie cache journal time", "provided", bc.cacheConfig.TrieCleanRejournal, "updated", time.Minute)
				bc.cacheConfig.TrieCleanRejournal = time.Minute
			}
			triedb := bc.stateCache.TrieDB()
			go func() {
				defer bc.wg.Done()
				triedb.SaveCachePeriodically(bc.cacheConfig.TrieCleanJournal, bc.cacheConfig.TrieCleanRejournal, bc.quit)
			}()
>>>>>>> 38d369de
		}
		triedb := bc.stateCache.TrieDB()
		bc.wg.Add(1)
		go func() {
			defer bc.wg.Done()
			triedb.SaveCachePeriodically(bc.cacheConfig.TrieCleanJournal, bc.cacheConfig.TrieCleanRejournal, bc.quit)
		}()
	}

	return bc, nil
}

// GetVMConfig returns the block chain VM config.
func (bc *BlockChain) GetVMConfig() *vm.Config {
	return &bc.vmConfig
}

// empty returns an indicator whether the blockchain is empty.
// Note, it's a special case that we connect a non-empty ancient
// database with an empty node, so that we can plugin the ancient
// into node seamlessly.
func (bc *BlockChain) empty() bool {
	genesis := bc.genesisBlock.Hash()
	for _, hash := range []common.Hash{rawdb.ReadHeadBlockHash(bc.db), rawdb.ReadHeadHeaderHash(bc.db), rawdb.ReadHeadFastBlockHash(bc.db)} {
		if hash != genesis {
			return false
		}
	}
	return true
}

// loadLastState loads the last known chain state from the database. This method
// assumes that the chain manager mutex is held.
func (bc *BlockChain) loadLastState(initGenesis bool) error {
	// Initialize genesis state
	if initGenesis {
		return bc.loadGenesisState()
	}

	// Restore the last known head block
	head := rawdb.ReadHeadBlockHash(bc.db)
	if head == (common.Hash{}) {
		// Original code:
		// // Corrupt or empty database, init from scratch
		// log.Warn("Empty database, resetting chain")
		// return bc.Reset()
		return errors.New("could not read head block hash")
	}
	// Make sure the entire head block is available
	currentBlock := bc.GetBlockByHash(head)
	if currentBlock == nil {
		// Original code:
		// // Corrupt or empty database, init from scratch
		// log.Warn("Head block missing, resetting chain", "hash", head)
		// return bc.Reset()
		return fmt.Errorf("could not load head block %s", head.Hex())
	}
	// Everything seems to be fine, set as the head block
	bc.currentBlock.Store(currentBlock)
	headBlockGauge.Update(int64(currentBlock.NumberU64()))

	// Restore the last known head header
	currentHeader := currentBlock.Header()
	if head := rawdb.ReadHeadHeaderHash(bc.db); head != (common.Hash{}) {
		if header := bc.GetHeaderByHash(head); header != nil {
			currentHeader = header
		}
	}
	bc.hc.SetCurrentHeader(currentHeader)

	// Restore the last known head fast block
	bc.currentFastBlock.Store(currentBlock)
	headFastBlockGauge.Update(int64(currentBlock.NumberU64()))

	if head := rawdb.ReadHeadFastBlockHash(bc.db); head != (common.Hash{}) {
		if block := bc.GetBlockByHash(head); block != nil {
			bc.currentFastBlock.Store(block)
			headFastBlockGauge.Update(int64(block.NumberU64()))
		}
	}
	// Issue a status log for the user
	currentFastBlock := bc.CurrentFastBlock()

	headerTd := bc.GetTd(currentHeader.Hash(), currentHeader.Number.Uint64())
	blockTd := bc.GetTd(currentBlock.Hash(), currentBlock.NumberU64())
	fastTd := bc.GetTd(currentFastBlock.Hash(), currentFastBlock.NumberU64())

	log.Info("Loaded most recent local header", "number", currentHeader.Number, "hash", currentHeader.Hash(), "td", headerTd, "age", common.PrettyAge(time.Unix(int64(currentHeader.Time), 0)))
	log.Info("Loaded most recent local full block", "number", currentBlock.Number(), "hash", currentBlock.Hash(), "td", blockTd, "age", common.PrettyAge(time.Unix(int64(currentBlock.Time()), 0)))
	log.Info("Loaded most recent local fast block", "number", currentFastBlock.Number(), "hash", currentFastBlock.Hash(), "td", fastTd, "age", common.PrettyAge(time.Unix(int64(currentFastBlock.Time()), 0)))
	if pivot := rawdb.ReadLastPivotNumber(bc.db); pivot != nil {
		log.Info("Loaded last fast-sync pivot marker", "number", *pivot)
	}
	return nil
}

// Original code:
// // SetHead rewinds the local chain to a new head. Depending on whether the node
// // was fast synced or full synced and in which state, the method will try to
// // delete minimal data from disk whilst retaining chain consistency.
// func (bc *BlockChain) SetHead(head uint64) error {
// 	bc.chainmu.Lock()
// 	defer bc.chainmu.Unlock()
// 	return bc.setHead(head)
// }
//
// // setHead assumes [chainmu] is held when invoked.
// func (bc *BlockChain) setHead(head uint64) error {
// 	// Retrieve the last pivot block to short circuit rollbacks beyond it and the
// 	// current freezer limit to start nuking id underflown
// 	pivot := rawdb.ReadLastPivotNumber(bc.db)
// 	frozen, _ := bc.db.Ancients()
//
// 	updateFn := func(db ethdb.KeyValueWriter, header *types.Header) (uint64, bool) {
// 		// Rewind the block chain, ensuring we don't end up with a stateless head
// 		// block. Note, depth equality is permitted to allow using SetHead as a
// 		// chain reparation mechanism without deleting any data!
// 		if currentBlock := bc.CurrentBlock(); currentBlock != nil && header.Number.Uint64() <= currentBlock.NumberU64() {
// 			newHeadBlock := bc.GetBlock(header.Hash(), header.Number.Uint64())
// 			if newHeadBlock == nil {
// 				log.Error("Gap in the chain, rewinding to genesis", "number", header.Number, "hash", header.Hash())
// 				newHeadBlock = bc.genesisBlock
// 			} else {
// 				// Block exists, keep rewinding until we find one with state
// 				for {
// 					if _, err := state.New(newHeadBlock.Root(), bc.stateCache, bc.snaps); err != nil {
// 						log.Trace("Block state missing, rewinding further", "number", newHeadBlock.NumberU64(), "hash", newHeadBlock.Hash())
// 						if pivot == nil || newHeadBlock.NumberU64() > *pivot {
// 							newHeadBlock = bc.GetBlock(newHeadBlock.ParentHash(), newHeadBlock.NumberU64()-1)
// 							continue
// 						} else {
// 							log.Trace("Rewind passed pivot, aiming genesis", "number", newHeadBlock.NumberU64(), "hash", newHeadBlock.Hash(), "pivot", *pivot)
// 							newHeadBlock = bc.genesisBlock
// 						}
// 					}
// 					log.Debug("Rewound to block with state", "number", newHeadBlock.NumberU64(), "hash", newHeadBlock.Hash())
// 					break
// 				}
// 			}
// 			rawdb.WriteHeadBlockHash(db, newHeadBlock.Hash())
//
// 			// Degrade the chain markers if they are explicitly reverted.
// 			// In theory we should update all in-memory markers in the
// 			// last step, however the direction of SetHead is from high
// 			// to low, so it's safe the update in-memory markers directly.
// 			bc.currentBlock.Store(newHeadBlock)
// 			headBlockGauge.Update(int64(newHeadBlock.NumberU64()))
// 		}
// 		// Rewind the fast block in a simpleton way to the target head
// 		if currentFastBlock := bc.CurrentFastBlock(); currentFastBlock != nil && header.Number.Uint64() < currentFastBlock.NumberU64() {
// 			newHeadFastBlock := bc.GetBlock(header.Hash(), header.Number.Uint64())
// 			// If either blocks reached nil, reset to the genesis state
// 			if newHeadFastBlock == nil {
// 				newHeadFastBlock = bc.genesisBlock
// 			}
// 			rawdb.WriteHeadFastBlockHash(db, newHeadFastBlock.Hash())
//
// 			// Degrade the chain markers if they are explicitly reverted.
// 			// In theory we should update all in-memory markers in the
// 			// last step, however the direction of SetHead is from high
// 			// to low, so it's safe the update in-memory markers directly.
// 			bc.currentFastBlock.Store(newHeadFastBlock)
// 			headFastBlockGauge.Update(int64(newHeadFastBlock.NumberU64()))
// 		}
// 		head := bc.CurrentBlock().NumberU64()
//
// 		// If setHead underflown the freezer threshold and the block processing
// 		// intent afterwards is full block importing, delete the chain segment
// 		// between the stateful-block and the sethead target.
// 		var wipe bool
// 		if head+1 < frozen {
// 			wipe = pivot == nil || head >= *pivot
// 		}
// 		return head, wipe // Only force wipe if full synced
// 	}
// 	// Rewind the header chain, deleting all block bodies until then
// 	delFn := func(db ethdb.KeyValueWriter, hash common.Hash, num uint64) {
// 		// Ignore the error here since light client won't hit this path
// 		frozen, _ := bc.db.Ancients()
// 		if num+1 <= frozen {
// 			// Truncate all relative data(header, total difficulty, body, receipt
// 			// and canonical hash) from ancient store.
// 			if err := bc.db.TruncateAncients(num); err != nil {
// 				log.Crit("Failed to truncate ancient data", "number", num, "err", err)
// 			}
// 			// Remove the hash <-> number mapping from the active store.
// 			rawdb.DeleteHeaderNumber(db, hash)
// 		} else {
// 			// Remove relative body and receipts from the active store.
// 			// The header, total difficulty and canonical hash will be
// 			// removed in the hc.SetHead function.
// 			rawdb.DeleteBody(db, hash, num)
// 			rawdb.DeleteReceipts(db, hash, num)
// 		}
// 		// Todo(rjl493456442) txlookup, bloombits, etc
// 	}
// 	// If SetHead was only called as a chain reparation method, try to skip
// 	// touching the header chain altogether, unless the freezer is broken
// 	if block := bc.CurrentBlock(); block.NumberU64() == head {
// 		if target, force := updateFn(bc.db, block.Header()); force {
// 			bc.hc.SetHead(target, updateFn, delFn)
// 		}
// 	} else {
// 		// Rewind the chain to the requested head and keep going backwards until a
// 		// block with a state is found or fast sync pivot is passed
// 		log.Warn("Rewinding blockchain", "target", head)
// 		bc.hc.SetHead(head, updateFn, delFn)
// 	}
// 	// Clear out any stale content from the caches
// 	bc.bodyCache.Purge()
// 	bc.bodyRLPCache.Purge()
// 	bc.receiptsCache.Purge()
// 	bc.blockCache.Purge()
// 	bc.txLookupCache.Purge()
// 	// bc.futureBlocks.Purge()
//
// 	return bc.loadLastState()
// }

// Original Code:
// // FastSyncCommitHead sets the current head block to the one defined by the hash
// // irrelevant what the chain contents were prior.
// func (bc *BlockChain) FastSyncCommitHead(hash common.Hash) error {
// 	// Make sure that both the block as well at its state trie exists
// 	block := bc.GetBlockByHash(hash)
// 	if block == nil {
// 		return fmt.Errorf("non existent block [%x…]", hash[:4])
// 	}
// 	if _, err := trie.NewSecure(block.Root(), bc.stateCache.TrieDB()); err != nil {
// 		return err
// 	}
// 	// If all checks out, manually set the head block
// 	bc.chainmu.Lock()
// 	bc.currentBlock.Store(block)
// 	headBlockGauge.Update(int64(block.NumberU64()))
// 	bc.chainmu.Unlock()
//
// 	// Destroy any existing state snapshot and regenerate it in the background
// 	if bc.snaps != nil {
// 		bc.snaps.Rebuild(block.Root())
// 	}
// 	log.Info("Committed new head block", "number", block.Number(), "hash", hash)
// 	return nil
// }

// GasLimit returns the gas limit of the current HEAD block.
func (bc *BlockChain) GasLimit() uint64 {
	return bc.CurrentBlock().GasLimit()
}

// CurrentBlock retrieves the current head block of the canonical chain. The
// block is retrieved from the blockchain's internal cache.
func (bc *BlockChain) CurrentBlock() *types.Block {
	return bc.currentBlock.Load().(*types.Block)
}

// Snapshot returns the blockchain snapshot tree. This method is mainly used for
// testing, to make it possible to verify the snapshot after execution.
//
// Warning: There are no guarantees about the safety of using the returned 'snap' if the
// blockchain is simultaneously importing blocks, so take care.
func (bc *BlockChain) Snapshot() *snapshot.Tree {
	return bc.snaps
}

// CurrentFastBlock retrieves the current fast-sync head block of the canonical
// chain. The block is retrieved from the blockchain's internal cache.
func (bc *BlockChain) CurrentFastBlock() *types.Block {
	return bc.currentFastBlock.Load().(*types.Block)
}

// Validator returns the current validator.
func (bc *BlockChain) Validator() Validator {
	return bc.validator
}

// Processor returns the current processor.
func (bc *BlockChain) Processor() Processor {
	return bc.processor
}

// State returns a new mutable state based on the current HEAD block.
func (bc *BlockChain) State() (*state.StateDB, error) {
	return bc.StateAt(bc.CurrentBlock().Root())
}

// StateAt returns a new mutable state based on a particular point in time.
func (bc *BlockChain) StateAt(root common.Hash) (*state.StateDB, error) {
	return state.New(root, bc.stateCache, bc.snaps)
}

// StateCache returns the caching database underpinning the blockchain instance.
func (bc *BlockChain) StateCache() state.Database {
	return bc.stateCache
}

// Original code:
// // Reset purges the entire blockchain, restoring it to its genesis state.
// // Assumes that caller holds [chainmu].
// func (bc *BlockChain) Reset() error {
// 	return bc.ResetWithGenesisBlock(bc.genesisBlock, true)
// }
//
// // ResetWithGenesisBlock purges the entire blockchain, restoring it to the
// // specified genesis state.
// func (bc *BlockChain) ResetWithGenesisBlock(genesis *types.Block, chainmuHeld bool) error {
// 	// To prevent deadlock, we must allow the caller to specify if chainmu should
// 	// be acquired.
// 	if !chainmuHeld {
// 		bc.chainmu.Lock()
// 		defer bc.chainmu.Unlock()
// 	}
//
// 	// Dump the entire block chain and purge the caches
// 	if err := bc.setHead(0); err != nil {
// 		return err
// 	}
//
// 	// Prepare the genesis block and reinitialise the chain
// 	batch := bc.db.NewBatch()
// 	rawdb.WriteTd(batch, genesis.Hash(), genesis.NumberU64(), genesis.Difficulty())
// 	rawdb.WriteBlock(batch, genesis)
// 	if err := batch.Write(); err != nil {
// 		log.Crit("Failed to write genesis block", "err", err)
// 	}
// 	bc.writeHeadBlock(genesis)
//
// 	// Last update all in-memory chain markers
// 	bc.genesisBlock = genesis
// 	bc.currentBlock.Store(bc.genesisBlock)
// 	headBlockGauge.Update(int64(bc.genesisBlock.NumberU64()))
// 	bc.hc.SetGenesis(bc.genesisBlock.Header())
// 	bc.hc.SetCurrentHeader(bc.genesisBlock.Header())
// 	bc.currentFastBlock.Store(bc.genesisBlock)
// 	headFastBlockGauge.Update(int64(bc.genesisBlock.NumberU64()))
// 	return nil
// }

func (bc *BlockChain) loadGenesisState() error {
	// Prepare the genesis block and reinitialise the chain
	genesis := bc.genesisBlock
	batch := bc.db.NewBatch()
	rawdb.WriteTd(batch, genesis.Hash(), genesis.NumberU64(), genesis.Difficulty())
	rawdb.WriteBlock(batch, genesis)
	if err := batch.Write(); err != nil {
		log.Crit("Failed to write genesis block", "err", err)
	}
	bc.writeHeadBlock(genesis)

	// Last update all in-memory chain markers
	bc.genesisBlock = genesis
	bc.currentBlock.Store(bc.genesisBlock)
	headBlockGauge.Update(int64(bc.genesisBlock.NumberU64()))
	bc.hc.SetGenesis(bc.genesisBlock.Header())
	bc.hc.SetCurrentHeader(bc.genesisBlock.Header())
	bc.currentFastBlock.Store(bc.genesisBlock)
	headFastBlockGauge.Update(int64(bc.genesisBlock.NumberU64()))
	return nil
}

// Export writes the active chain to the given writer.
func (bc *BlockChain) Export(w io.Writer) error {
	return bc.ExportN(w, uint64(0), bc.CurrentBlock().NumberU64())
}

// ExportN writes a subset of the active chain to the given writer.
func (bc *BlockChain) ExportN(w io.Writer, first uint64, last uint64) error {
	bc.chainmu.RLock()
	defer bc.chainmu.RUnlock()

	if first > last {
		return fmt.Errorf("export failed: first (%d) is greater than last (%d)", first, last)
	}
	log.Info("Exporting batch of blocks", "count", last-first+1)

	start, reported := time.Now(), time.Now()
	for nr := first; nr <= last; nr++ {
		block := bc.getBlockByNumber(nr)
		if block == nil {
			return fmt.Errorf("export failed on #%d: not found", nr)
		}
		if err := block.EncodeRLP(w); err != nil {
			return err
		}
		if time.Since(reported) >= statsReportLimit {
			log.Info("Exporting blocks", "exported", block.NumberU64()-first, "elapsed", common.PrettyDuration(time.Since(start)))
			reported = time.Now()
		}
	}
	return nil
}

// writeHeadBlock injects a new head block into the current block chain. This method
// assumes that the block is indeed a true head. It will also reset the head
// header and the head fast sync block to this very same block if they are older
// or if they are on a different side chain.
//
// Note, this function assumes that the `mu` mutex is held!
func (bc *BlockChain) writeHeadBlock(block *types.Block) {
	// If the block is on a side chain or an unknown one, force other heads onto it too
	updateHeads := rawdb.ReadCanonicalHash(bc.db, block.NumberU64()) != block.Hash()

	// Add the block to the canonical chain number scheme and mark as the head
	batch := bc.db.NewBatch()
	rawdb.WriteCanonicalHash(batch, block.Hash(), block.NumberU64())
	rawdb.WriteTxLookupEntriesByBlock(batch, block)
	rawdb.WriteHeadBlockHash(batch, block.Hash())

	// If the block is better than our head or is on a different chain, force update heads
	if updateHeads {
		rawdb.WriteHeadHeaderHash(batch, block.Hash())
		rawdb.WriteHeadFastBlockHash(batch, block.Hash())
	}
	// Flush the whole batch into the disk, exit the node if failed
	if err := batch.Write(); err != nil {
		log.Crit("Failed to update chain indexes and markers", "err", err)
	}
	// Update all in-memory chain markers in the last step
	if updateHeads {
		bc.hc.SetCurrentHeader(block.Header())
		bc.currentFastBlock.Store(block)
		headFastBlockGauge.Update(int64(block.NumberU64()))
	}
	bc.currentBlock.Store(block)
	headBlockGauge.Update(int64(block.NumberU64()))
}

// Genesis retrieves the chain's genesis block.
func (bc *BlockChain) Genesis() *types.Block {
	return bc.genesisBlock
}

// GetBody retrieves a block body (transactions and uncles) from the database by
// hash, caching it if found.
func (bc *BlockChain) GetBody(hash common.Hash) *types.Body {
	// Short circuit if the body's already in the cache, retrieve otherwise
	if cached, ok := bc.bodyCache.Get(hash); ok {
		body := cached.(*types.Body)
		return body
	}
	number := bc.hc.GetBlockNumber(hash)
	if number == nil {
		return nil
	}
	body := rawdb.ReadBody(bc.db, hash, *number)
	if body == nil {
		return nil
	}
	// Cache the found body for next time and return
	bc.bodyCache.Add(hash, body)
	return body
}

// GetBodyRLP retrieves a block body in RLP encoding from the database by hash,
// caching it if found.
func (bc *BlockChain) GetBodyRLP(hash common.Hash) rlp.RawValue {
	// Short circuit if the body's already in the cache, retrieve otherwise
	if cached, ok := bc.bodyRLPCache.Get(hash); ok {
		return cached.(rlp.RawValue)
	}
	number := bc.hc.GetBlockNumber(hash)
	if number == nil {
		return nil
	}
	body := rawdb.ReadBodyRLP(bc.db, hash, *number)
	if len(body) == 0 {
		return nil
	}
	// Cache the found body for next time and return
	bc.bodyRLPCache.Add(hash, body)
	return body
}

// HasBlock checks if a block is fully present in the database or not.
func (bc *BlockChain) HasBlock(hash common.Hash, number uint64) bool {
	if bc.blockCache.Contains(hash) {
		return true
	}
	return rawdb.HasBody(bc.db, hash, number)
}

// HasFastBlock checks if a fast block is fully present in the database or not.
func (bc *BlockChain) HasFastBlock(hash common.Hash, number uint64) bool {
	if !bc.HasBlock(hash, number) {
		return false
	}
	if bc.receiptsCache.Contains(hash) {
		return true
	}
	return rawdb.HasReceipts(bc.db, hash, number)
}

// HasState checks if state trie is fully present in the database or not.
func (bc *BlockChain) HasState(hash common.Hash) bool {
	_, err := bc.stateCache.OpenTrie(hash)
	return err == nil
}

// HasBlockAndState checks if a block and associated state trie is fully present
// in the database or not, caching it if present.
func (bc *BlockChain) HasBlockAndState(hash common.Hash, number uint64) bool {
	// Check first that the block itself is known
	block := bc.GetBlock(hash, number)
	if block == nil {
		return false
	}
	return bc.HasState(block.Root())
}

// GetBlock retrieves a block from the database by hash and number,
// caching it if found.
func (bc *BlockChain) GetBlock(hash common.Hash, number uint64) *types.Block {
	// Short circuit if the block's already in the cache, retrieve otherwise
	if block, ok := bc.blockCache.Get(hash); ok {
		return block.(*types.Block)
	}
	block := rawdb.ReadBlock(bc.db, hash, number)
	if block == nil {
		return nil
	}
	// Cache the found block for next time and return
	bc.blockCache.Add(block.Hash(), block)
	return block
}

// GetBlockByHash retrieves a block from the database by hash, caching it if found.
func (bc *BlockChain) GetBlockByHash(hash common.Hash) *types.Block {
	bc.chainmu.Lock()
	defer bc.chainmu.Unlock()
	number := bc.hc.GetBlockNumber(hash)
	if number == nil {
		return nil
	}
	return bc.GetBlock(hash, *number)
}

// GetBlockByNumber retrieves a block from the database by number, caching it
// (associated with its hash) if found.
func (bc *BlockChain) GetBlockByNumber(number uint64) *types.Block {
	bc.chainmu.Lock()
	defer bc.chainmu.Unlock()

	return bc.getBlockByNumber(number)
}

func (bc *BlockChain) getBlockByNumber(number uint64) *types.Block {
	hash := rawdb.ReadCanonicalHash(bc.db, number)
	if hash == (common.Hash{}) {
		return nil
	}
	return bc.GetBlock(hash, number)
}

func (bc *BlockChain) ValidateCanonicalChain() error {
	current := bc.CurrentBlock()
	i := 0
	log.Info("Beginning to validate canonical chain", "startBlock", current.NumberU64())

	for current.Hash() != bc.genesisBlock.Hash() {
		blkByHash := bc.GetBlockByHash(current.Hash())
		if blkByHash == nil {
			return fmt.Errorf("couldn't find block by hash %s at height %d", current.Hash().String(), current.Number())
		}
		if blkByHash.Hash() != current.Hash() {
			return fmt.Errorf("blockByHash returned a block with an unexpected hash: %s, expected: %s", blkByHash.Hash().String(), current.Hash().String())
		}
		blkByNumber := bc.GetBlockByNumber(current.Number().Uint64())
		if blkByNumber == nil {
			return fmt.Errorf("couldn't find block by number at height %d", current.Number())
		}
		if blkByNumber.Hash() != current.Hash() {
			return fmt.Errorf("blockByNumber returned a block with unexpected hash: %s, expected: %s", blkByNumber.Hash().String(), current.Hash().String())
		}

		hdrByHash := bc.GetHeaderByHash(current.Hash())
		if hdrByHash == nil {
			return fmt.Errorf("couldn't find block header by hash %s at height %d", current.Hash().String(), current.Number())
		}
		if hdrByHash.Hash() != current.Hash() {
			return fmt.Errorf("hdrByHash returned a block header with an unexpected hash: %s, expected: %s", hdrByHash.Hash().String(), current.Hash().String())
		}
		hdrByNumber := bc.GetHeaderByNumber(current.Number().Uint64())
		if hdrByNumber == nil {
			return fmt.Errorf("couldn't find block header by number at height %d", current.Number())
		}
		if hdrByNumber.Hash() != current.Hash() {
			return fmt.Errorf("hdrByNumber returned a block header with unexpected hash: %s, expected: %s", hdrByNumber.Hash().String(), current.Hash().String())
		}

		// Ensure that all of the transactions have been stored correctly in the canonical
		// chain
		txs := current.Body().Transactions
		for txIndex, tx := range txs {
			txLookup := bc.GetTransactionLookup(tx.Hash())
			if txLookup == nil {
				return fmt.Errorf("failed to find transaction %s", tx.Hash().String())
			}
			if txLookup.BlockHash != current.Hash() {
				return fmt.Errorf("tx lookup returned with incorrect block hash: %s, expected: %s", txLookup.BlockHash.String(), current.Hash().String())
			}
			if txLookup.BlockIndex != current.Number().Uint64() {
				return fmt.Errorf("tx lookup returned with incorrect block index: %d, expected: %d", txLookup.BlockIndex, current.Number().Uint64())
			}
			if txLookup.Index != uint64(txIndex) {
				return fmt.Errorf("tx lookup returned with incorrect transaction index: %d, expected: %d", txLookup.Index, txIndex)
			}
		}

		blkReceipts := bc.GetReceiptsByHash(current.Hash())
		if blkReceipts.Len() != len(txs) {
			return fmt.Errorf("found %d transaction receipts, expected %d", blkReceipts.Len(), len(txs))
		}
		for index, txReceipt := range blkReceipts {
			if txReceipt.TxHash != txs[index].Hash() {
				return fmt.Errorf("transaction receipt mismatch, expected %s, but found: %s", txs[index].Hash().String(), txReceipt.TxHash.String())
			}
			if txReceipt.BlockHash != current.Hash() {
				return fmt.Errorf("transaction receipt had block hash %s, but expected %s", txReceipt.BlockHash.String(), current.Hash().String())
			}
			if txReceipt.BlockNumber.Uint64() != current.NumberU64() {
				return fmt.Errorf("transaction receipt had block number %d, but expected %d", txReceipt.BlockNumber.Uint64(), current.NumberU64())
			}
		}

		i += 1
		if i%1000 == 0 {
			log.Info("Validate Canonical Chain Update", "totalBlocks", i)
		}

		parent := bc.GetBlockByHash(current.ParentHash())
		if parent.Hash() != current.ParentHash() {
			return fmt.Errorf("getBlockByHash retrieved parent block with incorrect hash, found %s, expected: %s", parent.Hash().String(), current.ParentHash().String())
		}
		current = parent
	}

	return nil
}

// WriteCanonicalFromCurrentBlock writes the canonical chain from the
// current block to the genesis.
func (bc *BlockChain) WriteCanonicalFromCurrentBlock(toBlock *types.Block) error {
	current := bc.CurrentBlock()
	if current == nil {
		return fmt.Errorf("failed to get current block")
	}
	lastBlk, err := bc.writeCanonicalFromBlock(current, toBlock, repairBlockBatchSize)
	if err == nil {
		return nil
	}

	log.Error("problem repairing canonical", "batchSize", repairBlockBatchSize, "error", err)
	_, err = bc.writeCanonicalFromBlock(lastBlk, toBlock, 1)
	return err
}

// writeCanonicalFromBlock writes the canonical chain from [startBlock] back to the genesis
// using [batchSize] for each write. Returns the last block that was successfully written
// if an error occurs, which is guaranteed to be non-nil.
// assumes that [startBlock] and [toBlock] are non-nil
func (bc *BlockChain) writeCanonicalFromBlock(startBlock, toBlock *types.Block, batchSize int) (*types.Block, error) {
	current := startBlock
	// assumes [startBlock] is non-nil
	lastBlk := startBlock

	currentSize := 0
	totalUpdates := 0
	batch := bc.db.NewBatch()

	log.Debug("repairing canonical chain from block", "hash", current.Hash().String(), "number", current.NumberU64())

	for current.Hash() != toBlock.Hash() {
		blkNumber := current.NumberU64()
		log.Debug("repairing block", "hash", current.Hash().String(), "height", blkNumber)

		rawdb.WriteCanonicalHash(batch, current.Hash(), current.NumberU64())
		rawdb.WriteTxLookupEntriesByBlock(batch, current)
		currentSize += 1
		if currentSize >= batchSize {
			totalUpdates += currentSize
			log.Debug("writing repair batch", "totalUpdates", totalUpdates, "size", currentSize)

			bc.chainmu.Lock()
			// Flush the whole batch into the disk
			if err := batch.Write(); err != nil {
				// If the batch write failed, unlock and return [lastBlk] and the error
				bc.chainmu.Unlock()
				return lastBlk, fmt.Errorf("failed to write batch with size %d at current block height %d: %s", currentSize, blkNumber, err)
			}
			bc.chainmu.Unlock()
			currentSize = 0
			// Update [lastBlk] to current since it was successfully updated
			// [current] is guaranteed to be non-nil here because of the check
			// at the start of the for loop.
			lastBlk = current
			batch = bc.db.NewBatch()
		}

		parent := bc.GetBlockByHash(current.ParentHash())
		if parent == nil {
			return lastBlk, fmt.Errorf("failed to get parent of block %s, with parent hash %s", current.Hash().String(), current.ParentHash().String())
		} else {
			current = parent
		}
	}

	if currentSize > 0 {
		totalUpdates += currentSize
		log.Debug("writing repair batch", "totalUpdates", totalUpdates, "size", currentSize)

		bc.chainmu.Lock()
		// Flush the whole batch into the disk
		if err := batch.Write(); err != nil {
			// If the batch write failed, unlock and return [lastBlk] and the error
			bc.chainmu.Unlock()
			return lastBlk, fmt.Errorf("failed to write final batch due to: %w", err)
		}
		bc.chainmu.Unlock()
	}
	log.Debug("finished repairs", "totalUpdates", totalUpdates)

	return toBlock, nil
}

// GetReceiptsByHash retrieves the receipts for all transactions in a given block.
func (bc *BlockChain) GetReceiptsByHash(hash common.Hash) types.Receipts {
	if receipts, ok := bc.receiptsCache.Get(hash); ok {
		return receipts.(types.Receipts)
	}
	number := rawdb.ReadHeaderNumber(bc.db, hash)
	if number == nil {
		return nil
	}
	receipts := rawdb.ReadReceipts(bc.db, hash, *number, bc.chainConfig)
	if receipts == nil {
		return nil
	}
	bc.receiptsCache.Add(hash, receipts)
	return receipts
}

// GetBlocksFromHash returns the block corresponding to hash and up to n-1 ancestors.
// [deprecated by eth/62]
func (bc *BlockChain) GetBlocksFromHash(hash common.Hash, n int) (blocks []*types.Block) {
	number := bc.hc.GetBlockNumber(hash)
	if number == nil {
		return nil
	}
	for i := 0; i < n; i++ {
		block := bc.GetBlock(hash, *number)
		if block == nil {
			break
		}
		blocks = append(blocks, block)
		hash = block.ParentHash()
		*number--
	}
	return
}

// GetUnclesInChain retrieves all the uncles from a given block backwards until
// a specific distance is reached.
func (bc *BlockChain) GetUnclesInChain(block *types.Block, length int) []*types.Header {
	uncles := []*types.Header{}
	for i := 0; block != nil && i < length; i++ {
		uncles = append(uncles, block.Uncles()...)
		block = bc.GetBlock(block.ParentHash(), block.NumberU64()-1)
	}
	return uncles
}

// TrieNode retrieves a blob of data associated with a trie node
// either from ephemeral in-memory cache, or from persistent storage.
func (bc *BlockChain) TrieNode(hash common.Hash) ([]byte, error) {
	return bc.stateCache.TrieDB().Node(hash)
}

// ContractCode retrieves a blob of data associated with a contract hash
// either from ephemeral in-memory cache, or from persistent storage.
func (bc *BlockChain) ContractCode(hash common.Hash) ([]byte, error) {
	return bc.stateCache.ContractCode(common.Hash{}, hash)
}

// ContractCodeWithPrefix retrieves a blob of data associated with a contract
// hash either from ephemeral in-memory cache, or from persistent storage.
//
// If the code doesn't exist in the in-memory cache, check the storage with
// new code scheme.
func (bc *BlockChain) ContractCodeWithPrefix(hash common.Hash) ([]byte, error) {
	type codeReader interface {
		ContractCodeWithPrefix(addrHash, codeHash common.Hash) ([]byte, error)
	}
	return bc.stateCache.(codeReader).ContractCodeWithPrefix(common.Hash{}, hash)
}

// Stop stops the blockchain service. If any imports are currently in progress
// it will abort them using the procInterrupt.
func (bc *BlockChain) Stop() {
	if !atomic.CompareAndSwapInt32(&bc.running, 0, 1) {
		return
	}
	// Unsubscribe all subscriptions registered from blockchain
	bc.scope.Close()
	close(bc.quit)
	bc.StopInsert()
	bc.wg.Wait()

	// Ensure that the entirety of the state snapshot is journalled to disk.
	var snapBase common.Hash
	if bc.snaps != nil {
		var err error
		if snapBase, err = bc.snaps.Journal(bc.CurrentBlock().Root()); err != nil {
			log.Error("Failed to journal state snapshot", "err", err)
		}
	}
	// Ensure the state of a recent block is also stored to disk before exiting.
	// We're writing three different states to catch different restart scenarios:
	//  - HEAD:     So we don't need to reprocess any blocks in the general case
	//  - HEAD-1:   So we don't do large reorgs if our HEAD becomes an uncle
	//  - HEAD-127: So we have a hard limit on the number of blocks reexecuted
	if !bc.cacheConfig.TrieDirtyDisabled {
		triedb := bc.stateCache.TrieDB()

		for _, offset := range []uint64{0, 1, TriesInMemory - 1} {
			if number := bc.CurrentBlock().NumberU64(); number > offset {
				recent := bc.GetBlockByNumber(number - offset)

				log.Info("Writing cached state to disk", "block", recent.Number(), "hash", recent.Hash(), "root", recent.Root())
				if err := triedb.Commit(recent.Root(), true, nil); err != nil {
					log.Error("Failed to commit recent state trie", "err", err)
				}
			}
		}
		if snapBase != (common.Hash{}) {
			log.Info("Writing snapshot state to disk", "root", snapBase)
			if err := triedb.Commit(snapBase, true, nil); err != nil {
				log.Error("Failed to commit recent state trie", "err", err)
			}
		}
		for !bc.triegc.Empty() {
			triedb.Dereference(bc.triegc.PopItem().(common.Hash))
		}
		if size, _ := triedb.Size(); size != 0 {
			log.Error("Dangling trie nodes after full cleanup")
		}
	}
	// Ensure all live cached entries be saved into disk, so that we can skip
	// cache warmup when node restarts.
	if bc.cacheConfig.TrieCleanJournal != "" {
		triedb := bc.stateCache.TrieDB()
		triedb.SaveCache(bc.cacheConfig.TrieCleanJournal)
	}
	log.Info("Blockchain stopped")
}

// StopInsert interrupts all insertion methods, causing them to return
// errInsertionInterrupted as soon as possible. Insertion is permanently disabled after
// calling this method.
func (bc *BlockChain) StopInsert() {
	atomic.StoreInt32(&bc.procInterrupt, 1)
}

// insertStopped returns true after StopInsert has been called.
func (bc *BlockChain) insertStopped() bool {
	return atomic.LoadInt32(&bc.procInterrupt) == 1
}

// procFutureBlocks has been removed because there is no need for a concept
// of future blocks in the context of coreth.
// Original Code:
// func (bc *BlockChain) procFutureBlocks() {
// 	blocks := make([]*types.Block, 0, bc.futureBlocks.Len())
// 	for _, hash := range bc.futureBlocks.Keys() {
// 		if block, exist := bc.futureBlocks.Peek(hash); exist {
// 			blocks = append(blocks, block.(*types.Block))
// 		}
// 	}
// 	if len(blocks) > 0 {
// 		sort.Slice(blocks, func(i, j int) bool {
// 			return blocks[i].NumberU64() < blocks[j].NumberU64()
// 		})
// 		// Insert one by one as chain insertion needs contiguous ancestry between blocks
// 		for i := range blocks {
// 			bc.InsertChain(blocks[i : i+1])
// 		}
// 	}
// }

// WriteStatus status of write
type WriteStatus byte

const (
	NonStatTy WriteStatus = iota
	CanonStatTy
	SideStatTy
)

// Original code:
// // truncateAncient rewinds the blockchain to the specified header and deletes all
// // data in the ancient store that exceeds the specified header.
// func (bc *BlockChain) truncateAncient(head uint64) error {
// 	frozen, err := bc.db.Ancients()
// 	if err != nil {
// 		return err
// 	}
// 	// Short circuit if there is no data to truncate in ancient store.
// 	if frozen <= head+1 {
// 		return nil
// 	}
// 	// Truncate all the data in the freezer beyond the specified head
// 	if err := bc.db.TruncateAncients(head + 1); err != nil {
// 		return err
// 	}
// 	// Clear out any stale content from the caches
// 	bc.hc.headerCache.Purge()
// 	bc.hc.tdCache.Purge()
// 	bc.hc.numberCache.Purge()
//
// 	// Clear out any stale content from the caches
// 	bc.bodyCache.Purge()
// 	bc.bodyRLPCache.Purge()
// 	bc.receiptsCache.Purge()
// 	bc.blockCache.Purge()
// 	bc.txLookupCache.Purge()
// 	// bc.futureBlocks.Purge()
//
// 	log.Info("Rewind ancient data", "number", head)
// 	return nil
// }
//
// // numberHash is just a container for a number and a hash, to represent a block
// type numberHash struct {
// 	number uint64
// 	hash   common.Hash
// }

// Original code:
// // InsertReceiptChain attempts to complete an already existing header chain with
// // transaction and receipt data.
// func (bc *BlockChain) InsertReceiptChain(blockChain types.Blocks, receiptChain []types.Receipts, ancientLimit uint64) (int, error) {
// 	// We don't require the chainMu here since we want to maximize the
// 	// concurrency of header insertion and receipt insertion.
// 	bc.wg.Add(1)
// 	defer bc.wg.Done()
//
// 	var (
// 		ancientBlocks, liveBlocks     types.Blocks
// 		ancientReceipts, liveReceipts []types.Receipts
// 	)
// 	// Do a sanity check that the provided chain is actually ordered and linked
// 	for i := 0; i < len(blockChain); i++ {
// 		if i != 0 {
// 			if blockChain[i].NumberU64() != blockChain[i-1].NumberU64()+1 || blockChain[i].ParentHash() != blockChain[i-1].Hash() {
// 				log.Error("Non contiguous receipt insert", "number", blockChain[i].Number(), "hash", blockChain[i].Hash(), "parent", blockChain[i].ParentHash(),
// 					"prevnumber", blockChain[i-1].Number(), "prevhash", blockChain[i-1].Hash())
// 				return 0, fmt.Errorf("non contiguous insert: item %d is #%d [%x…], item %d is #%d [%x…] (parent [%x…])", i-1, blockChain[i-1].NumberU64(),
// 					blockChain[i-1].Hash().Bytes()[:4], i, blockChain[i].NumberU64(), blockChain[i].Hash().Bytes()[:4], blockChain[i].ParentHash().Bytes()[:4])
// 			}
// 		}
// 		if blockChain[i].NumberU64() <= ancientLimit {
// 			ancientBlocks, ancientReceipts = append(ancientBlocks, blockChain[i]), append(ancientReceipts, receiptChain[i])
// 		} else {
// 			liveBlocks, liveReceipts = append(liveBlocks, blockChain[i]), append(liveReceipts, receiptChain[i])
// 		}
// 	}
//
// 	var (
// 		stats = struct{ processed, ignored int32 }{}
// 		start = time.Now()
// 		size  = 0
// 	)
// 	// updateHead updates the head fast sync block if the inserted blocks are better
// 	// and returns an indicator whether the inserted blocks are canonical.
// 	updateHead := func(head *types.Block) bool {
// 		bc.chainmu.Lock()
//
// 		// Rewind may have occurred, skip in that case.
// 		if bc.CurrentHeader().Number.Cmp(head.Number()) >= 0 {
// 			currentFastBlock, td := bc.CurrentFastBlock(), bc.GetTd(head.Hash(), head.NumberU64())
// 			if bc.GetTd(currentFastBlock.Hash(), currentFastBlock.NumberU64()).Cmp(td) < 0 {
// 				rawdb.WriteHeadFastBlockHash(bc.db, head.Hash())
// 				bc.currentFastBlock.Store(head)
// 				headFastBlockGauge.Update(int64(head.NumberU64()))
// 				bc.chainmu.Unlock()
// 				return true
// 			}
// 		}
// 		bc.chainmu.Unlock()
// 		return false
// 	}
// 	// writeAncient writes blockchain and corresponding receipt chain into ancient store.
// 	//
// 	// this function only accepts canonical chain data. All side chain will be reverted
// 	// eventually.
// 	writeAncient := func(blockChain types.Blocks, receiptChain []types.Receipts) (int, error) {
// 		var (
// 			previous = bc.CurrentFastBlock()
// 			batch    = bc.db.NewBatch()
// 		)
// 		// If any error occurs before updating the head or we are inserting a side chain,
// 		// all the data written this time wll be rolled back.
// 		defer func() {
// 			if previous != nil {
// 				if err := bc.truncateAncient(previous.NumberU64()); err != nil {
// 					log.Crit("Truncate ancient store failed", "err", err)
// 				}
// 			}
// 		}()
// 		var deleted []*numberHash
// 		for i, block := range blockChain {
// 			// Short circuit insertion if shutting down or processing failed
// 			if bc.insertStopped() {
// 				return 0, errInsertionInterrupted
// 			}
// 			// Short circuit insertion if it is required(used in testing only)
// 			if bc.terminateInsert != nil && bc.terminateInsert(block.Hash(), block.NumberU64()) {
// 				return i, errors.New("insertion is terminated for testing purpose")
// 			}
// 			// Short circuit if the owner header is unknown
// 			if !bc.HasHeader(block.Hash(), block.NumberU64()) {
// 				return i, fmt.Errorf("containing header #%d [%x…] unknown", block.Number(), block.Hash().Bytes()[:4])
// 			}
// 			var (
// 				start  = time.Now()
// 				logged = time.Now()
// 				count  int
// 			)
// 			// Migrate all ancient blocks. This can happen if someone upgrades from Geth
// 			// 1.8.x to 1.9.x mid-fast-sync. Perhaps we can get rid of this path in the
// 			// long term.
// 			for {
// 				// We can ignore the error here since light client won't hit this code path.
// 				frozen, _ := bc.db.Ancients()
// 				if frozen >= block.NumberU64() {
// 					break
// 				}
// 				h := rawdb.ReadCanonicalHash(bc.db, frozen)
// 				b := rawdb.ReadBlock(bc.db, h, frozen)
// 				size += rawdb.WriteAncientBlock(bc.db, b, rawdb.ReadReceipts(bc.db, h, frozen, bc.chainConfig), rawdb.ReadTd(bc.db, h, frozen))
// 				count += 1
//
// 				// Always keep genesis block in active database.
// 				if b.NumberU64() != 0 {
// 					deleted = append(deleted, &numberHash{b.NumberU64(), b.Hash()})
// 				}
// 				if time.Since(logged) > 8*time.Second {
// 					log.Info("Migrating ancient blocks", "count", count, "elapsed", common.PrettyDuration(time.Since(start)))
// 					logged = time.Now()
// 				}
// 				// Don't collect too much in-memory, write it out every 100K blocks
// 				if len(deleted) > 100000 {
// 					// Sync the ancient store explicitly to ensure all data has been flushed to disk.
// 					if err := bc.db.Sync(); err != nil {
// 						return 0, err
// 					}
// 					// Wipe out canonical block data.
// 					for _, nh := range deleted {
// 						rawdb.DeleteBlockWithoutNumber(batch, nh.hash, nh.number)
// 						rawdb.DeleteCanonicalHash(batch, nh.number)
// 					}
// 					if err := batch.Write(); err != nil {
// 						return 0, err
// 					}
// 					batch.Reset()
// 					// Wipe out side chain too.
// 					for _, nh := range deleted {
// 						for _, hash := range rawdb.ReadAllHashes(bc.db, nh.number) {
// 							rawdb.DeleteBlock(batch, hash, nh.number)
// 						}
// 					}
// 					if err := batch.Write(); err != nil {
// 						return 0, err
// 					}
// 					batch.Reset()
// 					deleted = deleted[0:]
// 				}
// 			}
// 			if count > 0 {
// 				log.Info("Migrated ancient blocks", "count", count, "elapsed", common.PrettyDuration(time.Since(start)))
// 			}
// 			// Flush data into ancient database.
// 			size += rawdb.WriteAncientBlock(bc.db, block, receiptChain[i], bc.GetTd(block.Hash(), block.NumberU64()))
//
// 			// Write tx indices if any condition is satisfied:
// 			// * If user requires to reserve all tx indices(txlookuplimit=0)
// 			// * If all ancient tx indices are required to be reserved(txlookuplimit is even higher than ancientlimit)
// 			// * If block number is large enough to be regarded as a recent block
// 			// It means blocks below the ancientLimit-txlookupLimit won't be indexed.
// 			//
// 			// But if the `TxIndexTail` is not nil, e.g. Geth is initialized with
// 			// an external ancient database, during the setup, blockchain will start
// 			// a background routine to re-indexed all indices in [ancients - txlookupLimit, ancients)
// 			// range. In this case, all tx indices of newly imported blocks should be
// 			// generated.
// 			if bc.txLookupLimit == 0 || ancientLimit <= bc.txLookupLimit || block.NumberU64() >= ancientLimit-bc.txLookupLimit {
// 				rawdb.WriteTxLookupEntriesByBlock(batch, block)
// 			} else if rawdb.ReadTxIndexTail(bc.db) != nil {
// 				rawdb.WriteTxLookupEntriesByBlock(batch, block)
// 			}
// 			stats.processed++
// 		}
// 		// Flush all tx-lookup index data.
// 		size += batch.ValueSize()
// 		if err := batch.Write(); err != nil {
// 			return 0, err
// 		}
// 		batch.Reset()
//
// 		// Sync the ancient store explicitly to ensure all data has been flushed to disk.
// 		if err := bc.db.Sync(); err != nil {
// 			return 0, err
// 		}
// 		if !updateHead(blockChain[len(blockChain)-1]) {
// 			return 0, errors.New("side blocks can't be accepted as the ancient chain data")
// 		}
// 		previous = nil // disable rollback explicitly
//
// 		// Wipe out canonical block data.
// 		for _, nh := range deleted {
// 			rawdb.DeleteBlockWithoutNumber(batch, nh.hash, nh.number)
// 			rawdb.DeleteCanonicalHash(batch, nh.number)
// 		}
// 		for _, block := range blockChain {
// 			// Always keep genesis block in active database.
// 			if block.NumberU64() != 0 {
// 				rawdb.DeleteBlockWithoutNumber(batch, block.Hash(), block.NumberU64())
// 				rawdb.DeleteCanonicalHash(batch, block.NumberU64())
// 			}
// 		}
// 		if err := batch.Write(); err != nil {
// 			return 0, err
// 		}
// 		batch.Reset()
//
// 		// Wipe out side chain too.
// 		for _, nh := range deleted {
// 			for _, hash := range rawdb.ReadAllHashes(bc.db, nh.number) {
// 				rawdb.DeleteBlock(batch, hash, nh.number)
// 			}
// 		}
// 		for _, block := range blockChain {
// 			// Always keep genesis block in active database.
// 			if block.NumberU64() != 0 {
// 				for _, hash := range rawdb.ReadAllHashes(bc.db, block.NumberU64()) {
// 					rawdb.DeleteBlock(batch, hash, block.NumberU64())
// 				}
// 			}
// 		}
// 		if err := batch.Write(); err != nil {
// 			return 0, err
// 		}
// 		return 0, nil
// 	}
// 	// writeLive writes blockchain and corresponding receipt chain into active store.
// 	writeLive := func(blockChain types.Blocks, receiptChain []types.Receipts) (int, error) {
// 		skipPresenceCheck := false
// 		batch := bc.db.NewBatch()
// 		for i, block := range blockChain {
// 			// Short circuit insertion if shutting down or processing failed
// 			if bc.insertStopped() {
// 				return 0, errInsertionInterrupted
// 			}
// 			// Short circuit if the owner header is unknown
// 			if !bc.HasHeader(block.Hash(), block.NumberU64()) {
// 				return i, fmt.Errorf("containing header #%d [%x…] unknown", block.Number(), block.Hash().Bytes()[:4])
// 			}
// 			if !skipPresenceCheck {
// 				// Ignore if the entire data is already known
// 				if bc.HasBlock(block.Hash(), block.NumberU64()) {
// 					stats.ignored++
// 					continue
// 				} else {
// 					// If block N is not present, neither are the later blocks.
// 					// This should be true, but if we are mistaken, the shortcut
// 					// here will only cause overwriting of some existing data
// 					skipPresenceCheck = true
// 				}
// 			}
// 			// Write all the data out into the database
// 			rawdb.WriteBody(batch, block.Hash(), block.NumberU64(), block.Body())
// 			rawdb.WriteReceipts(batch, block.Hash(), block.NumberU64(), receiptChain[i])
// 			rawdb.WriteTxLookupEntriesByBlock(batch, block) // Always write tx indices for live blocks, we assume they are needed
//
// 			// Write everything belongs to the blocks into the database. So that
// 			// we can ensure all components of body is completed(body, receipts,
// 			// tx indexes)
// 			if batch.ValueSize() >= ethdb.IdealBatchSize {
// 				if err := batch.Write(); err != nil {
// 					return 0, err
// 				}
// 				size += batch.ValueSize()
// 				batch.Reset()
// 			}
// 			stats.processed++
// 		}
// 		// Write everything belongs to the blocks into the database. So that
// 		// we can ensure all components of body is completed(body, receipts,
// 		// tx indexes)
// 		if batch.ValueSize() > 0 {
// 			size += batch.ValueSize()
// 			if err := batch.Write(); err != nil {
// 				return 0, err
// 			}
// 		}
// 		updateHead(blockChain[len(blockChain)-1])
// 		return 0, nil
// 	}
// 	// Write downloaded chain data and corresponding receipt chain data
// 	if len(ancientBlocks) > 0 {
// 		if n, err := writeAncient(ancientBlocks, ancientReceipts); err != nil {
// 			if err == errInsertionInterrupted {
// 				return 0, nil
// 			}
// 			return n, err
// 		}
// 	}
// 	// Write the tx index tail (block number from where we index) before write any live blocks
// 	if len(liveBlocks) > 0 && liveBlocks[0].NumberU64() == ancientLimit+1 {
// 		// The tx index tail can only be one of the following two options:
// 		// * 0: all ancient blocks have been indexed
// 		// * ancient-limit: the indices of blocks before ancient-limit are ignored
// 		if tail := rawdb.ReadTxIndexTail(bc.db); tail == nil {
// 			if bc.txLookupLimit == 0 || ancientLimit <= bc.txLookupLimit {
// 				rawdb.WriteTxIndexTail(bc.db, 0)
// 			} else {
// 				rawdb.WriteTxIndexTail(bc.db, ancientLimit-bc.txLookupLimit)
// 			}
// 		}
// 	}
// 	if len(liveBlocks) > 0 {
// 		if n, err := writeLive(liveBlocks, liveReceipts); err != nil {
// 			if err == errInsertionInterrupted {
// 				return 0, nil
// 			}
// 			return n, err
// 		}
// 	}
//
// 	head := blockChain[len(blockChain)-1]
// 	context := []interface{}{
// 		"count", stats.processed, "elapsed", common.PrettyDuration(time.Since(start)),
// 		"number", head.Number(), "hash", head.Hash(), "age", common.PrettyAge(time.Unix(int64(head.Time()), 0)),
// 		"size", common.StorageSize(size),
// 	}
// 	if stats.ignored > 0 {
// 		context = append(context, []interface{}{"ignored", stats.ignored}...)
// 	}
// 	log.Info("Imported new block receipts", context...)
//
// 	return 0, nil
// }

// SetTxLookupLimit is responsible for updating the txlookup limit to the
// original one stored in db if the new mismatches with the old one.
func (bc *BlockChain) SetTxLookupLimit(limit uint64) {
	bc.txLookupLimit = limit
}

// TxLookupLimit retrieves the txlookup limit used by blockchain to prune
// stale transaction indices.
func (bc *BlockChain) TxLookupLimit() uint64 {
	return bc.txLookupLimit
}

var lastWrite uint64

// Original Code:
// // writeBlockWithoutState writes only the block and its metadata to the database,
// // but does not write any state. This is used to construct competing side forks
// // up to the point where they exceed the canonical total difficulty.
// func (bc *BlockChain) writeBlockWithoutState(block *types.Block, td *big.Int) (err error) {
// 	bc.wg.Add(1)
// 	defer bc.wg.Done()
//
// 	batch := bc.db.NewBatch()
// 	rawdb.WriteTd(batch, block.Hash(), block.NumberU64(), td)
// 	rawdb.WriteBlock(batch, block)
// 	if err := batch.Write(); err != nil {
// 		log.Crit("Failed to write block into disk", "err", err)
// 	}
// 	return nil
// }

// SetPreference attempts to update the head block to be the provided block and
// emits a ChainHeadEvent if successful. This function will handle all reorg
// side effects, if necessary.
//
// Note: This function should ONLY be called on blocks that have already been
// inserted into the chain.
//
// Assumes [bc.chainmu] is not held by the caller.
func (bc *BlockChain) SetPreference(block *types.Block) error {
	bc.chainmu.Lock()
	defer bc.chainmu.Unlock()

	return bc.setPreference(block)
}

// setPreference attempts to update the head block to be the provided block and
// emits a ChainHeadEvent if successful. This function will handle all reorg
// side effects, if necessary.
//
// Assumes [bc.chainmu] is held by the caller.
func (bc *BlockChain) setPreference(block *types.Block) error {
	current := bc.CurrentBlock()

	// Return early if the current block is already the block
	// we are trying to write.
	if current.Hash() == block.Hash() {
		return nil
	}

	log.Debug("Setting preference", "number", block.Number(), "hash", block.Hash())

	// writeKnownBlock updates the head block and will handle any reorg side
	// effects automatically.
	if err := bc.writeKnownBlock(block); err != nil {
		return fmt.Errorf("unable to invoke writeKnownBlock: %w", err)
	}

	// Send an ChainHeadEvent if we end up altering
	// the head block. Many internal aysnc processes rely on
	// receiving these events (i.e. the TxPool).
	bc.chainHeadFeed.Send(ChainHeadEvent{Block: block})
	return nil
}

// LastAcceptedBlock returns the last block to be marked as accepted.
func (bc *BlockChain) LastAcceptedBlock() *types.Block {
	bc.chainmu.Lock()
	defer bc.chainmu.Unlock()

	return bc.lastAccepted
}

// Accept sets a minimum height at which no reorg can pass. Additionally,
// this function may trigger a reorg if the block being accepted is not in the
// canonical chain.
//
// Assumes [bc.chainmu] is not held by the caller.
func (bc *BlockChain) Accept(block *types.Block) error {
	bc.chainmu.Lock()
	defer bc.chainmu.Unlock()

	// If the lastAccepted block is non-nil (nil during initialization), the
	// block we are accepting must have a parent hash equal to it.
	if bc.lastAccepted != nil && bc.lastAccepted.Hash() != block.ParentHash() {
		return fmt.Errorf(
			"expected accepted parent block hash %s but got %s",
			bc.lastAccepted.Hash().Hex(),
			block.ParentHash().Hex(),
		)
	}

	// If the canonical hash at the block height does not match the block we are
	// accepting, we need to trigger a reorg.
	canonical := bc.GetCanonicalHash(block.NumberU64())
	if canonical != block.Hash() {
		log.Debug("Accepting block in non-canonical chain", "number", block.Number(), "hash", block.Hash())
		if err := bc.setPreference(block); err != nil {
			return fmt.Errorf("could not set block %d:%s as preferred: %w", block.Number(), block.Hash(), err)
		}
	}

	bc.lastAccepted = block

	// Fetch block logs
	receipts := rawdb.ReadReceipts(bc.db, block.Hash(), block.NumberU64(), bc.chainConfig)
	var logs []*types.Log
	for _, receipt := range receipts {
		for _, log := range receipt.Logs {
			l := *log
			logs = append(logs, &l)
		}
	}

	// Update accepted feeds
	bc.chainAcceptedFeed.Send(ChainEvent{Block: block, Hash: block.Hash(), Logs: logs})
	if len(logs) > 0 {
		bc.logsAcceptedFeed.Send(logs)
	}

	return nil
}

// writeKnownBlock updates the head block flag with a known block
// and introduces chain reorg if necessary.
func (bc *BlockChain) writeKnownBlock(block *types.Block) error {
	bc.wg.Add(1)
	defer bc.wg.Done()

	current := bc.CurrentBlock()
	if block.ParentHash() != current.Hash() {
		if err := bc.reorg(current, block); err != nil {
			return err
		}
	}
	bc.writeHeadBlock(block)
	return nil
}

// WriteBlockWithState writes the block and all associated state to the database.
func (bc *BlockChain) WriteBlockWithState(block *types.Block, receipts []*types.Receipt, logs []*types.Log, state *state.StateDB, emitHeadEvent bool) (status WriteStatus, err error) {
	bc.chainmu.Lock()
	defer bc.chainmu.Unlock()

	return bc.writeBlockWithState(block, receipts, logs, state, emitHeadEvent)
}

// writeBlockWithState writes the block and all associated state to the database,
// but is expects the chain mutex to be held.
func (bc *BlockChain) writeBlockWithState(block *types.Block, receipts []*types.Receipt, logs []*types.Log, state *state.StateDB, emitHeadEvent bool) (status WriteStatus, err error) {
	bc.wg.Add(1)
	defer bc.wg.Done()

	// Calculate the total difficulty of the block
	ptd := bc.GetTd(block.ParentHash(), block.NumberU64()-1)
	if ptd == nil {
		return NonStatTy, consensus.ErrUnknownAncestor
	}
	// Make sure no inconsistent state is leaked during insertion
	// currentBlock := bc.CurrentBlock()
	// localTd := bc.GetTd(currentBlock.Hash(), currentBlock.NumberU64())
	externTd := new(big.Int).Add(block.Difficulty(), ptd)

	// Irrelevant of the canonical status, write the block itself to the database.
	//
	// Note all the components of block(td, hash->number map, header, body, receipts)
	// should be written atomically. BlockBatch is used for containing all components.
	blockBatch := bc.db.NewBatch()
	rawdb.WriteTd(blockBatch, block.Hash(), block.NumberU64(), externTd)
	rawdb.WriteBlock(blockBatch, block)
	rawdb.WriteReceipts(blockBatch, block.Hash(), block.NumberU64(), receipts)
	rawdb.WritePreimages(blockBatch, state.Preimages())
	if err := blockBatch.Write(); err != nil {
		log.Crit("Failed to write block into disk", "err", err)
	}
	// Commit all cached state changes into underlying memory database.
	root, err := state.Commit(bc.chainConfig.IsEIP158(block.Number()))
	if err != nil {
		return NonStatTy, err
	}
	triedb := bc.stateCache.TrieDB()

	// If we're running an archive node, always flush
	if bc.cacheConfig.TrieDirtyDisabled {
		if err := triedb.Commit(root, false, nil); err != nil {
			return NonStatTy, err
		}
	} else {
		// Full but not archive node, do proper garbage collection
		triedb.Reference(root, common.Hash{}) // metadata reference to keep trie alive
		bc.triegc.Push(root, -int64(block.NumberU64()))

		if current := block.NumberU64(); current > TriesInMemory {
			// If we exceeded our memory allowance, flush matured singleton nodes to disk
			var (
				nodes, imgs = triedb.Size()
				limit       = common.StorageSize(bc.cacheConfig.TrieDirtyLimit) * 1024 * 1024
			)
			if nodes > limit || imgs > 4*1024*1024 {
				triedb.Cap(limit - ethdb.IdealBatchSize)
			}
			// Find the next state trie we need to commit
			chosen := current - TriesInMemory

			// If we exceeded out time allowance, flush an entire trie to disk
			if bc.gcproc > bc.cacheConfig.TrieTimeLimit {
				// If the header is missing (canonical chain behind), we're reorging a low
				// diff sidechain. Suspend committing until this operation is completed.
				header := bc.GetHeaderByNumber(chosen)
				if header == nil {
					log.Warn("Reorg in progress, trie commit postponed", "number", chosen)
				} else {
					// If we're exceeding limits but haven't reached a large enough memory gap,
					// warn the user that the system is becoming unstable.
					if chosen < lastWrite+TriesInMemory && bc.gcproc >= 2*bc.cacheConfig.TrieTimeLimit {
						log.Info("State in memory for too long, committing", "time", bc.gcproc, "allowance", bc.cacheConfig.TrieTimeLimit, "optimum", float64(chosen-lastWrite)/TriesInMemory)
					}
					// Flush an entire trie and restart the counters
					triedb.Commit(header.Root, true, nil)
					lastWrite = chosen
					bc.gcproc = 0
				}
			}
			// Garbage collect anything below our required write retention
			for !bc.triegc.Empty() {
				root, number := bc.triegc.Pop()
				if uint64(-number) > chosen {
					bc.triegc.Push(root, number)
					break
				}
				triedb.Dereference(root.(common.Hash))
			}
		}
	}

	// Original code:
	// // If the total difficulty is higher than our known, add it to the canonical chain
	// // Second clause in the if statement reduces the vulnerability to selfish mining.
	// // Please refer to http://www.cs.cornell.edu/~ie53/publications/btcProcFC.pdf
	// reorg := externTd.Cmp(localTd) > 0
	// currentBlock = bc.CurrentBlock()
	// if !reorg && externTd.Cmp(localTd) == 0 {
	// 	// Split same-difficulty blocks by number, then preferentially select
	// 	// the block generated by the local miner as the canonical block.
	// 	if block.NumberU64() < currentBlock.NumberU64() {
	// 		reorg = true
	// 	} else if block.NumberU64() == currentBlock.NumberU64() {
	// 		var currentPreserve, blockPreserve bool
	// 		if bc.shouldPreserve != nil {
	// 			currentPreserve, blockPreserve = bc.shouldPreserve(currentBlock), bc.shouldPreserve(block)
	// 		}
	// 		reorg = !currentPreserve && (blockPreserve || mrand.Float64() < 0.5)
	// 	}
	// }

	// If a new block references the current block, we consider it canonical.
	// Otherwise, we mark it as a side chain block.
	currentBlock := bc.CurrentBlock()
	if block.ParentHash() == currentBlock.Hash() {
		status = CanonStatTy
	} else {
		status = SideStatTy
	}
	// Set new head.
	if status == CanonStatTy {
		bc.writeHeadBlock(block)
	}
	// bc.futureBlocks.Remove(block.Hash())

	if status == CanonStatTy {
		bc.chainFeed.Send(ChainEvent{Block: block, Hash: block.Hash(), Logs: logs})
		if len(logs) > 0 {
			bc.logsFeed.Send(logs)
		}
		// In theory we should fire a ChainHeadEvent when we inject
		// a canonical block, but sometimes we can insert a batch of
		// canonicial blocks. Avoid firing too much ChainHeadEvents,
		// we will fire an accumulated ChainHeadEvent and disable fire
		// event here.
		if emitHeadEvent {
			bc.chainHeadFeed.Send(ChainHeadEvent{Block: block})
		}
	} else {
		bc.chainSideFeed.Send(ChainSideEvent{Block: block})
	}
	return status, nil
}

// Original Code:
// addFutureBlock checks if the block is within the max allowed window to get
// accepted for future processing, and returns an error if the block is too far
// ahead and was not added.
// func (bc *BlockChain) addFutureBlock(block *types.Block) error {
// 	max := uint64(time.Now().Unix() + maxTimeFutureBlocks)
// 	if block.Time() > max {
// 		return fmt.Errorf("future block timestamp %v > allowed %v", block.Time(), max)
// 	}
// 	bc.futureBlocks.Add(block.Hash(), block)
// 	return nil
// }

// InsertChain attempts to insert the given batch of blocks in to the canonical
// chain or, otherwise, create a fork. If an error is returned it will return
// the index number of the failing block as well an error describing what went
// wrong.
//
// After insertion is done, all accumulated events will be fired.
func (bc *BlockChain) InsertChain(chain types.Blocks) (int, error) {
	// Sanity check that we have something meaningful to import
	if len(chain) == 0 {
		return 0, nil
	}

	bc.blockProcFeed.Send(true)
	defer bc.blockProcFeed.Send(false)

	// Remove already known canon-blocks
	var (
		block, prev *types.Block
	)
	// Do a sanity check that the provided chain is actually ordered and linked
	for i := 1; i < len(chain); i++ {
		block = chain[i]
		prev = chain[i-1]
		if block.NumberU64() != prev.NumberU64()+1 || block.ParentHash() != prev.Hash() {
			// Chain broke ancestry, log a message (programming error) and skip insertion
			log.Error("Non contiguous block insert", "number", block.Number(), "hash", block.Hash(),
				"parent", block.ParentHash(), "prevnumber", prev.Number(), "prevhash", prev.Hash())

			return 0, fmt.Errorf("non contiguous insert: item %d is #%d [%x…], item %d is #%d [%x…] (parent [%x…])", i-1, prev.NumberU64(),
				prev.Hash().Bytes()[:4], i, block.NumberU64(), block.Hash().Bytes()[:4], block.ParentHash().Bytes()[:4])
		}
	}
	// Pre-checks passed, start the full block imports
	bc.wg.Add(1)
	bc.chainmu.Lock()
	n, err := bc.insertChain(chain, true)
	bc.chainmu.Unlock()
	bc.wg.Done()

	return n, err
}

// insertChain is the internal implementation of InsertChain, which assumes that
// 1) chains are contiguous, and 2) The chain mutex is held.
//
// This method is split out so that import batches that require re-injecting
// historical blocks can do so without releasing the lock, which could lead to
// racey behaviour. If a sidechain import is in progress, and the historic state
// is imported, but then new canon-head is added before the actual sidechain
// completes, then the historic state could be pruned again
func (bc *BlockChain) insertChain(chain types.Blocks, verifySeals bool) (int, error) {
	// If the chain is terminating, don't even bother starting up
	if atomic.LoadInt32(&bc.procInterrupt) == 1 {
		return 0, nil
	}
	// Start a parallel signature recovery (signer will fluke on fork transition, minimal perf loss)
	senderCacher.recoverFromBlocks(types.MakeSigner(bc.chainConfig, chain[0].Number()), chain)

	var (
		stats     = insertStats{startTime: mclock.Now()}
		lastCanon *types.Block
	)
	// Fire a single chain head event if we've progressed the chain
	defer func() {
		if lastCanon != nil && bc.CurrentBlock().Hash() == lastCanon.Hash() {
			bc.chainHeadFeed.Send(ChainHeadEvent{lastCanon})
		}
	}()
	// Start the parallel header verifier
	headers := make([]*types.Header, len(chain))
	seals := make([]bool, len(chain))

	for i, block := range chain {
		headers[i] = block.Header()
		seals[i] = verifySeals
	}
	abort, results := bc.engine.VerifyHeaders(bc, headers, seals)
	defer close(abort)

	// Peek the error for the first block to decide the directing import logic
	it := newInsertIterator(chain, results, bc.validator)

	block, err := it.next()

	// Left-trim all the known blocks
	if err == ErrKnownBlock {
		// First block (and state) is known
		//   1. We did a roll-back, and should now do a re-import
		//   2. The block is stored as a sidechain, and is lying about it's stateroot, and passes a stateroot
		// 	    from the canonical chain, which has not been verified.
		// Skip all known blocks that are behind us

		// Original Code:
		// var (
		// current = bc.CurrentBlock()
		// localTd  = bc.GetTd(current.Hash(), current.NumberU64())
		// externTd = bc.GetTd(block.ParentHash(), block.NumberU64()-1) // The first block can't be nil
		// )
		// for block != nil && err == ErrKnownBlock {
		// 	externTd = new(big.Int).Add(externTd, block.Difficulty())
		// 	if localTd.Cmp(externTd) < 0 {
		// 		break
		// 	}
		// 	log.Debug("Ignoring already known block", "number", block.Number(), "hash", block.Hash())
		// 	stats.ignored++

		// 	block, err = it.next()
		// }
		// // The remaining blocks are still known blocks, the only scenario here is:
		// // During the fast sync, the pivot point is already submitted but rollback
		// // happens. Then node resets the head full block to a lower height via `rollback`
		// // and leaves a few known blocks in the database.
		// //
		// // When node runs a fast sync again, it can re-import a batch of known blocks via
		// // `insertChain` while a part of them have higher total difficulty than current
		// // head full block(new pivot point).
		// for block != nil && err == ErrKnownBlock {
		// 	log.Debug("Writing previously known block", "number", block.Number(), "hash", block.Hash())
		// 	if err := bc.writeKnownBlock(block); err != nil {
		// 		return it.index, err
		// 	}
		// 	lastCanon = block

		// 	block, err = it.next()
		// }
		// // Falls through to the block import

		// Re-inserting previously known blocks should not update the head block or
		// trigger a reorg. Rather, a reorg should only be triggered on previously
		// known blocks using [SetPreference] or [Accept].
		for block != nil && err == ErrKnownBlock {
			log.Debug("Ignoring already known block", "number", block.Number(), "hash", block.Hash())
			stats.ignored++

			block, err = it.next()
		}
		// Falls through to the block import
	}
	switch {
	// Original Code:
	// // First block is pruned, insert as sidechain and reorg only if TD grows enough
	// case errors.Is(err, consensus.ErrPrunedAncestor):
	// 	log.Debug("Pruned ancestor, inserting as sidechain", "number", block.Number(), "hash", block.Hash())
	// 	return bc.insertSideChain(block, it)

	// Pruning of the EVM is disabled, so we should never encounter this case.
	// Because side chain insertion can have complex side effects, we error when
	// we encounter it to prevent the accidental execution of these side effects.
	//
	// When supporting EVM pruning, we must re-enable this and ensure it is
	// compatible with external consensus invariants.
	case errors.Is(err, consensus.ErrPrunedAncestor):
		return 0, errors.New("side chain insertion is not supported")

	// First block is future, shove it (and all children) to the future queue (unknown ancestor)
	case errors.Is(err, consensus.ErrFutureBlock):
		// Original Code:
		// for block != nil && (it.index == 0 || errors.Is(err, consensus.ErrUnknownAncestor)) {
		// 	log.Debug("Future block, postponing import", "number", block.Number(), "hash", block.Hash())
		// 	if err := bc.addFutureBlock(block); err != nil {
		// 		return it.index, err
		// 	}
		// 	block, err = it.next()
		// }
		// stats.queued += it.processed()
		// stats.ignored += it.remaining()

		// // If there are any still remaining, mark as ignored
		// return it.index, err
		return 0, errFutureBlockUnsupported

	// Some other error occurred, abort
	case err != nil:
		// bc.futureBlocks.Remove(block.Hash())
		stats.ignored += len(it.chain)
		bc.reportBlock(block, nil, err)
		return it.index, err
	}
	// No validation errors for the first block (or chain prefix skipped)
	for ; block != nil && err == nil || err == ErrKnownBlock; block, err = it.next() {
		// If the chain is terminating, stop processing blocks
		if bc.insertStopped() {
			log.Debug("Abort during block processing")
			break
		}
		// If the header is a banned one, straight out abort
		if BadHashes[block.Hash()] {
			bc.reportBlock(block, nil, ErrBlacklistedHash)
			return it.index, ErrBlacklistedHash
		}
		// If the block is known (in the middle of the chain), it's a special case for
		// Clique blocks where they can share state among each other, so importing an
		// older block might complete the state of the subsequent one. In this case,
		// just skip the block (we already validated it once fully (and crashed), since
		// its header and body was already in the database).
		if err == ErrKnownBlock {
			logger := log.Debug
			if bc.chainConfig.Clique == nil {
				logger = log.Warn
			}
			logger("Inserted known block", "number", block.Number(), "hash", block.Hash(),
				"uncles", len(block.Uncles()), "txs", len(block.Transactions()), "gas", block.GasUsed(),
				"root", block.Root())

			// Special case. Commit the empty receipt slice if we meet the known
			// block in the middle. It can only happen in the clique chain. Whenever
			// we insert blocks via `insertSideChain`, we only commit `td`, `header`
			// and `body` if it's non-existent. Since we don't have receipts without
			// reexecution, so nothing to commit. But if the sidechain will be adpoted
			// as the canonical chain eventually, it needs to be reexecuted for missing
			// state, but if it's this special case here(skip reexecution) we will lose
			// the empty receipt entry.
			if len(block.Transactions()) == 0 {
				rawdb.WriteReceipts(bc.db, block.Hash(), block.NumberU64(), nil)
			} else {
				log.Error("Please file an issue, skip known block execution without receipt",
					"hash", block.Hash(), "number", block.NumberU64())
			}
			if err := bc.writeKnownBlock(block); err != nil {
				return it.index, err
			}
			stats.processed++

			// We can assume that logs are empty here, since the only way for consecutive
			// Clique blocks to have the same state is if there are no transactions.
			lastCanon = block
			continue
		}
		// Retrieve the parent block and it's state to execute on top
		start := time.Now()

		parent := it.previous()
		if parent == nil {
			parent = bc.GetHeader(block.ParentHash(), block.NumberU64()-1)
		}
		statedb, err := state.New(parent.Root, bc.stateCache, bc.snaps)
		if err != nil {
			return it.index, err
		}
		// If we have a followup block, run that against the current state to pre-cache
		// transactions and probabilistically some of the account/storage trie nodes.
		var followupInterrupt uint32
		if !bc.cacheConfig.TrieCleanNoPrefetch {
			if followup, err := it.peek(); followup != nil && err == nil {
				throwaway, _ := state.New(parent.Root, bc.stateCache, bc.snaps)
				go func(start time.Time, followup *types.Block, throwaway *state.StateDB, interrupt *uint32) {
					bc.prefetcher.Prefetch(followup, throwaway, bc.vmConfig, &followupInterrupt)

					blockPrefetchExecuteTimer.Update(time.Since(start))
					if atomic.LoadUint32(interrupt) == 1 {
						blockPrefetchInterruptMeter.Mark(1)
					}
				}(time.Now(), followup, throwaway, &followupInterrupt)
			}
		}
		// Process block using the parent state as reference point
		substart := time.Now()
		receipts, logs, usedGas, err := bc.processor.Process(block, statedb, bc.vmConfig)
		if err != nil {
			bc.reportBlock(block, receipts, err)
			atomic.StoreUint32(&followupInterrupt, 1)
			return it.index, err
		}
		// Update the metrics touched during block processing
		accountReadTimer.Update(statedb.AccountReads)                 // Account reads are complete, we can mark them
		storageReadTimer.Update(statedb.StorageReads)                 // Storage reads are complete, we can mark them
		accountUpdateTimer.Update(statedb.AccountUpdates)             // Account updates are complete, we can mark them
		storageUpdateTimer.Update(statedb.StorageUpdates)             // Storage updates are complete, we can mark them
		snapshotAccountReadTimer.Update(statedb.SnapshotAccountReads) // Account reads are complete, we can mark them
		snapshotStorageReadTimer.Update(statedb.SnapshotStorageReads) // Storage reads are complete, we can mark them

		triehash := statedb.AccountHashes + statedb.StorageHashes // Save to not double count in validation
		trieproc := statedb.SnapshotAccountReads + statedb.AccountReads + statedb.AccountUpdates
		trieproc += statedb.SnapshotStorageReads + statedb.StorageReads + statedb.StorageUpdates

		blockExecutionTimer.Update(time.Since(substart) - trieproc - triehash)

		// Validate the state using the default validator
		substart = time.Now()
		if err := bc.validator.ValidateState(block, statedb, receipts, usedGas); err != nil {
			bc.reportBlock(block, receipts, err)
			atomic.StoreUint32(&followupInterrupt, 1)
			return it.index, err
		}
		proctime := time.Since(start)

		// Update the metrics touched during block validation
		accountHashTimer.Update(statedb.AccountHashes) // Account hashes are complete, we can mark them
		storageHashTimer.Update(statedb.StorageHashes) // Storage hashes are complete, we can mark them

		blockValidationTimer.Update(time.Since(substart) - (statedb.AccountHashes + statedb.StorageHashes - triehash))

		// Write the block to the chain and get the status.
		substart = time.Now()
		status, err := bc.writeBlockWithState(block, receipts, logs, statedb, false)
		atomic.StoreUint32(&followupInterrupt, 1)
		if err != nil {
			return it.index, err
		}

		// Update the metrics touched during block commit
		accountCommitTimer.Update(statedb.AccountCommits)   // Account commits are complete, we can mark them
		storageCommitTimer.Update(statedb.StorageCommits)   // Storage commits are complete, we can mark them
		snapshotCommitTimer.Update(statedb.SnapshotCommits) // Snapshot commits are complete, we can mark them

		blockWriteTimer.Update(time.Since(substart) - statedb.AccountCommits - statedb.StorageCommits - statedb.SnapshotCommits)
		blockInsertTimer.UpdateSince(start)

		switch status {
		case CanonStatTy:
			log.Debug("Inserted new block", "number", block.Number(), "hash", block.Hash(),
				"uncles", len(block.Uncles()), "txs", len(block.Transactions()), "gas", block.GasUsed(),
				"elapsed", common.PrettyDuration(time.Since(start)),
				"root", block.Root())

			lastCanon = block

			// Only count canonical blocks for GC processing time
			bc.gcproc += proctime

		case SideStatTy:
			log.Debug("Inserted forked block", "number", block.Number(), "hash", block.Hash(),
				"diff", block.Difficulty(), "elapsed", common.PrettyDuration(time.Since(start)),
				"txs", len(block.Transactions()), "gas", block.GasUsed(), "uncles", len(block.Uncles()),
				"root", block.Root())

		default:
			// This in theory is impossible, but lets be nice to our future selves and leave
			// a log, instead of trying to track down blocks imports that don't emit logs.
			log.Warn("Inserted block with unknown status", "number", block.Number(), "hash", block.Hash(),
				"diff", block.Difficulty(), "elapsed", common.PrettyDuration(time.Since(start)),
				"txs", len(block.Transactions()), "gas", block.GasUsed(), "uncles", len(block.Uncles()),
				"root", block.Root())
		}
		stats.processed++
		stats.usedGas += usedGas

		dirty, _ := bc.stateCache.TrieDB().Size()
		stats.report(chain, it.index, dirty)
	}
	// Any blocks remaining here? The only ones we care about are the future ones
	if block != nil && errors.Is(err, consensus.ErrFutureBlock) {
		// Original Code:
		// if err := bc.addFutureBlock(block); err != nil {
		// 	return it.index, err
		// }
		// block, err = it.next()

		// for ; block != nil && errors.Is(err, consensus.ErrUnknownAncestor); block, err = it.next() {
		// 	if err := bc.addFutureBlock(block); err != nil {
		// 		return it.index, err
		// 	}
		// 	stats.queued++
		// }
		return 0, errFutureBlockUnsupported
	}
	stats.ignored += it.remaining()

	return it.index, err
}

// Original Code:
// // insertSideChain is called when an import batch hits upon a pruned ancestor
// // error, which happens when a sidechain with a sufficiently old fork-block is
// // found.
// //
// // The method writes all (header-and-body-valid) blocks to disk, then tries to
// // switch over to the new chain if the TD exceeded the current chain.
// func (bc *BlockChain) insertSideChain(block *types.Block, it *insertIterator) (int, error) {
// 	var (
// 		externTd *big.Int
// 		current  = bc.CurrentBlock()
// 	)
// 	// The first sidechain block error is already verified to be ErrPrunedAncestor.
// 	// Since we don't import them here, we expect ErrUnknownAncestor for the remaining
// 	// ones. Any other errors means that the block is invalid, and should not be written
// 	// to disk.
// 	err := consensus.ErrPrunedAncestor
// 	for ; block != nil && errors.Is(err, consensus.ErrPrunedAncestor); block, err = it.next() {
// 		// Check the canonical state root for that number
// 		if number := block.NumberU64(); current.NumberU64() >= number {
// 			canonical := bc.GetBlockByNumber(number)
// 			if canonical != nil && canonical.Hash() == block.Hash() {
// 				// Not a sidechain block, this is a re-import of a canon block which has it's state pruned
//
// 				// Collect the TD of the block. Since we know it's a canon one,
// 				// we can get it directly, and not (like further below) use
// 				// the parent and then add the block on top
// 				externTd = bc.GetTd(block.Hash(), block.NumberU64())
// 				continue
// 			}
// 			if canonical != nil && canonical.Root() == block.Root() {
// 				// This is most likely a shadow-state attack. When a fork is imported into the
// 				// database, and it eventually reaches a block height which is not pruned, we
// 				// just found that the state already exist! This means that the sidechain block
// 				// refers to a state which already exists in our canon chain.
// 				//
// 				// If left unchecked, we would now proceed importing the blocks, without actually
// 				// having verified the state of the previous blocks.
// 				log.Warn("Sidechain ghost-state attack detected", "number", block.NumberU64(), "sideroot", block.Root(), "canonroot", canonical.Root())
//
// 				// If someone legitimately side-mines blocks, they would still be imported as usual. However,
// 				// we cannot risk writing unverified blocks to disk when they obviously target the pruning
// 				// mechanism.
// 				return it.index, errors.New("sidechain ghost-state attack")
// 			}
// 		}
// 		if externTd == nil {
// 			externTd = bc.GetTd(block.ParentHash(), block.NumberU64()-1)
// 		}
// 		externTd = new(big.Int).Add(externTd, block.Difficulty())
//
// 		if !bc.HasBlock(block.Hash(), block.NumberU64()) {
// 			start := time.Now()
// 			if err := bc.writeBlockWithoutState(block, externTd); err != nil {
// 				return it.index, err
// 			}
// 			log.Debug("Injected sidechain block", "number", block.Number(), "hash", block.Hash(),
// 				"diff", block.Difficulty(), "elapsed", common.PrettyDuration(time.Since(start)),
// 				"txs", len(block.Transactions()), "gas", block.GasUsed(), "uncles", len(block.Uncles()),
// 				"root", block.Root())
// 		}
// 	}
// 	// At this point, we've written all sidechain blocks to database. Loop ended
// 	// either on some other error or all were processed. If there was some other
// 	// error, we can ignore the rest of those blocks.
// 	//
// 	// If the externTd was larger than our local TD, we now need to reimport the previous
// 	// blocks to regenerate the required state
// 	localTd := bc.GetTd(current.Hash(), current.NumberU64())
// 	if localTd.Cmp(externTd) > 0 {
// 		log.Info("Sidechain written to disk", "start", it.first().NumberU64(), "end", it.previous().Number, "sidetd", externTd, "localtd", localTd)
// 		return it.index, err
// 	}
// 	// Gather all the sidechain hashes (full blocks may be memory heavy)
// 	var (
// 		hashes  []common.Hash
// 		numbers []uint64
// 	)
// 	parent := it.previous()
// 	for parent != nil && !bc.HasState(parent.Root) {
// 		hashes = append(hashes, parent.Hash())
// 		numbers = append(numbers, parent.Number.Uint64())
//
// 		parent = bc.GetHeader(parent.ParentHash, parent.Number.Uint64()-1)
// 	}
// 	if parent == nil {
// 		return it.index, errors.New("missing parent")
// 	}
// 	// Import all the pruned blocks to make the state available
// 	var (
// 		blocks []*types.Block
// 		memory common.StorageSize
// 	)
// 	for i := len(hashes) - 1; i >= 0; i-- {
// 		// Append the next block to our batch
// 		block := bc.GetBlock(hashes[i], numbers[i])
//
// 		blocks = append(blocks, block)
// 		memory += block.Size()
//
// 		// If memory use grew too large, import and continue. Sadly we need to discard
// 		// all raised events and logs from notifications since we're too heavy on the
// 		// memory here.
// 		if len(blocks) >= 2048 || memory > 64*1024*1024 {
// 			log.Info("Importing heavy sidechain segment", "blocks", len(blocks), "start", blocks[0].NumberU64(), "end", block.NumberU64())
// 			if _, err := bc.insertChain(blocks, false); err != nil {
// 				return 0, err
// 			}
// 			blocks, memory = blocks[:0], 0
//
// 			// If the chain is terminating, stop processing blocks
// 			if bc.insertStopped() {
// 				log.Debug("Abort during blocks processing")
// 				return 0, nil
// 			}
// 		}
// 	}
// 	if len(blocks) > 0 {
// 		log.Info("Importing sidechain segment", "start", blocks[0].NumberU64(), "end", blocks[len(blocks)-1].NumberU64())
// 		return bc.insertChain(blocks, false)
// 	}
// 	return 0, nil
// }

// reorg takes two blocks, an old chain and a new chain and will reconstruct the
// blocks and inserts them to be part of the new canonical chain and accumulates
// potential missing transactions and post an event about them.
func (bc *BlockChain) reorg(oldBlock, newBlock *types.Block) error {
	// We must have populated lastAccepted before attempting a reorg
	// to ensure we don't orphan accepted blocks.
	if bc.lastAccepted == nil {
		return errors.New("cannot perform reorg if lastAccepted is nil")
	}

	var (
		newChain    types.Blocks
		oldChain    types.Blocks
		commonBlock *types.Block

		deletedTxs types.Transactions
		addedTxs   types.Transactions

		deletedLogs [][]*types.Log
		rebirthLogs [][]*types.Log

		// collectLogs collects the logs that were generated or removed during
		// the processing of the block that corresponds with the given hash.
		// These logs are later announced as deleted or reborn
		collectLogs = func(hash common.Hash, removed bool) {
			number := bc.hc.GetBlockNumber(hash)
			if number == nil {
				return
			}
			receipts := rawdb.ReadReceipts(bc.db, hash, *number, bc.chainConfig)

			var logs []*types.Log
			for _, receipt := range receipts {
				for _, log := range receipt.Logs {
					l := *log
					if removed {
						l.Removed = true
					}
					logs = append(logs, &l)
				}
			}
			if len(logs) > 0 {
				if removed {
					deletedLogs = append(deletedLogs, logs)
				} else {
					rebirthLogs = append(rebirthLogs, logs)
				}
			}
		}
		// mergeLogs returns a merged log slice with specified sort order.
		mergeLogs = func(logs [][]*types.Log, reverse bool) []*types.Log {
			var ret []*types.Log
			if reverse {
				for i := len(logs) - 1; i >= 0; i-- {
					ret = append(ret, logs[i]...)
				}
			} else {
				for i := 0; i < len(logs); i++ {
					ret = append(ret, logs[i]...)
				}
			}
			return ret
		}
	)
	// Reduce the longer chain to the same number as the shorter one
	if oldBlock.NumberU64() > newBlock.NumberU64() {
		// Old chain is longer, gather all transactions and logs as deleted ones
		for ; oldBlock != nil && oldBlock.NumberU64() != newBlock.NumberU64(); oldBlock = bc.GetBlock(oldBlock.ParentHash(), oldBlock.NumberU64()-1) {
			oldChain = append(oldChain, oldBlock)
			deletedTxs = append(deletedTxs, oldBlock.Transactions()...)
			collectLogs(oldBlock.Hash(), true)
		}
	} else {
		// New chain is longer, stash all blocks away for subsequent insertion
		for ; newBlock != nil && newBlock.NumberU64() != oldBlock.NumberU64(); newBlock = bc.GetBlock(newBlock.ParentHash(), newBlock.NumberU64()-1) {
			newChain = append(newChain, newBlock)
		}
	}
	if oldBlock == nil {
		return fmt.Errorf("invalid old chain")
	}
	if newBlock == nil {
		return fmt.Errorf("invalid new chain")
	}
	// Both sides of the reorg are at the same number, reduce both until the common
	// ancestor is found
	for {
		// If the common ancestor was found, bail out
		if oldBlock.Hash() == newBlock.Hash() {
			commonBlock = oldBlock
			break
		}
		// Remove an old block as well as stash away a new block
		oldChain = append(oldChain, oldBlock)
		deletedTxs = append(deletedTxs, oldBlock.Transactions()...)
		collectLogs(oldBlock.Hash(), true)

		newChain = append(newChain, newBlock)

		// Step back with both chains
		oldBlock = bc.GetBlock(oldBlock.ParentHash(), oldBlock.NumberU64()-1)
		if oldBlock == nil {
			return fmt.Errorf("invalid old chain")
		}
		newBlock = bc.GetBlock(newBlock.ParentHash(), newBlock.NumberU64()-1)
		if newBlock == nil {
			return fmt.Errorf("invalid new chain")
		}
	}

	// If the commonBlock is less than the last accepted height, we return an error
	// because performing a reorg would mean removing an accepted block from the
	// canonical chain.
	if commonBlock.NumberU64() < bc.lastAccepted.NumberU64() {
		return errors.New("cannot orphan finalized block")
	}

	// Ensure the user sees large reorgs
	if len(oldChain) > 0 && len(newChain) > 0 {
		logFn := log.Info
		msg := "Chain reorg detected"
		if len(oldChain) > 63 {
			msg = "Large chain reorg detected"
			logFn = log.Warn
		}
		logFn(msg, "number", commonBlock.Number(), "hash", commonBlock.Hash(),
			"drop", len(oldChain), "dropfrom", oldChain[0].Hash(), "add", len(newChain), "addfrom", newChain[0].Hash())
		blockReorgAddMeter.Mark(int64(len(newChain)))
		blockReorgDropMeter.Mark(int64(len(oldChain)))
		blockReorgMeter.Mark(1)
	} else {
		log.Error("Impossible reorg, please file an issue", "oldnum", oldBlock.Number(), "oldhash", oldBlock.Hash(), "newnum", newBlock.Number(), "newhash", newBlock.Hash())
	}
	// Insert the new chain(except the head block(reverse order)),
	// taking care of the proper incremental order.
	for i := len(newChain) - 1; i >= 1; i-- {
		// Insert the block in the canonical way, re-writing history
		bc.writeHeadBlock(newChain[i])

		// Collect reborn logs due to chain reorg
		collectLogs(newChain[i].Hash(), false)

		// Collect the new added transactions.
		addedTxs = append(addedTxs, newChain[i].Transactions()...)
	}
	// Delete useless indexes right now which includes the non-canonical
	// transaction indexes, canonical chain indexes which above the head.
	indexesBatch := bc.db.NewBatch()
	for _, tx := range types.TxDifference(deletedTxs, addedTxs) {
		rawdb.DeleteTxLookupEntry(indexesBatch, tx.Hash())
	}
	// Delete any canonical number assignments above the new head
	number := bc.CurrentBlock().NumberU64()
	for i := number + 1; ; i++ {
		hash := rawdb.ReadCanonicalHash(bc.db, i)
		if hash == (common.Hash{}) {
			break
		}
		rawdb.DeleteCanonicalHash(indexesBatch, i)
	}
	if err := indexesBatch.Write(); err != nil {
		log.Crit("Failed to delete useless indexes", "err", err)
	}
	// If any logs need to be fired, do it now. In theory we could avoid creating
	// this goroutine if there are no events to fire, but realistcally that only
	// ever happens if we're reorging empty blocks, which will only happen on idle
	// networks where performance is not an issue either way.
	if len(deletedLogs) > 0 {
		bc.rmLogsFeed.Send(RemovedLogsEvent{mergeLogs(deletedLogs, true)})
	}
	if len(rebirthLogs) > 0 {
		bc.logsFeed.Send(mergeLogs(rebirthLogs, false))
	}
	if len(oldChain) > 0 {
		for i := len(oldChain) - 1; i >= 0; i-- {
			bc.chainSideFeed.Send(ChainSideEvent{Block: oldChain[i]})
		}
	}
	return nil
}

// update has been removed since there is no need for a concept of future blocks
// in the context of coreth.
// Original Code:
// func (bc *BlockChain) update() {
// 	futureTimer := time.NewTicker(5 * time.Second)
// 	defer futureTimer.Stop()
// 	for {
// 		select {
// 		case <-futureTimer.C:
// 			bc.procFutureBlocks()
// 		case <-bc.quit:
// 			return
// 		}
// 	}
// }

// maintainTxIndex is responsible for the construction and deletion of the
// transaction index.
//
// User can use flag `txlookuplimit` to specify a "recentness" block, below
// which ancient tx indices get deleted. If `txlookuplimit` is 0, it means
// all tx indices will be reserved.
//
// The user can adjust the txlookuplimit value for each launch after fast
// sync, Geth will automatically construct the missing indices and delete
// the extra indices.
func (bc *BlockChain) maintainTxIndex() {
	// Original code:
	// // Before starting the actual maintenance, we need to handle a special case,
	// // where user might init Geth with an external ancient database. If so, we
	// // need to reindex all necessary transactions before starting to process any
	// // pruning requests.
	// if ancients > 0 {
	// 	var from = uint64(0)
	// 	if bc.txLookupLimit != 0 && ancients > bc.txLookupLimit {
	// 		from = ancients - bc.txLookupLimit
	// 	}
	// 	rawdb.IndexTransactions(bc.db, from, ancients)
	// }
	// indexBlocks reindexes or unindexes transactions depending on user configuration
	indexBlocks := func(tail *uint64, head uint64, done chan struct{}) {
		defer func() { done <- struct{}{} }()

		// If the user just upgraded Geth to a new version which supports transaction
		// index pruning, write the new tail and remove anything older.
		if tail == nil {
			if bc.txLookupLimit == 0 || head < bc.txLookupLimit {
				// Nothing to delete, write the tail and return
				rawdb.WriteTxIndexTail(bc.db, 0)
			} else {
				// Prune all stale tx indices and record the tx index tail
				rawdb.UnindexTransactions(bc.db, 0, head-bc.txLookupLimit+1)
			}
			return
		}
		// If a previous indexing existed, make sure that we fill in any missing entries
		if bc.txLookupLimit == 0 || head < bc.txLookupLimit {
			if *tail > 0 {
				rawdb.IndexTransactions(bc.db, 0, *tail)
			}
			return
		}
		// Update the transaction index to the new chain state
		if head-bc.txLookupLimit+1 < *tail {
			// Reindex a part of missing indices and rewind index tail to HEAD-limit
			rawdb.IndexTransactions(bc.db, head-bc.txLookupLimit+1, *tail)
		} else {
			// Unindex a part of stale indices and forward index tail to HEAD-limit
			rawdb.UnindexTransactions(bc.db, *tail, head-bc.txLookupLimit+1)
		}
	}
	// Any reindexing done, start listening to chain events and moving the index window
	var (
		done   chan struct{}                  // Non-nil if background unindexing or reindexing routine is active.
		headCh = make(chan ChainHeadEvent, 1) // Buffered to avoid locking up the event feed
	)
	sub := bc.SubscribeChainHeadEvent(headCh)
	if sub == nil {
		return
	}
	defer sub.Unsubscribe()

	for {
		select {
		case head := <-headCh:
			if done == nil {
				done = make(chan struct{})
				go indexBlocks(rawdb.ReadTxIndexTail(bc.db), head.Block.NumberU64(), done)
			}
		case <-done:
			done = nil
		case <-bc.quit:
			return
		}
	}
}

// BadBlocks returns a list of the last 'bad blocks' that the client has seen on the network
func (bc *BlockChain) BadBlocks() []*types.Block {
	blocks := make([]*types.Block, 0, bc.badBlocks.Len())
	for _, hash := range bc.badBlocks.Keys() {
		if blk, exist := bc.badBlocks.Peek(hash); exist {
			block := blk.(*types.Block)
			blocks = append(blocks, block)
		}
	}
	return blocks
}

// addBadBlock adds a bad block to the bad-block LRU cache
func (bc *BlockChain) addBadBlock(block *types.Block) {
	bc.badBlocks.Add(block.Hash(), block)
}

// reportBlock logs a bad block error.
func (bc *BlockChain) reportBlock(block *types.Block, receipts types.Receipts, err error) {
	bc.addBadBlock(block)

	var receiptString string
	for i, receipt := range receipts {
		receiptString += fmt.Sprintf("\t %d: cumulative: %v gas: %v contract: %v status: %v tx: %v logs: %v bloom: %x state: %x\n",
			i, receipt.CumulativeGasUsed, receipt.GasUsed, receipt.ContractAddress.Hex(),
			receipt.Status, receipt.TxHash.Hex(), receipt.Logs, receipt.Bloom, receipt.PostState)
	}
	log.Error(fmt.Sprintf(`
########## BAD BLOCK #########
Chain config: %v

Number: %v
Hash: 0x%x
%v

Error: %v
##############################
`, bc.chainConfig, block.Number(), block.Hash(), receiptString, err))
}

// Original Code:
// // InsertHeaderChain attempts to insert the given header chain in to the local
// // chain, possibly creating a reorg. If an error is returned, it will return the
// // index number of the failing header as well an error describing what went wrong.
// //
// // The verify parameter can be used to fine tune whether nonce verification
// // should be done or not. The reason behind the optional check is because some
// // of the header retrieval mechanisms already need to verify nonces, as well as
// // because nonces can be verified sparsely, not needing to check each.
// func (bc *BlockChain) InsertHeaderChain(chain []*types.Header, checkFreq int) (int, error) {
// 	start := time.Now()
// 	if i, err := bc.hc.ValidateHeaderChain(chain, checkFreq); err != nil {
// 		return i, err
// 	}
//
// 	// Make sure only one thread manipulates the chain at once
// 	bc.chainmu.Lock()
// 	defer bc.chainmu.Unlock()
//
// 	bc.wg.Add(1)
// 	defer bc.wg.Done()
//
// 	whFunc := func(header *types.Header) error {
// 		_, err := bc.hc.WriteHeader(header)
// 		return err
// 	}
// 	return bc.hc.InsertHeaderChain(chain, whFunc, start)
// }

// CurrentHeader retrieves the current head header of the canonical chain. The
// header is retrieved from the HeaderChain's internal cache.
func (bc *BlockChain) CurrentHeader() *types.Header {
	return bc.hc.CurrentHeader()
}

// GetTd retrieves a block's total difficulty in the canonical chain from the
// database by hash and number, caching it if found.
func (bc *BlockChain) GetTd(hash common.Hash, number uint64) *big.Int {
	return bc.hc.GetTd(hash, number)
}

// GetTdByHash retrieves a block's total difficulty in the canonical chain from the
// database by hash, caching it if found.
func (bc *BlockChain) GetTdByHash(hash common.Hash) *big.Int {
	return bc.hc.GetTdByHash(hash)
}

// GetHeader retrieves a block header from the database by hash and number,
// caching it if found.
func (bc *BlockChain) GetHeader(hash common.Hash, number uint64) *types.Header {
	return bc.hc.GetHeader(hash, number)
}

// GetHeaderByHash retrieves a block header from the database by hash, caching it if
// found.
func (bc *BlockChain) GetHeaderByHash(hash common.Hash) *types.Header {
	return bc.hc.GetHeaderByHash(hash)
}

// HasHeader checks if a block header is present in the database or not, caching
// it if present.
func (bc *BlockChain) HasHeader(hash common.Hash, number uint64) bool {
	return bc.hc.HasHeader(hash, number)
}

// GetCanonicalHash returns the canonical hash for a given block number
func (bc *BlockChain) GetCanonicalHash(number uint64) common.Hash {
	return bc.hc.GetCanonicalHash(number)
}

// Original code:
// // GetBlockHashesFromHash retrieves a number of block hashes starting at a given
// // hash, fetching towards the genesis block.
// func (bc *BlockChain) GetBlockHashesFromHash(hash common.Hash, max uint64) []common.Hash {
// 	return bc.hc.GetBlockHashesFromHash(hash, max)
// }

// Original code:
// // GetAncestor retrieves the Nth ancestor of a given block. It assumes that either the given block or
// // a close ancestor of it is canonical. maxNonCanonical points to a downwards counter limiting the
// // number of blocks to be individually checked before we reach the canonical chain.
// //
// // Note: ancestor == 0 returns the same block, 1 returns its parent and so on.
// func (bc *BlockChain) GetAncestor(hash common.Hash, number, ancestor uint64, maxNonCanonical *uint64) (common.Hash, uint64) {
// 	return bc.hc.GetAncestor(hash, number, ancestor, maxNonCanonical)
// }

// GetHeaderByNumber retrieves a block header from the database by number,
// caching it (associated with its hash) if found.
func (bc *BlockChain) GetHeaderByNumber(number uint64) *types.Header {
	return bc.hc.GetHeaderByNumber(number)
}

// GetTransactionLookup retrieves the lookup associate with the given transaction
// hash from the cache or database.
func (bc *BlockChain) GetTransactionLookup(hash common.Hash) *rawdb.LegacyTxLookupEntry {
	// Short circuit if the txlookup already in the cache, retrieve otherwise
	if lookup, exist := bc.txLookupCache.Get(hash); exist {
		return lookup.(*rawdb.LegacyTxLookupEntry)
	}
	tx, blockHash, blockNumber, txIndex := rawdb.ReadTransaction(bc.db, hash)
	if tx == nil {
		return nil
	}
	lookup := &rawdb.LegacyTxLookupEntry{BlockHash: blockHash, BlockIndex: blockNumber, Index: txIndex}
	bc.txLookupCache.Add(hash, lookup)
	return lookup
}

// Config retrieves the chain's fork configuration.
func (bc *BlockChain) Config() *params.ChainConfig { return bc.chainConfig }

// Engine retrieves the blockchain's consensus engine.
func (bc *BlockChain) Engine() consensus.Engine { return bc.engine }

// SubscribeRemovedLogsEvent registers a subscription of RemovedLogsEvent.
func (bc *BlockChain) SubscribeRemovedLogsEvent(ch chan<- RemovedLogsEvent) event.Subscription {
	return bc.scope.Track(bc.rmLogsFeed.Subscribe(ch))
}

// SubscribeChainEvent registers a subscription of ChainEvent.
func (bc *BlockChain) SubscribeChainEvent(ch chan<- ChainEvent) event.Subscription {
	return bc.scope.Track(bc.chainFeed.Subscribe(ch))
}

// SubscribeChainAcceptedEvent registers a subscription of ChainEvent.
func (bc *BlockChain) SubscribeChainAcceptedEvent(ch chan<- ChainEvent) event.Subscription {
	return bc.scope.Track(bc.chainAcceptedFeed.Subscribe(ch))
}

// SubscribeChainHeadEvent registers a subscription of ChainHeadEvent.
func (bc *BlockChain) SubscribeChainHeadEvent(ch chan<- ChainHeadEvent) event.Subscription {
	return bc.scope.Track(bc.chainHeadFeed.Subscribe(ch))
}

// SubscribeChainSideEvent registers a subscription of ChainSideEvent.
func (bc *BlockChain) SubscribeChainSideEvent(ch chan<- ChainSideEvent) event.Subscription {
	return bc.scope.Track(bc.chainSideFeed.Subscribe(ch))
}

// SubscribeLogsEvent registers a subscription of []*types.Log.
func (bc *BlockChain) SubscribeLogsEvent(ch chan<- []*types.Log) event.Subscription {
	return bc.scope.Track(bc.logsFeed.Subscribe(ch))
}

// SubscribeAcceptedLogsEvent registers a subscription of accepted []*types.Log.
func (bc *BlockChain) SubscribeAcceptedLogsEvent(ch chan<- []*types.Log) event.Subscription {
	return bc.scope.Track(bc.logsAcceptedFeed.Subscribe(ch))
}

// SubscribeBlockProcessingEvent registers a subscription of bool where true means
// block processing has started while false means it has stopped.
func (bc *BlockChain) SubscribeBlockProcessingEvent(ch chan<- bool) event.Subscription {
	return bc.scope.Track(bc.blockProcFeed.Subscribe(ch))
}<|MERGE_RESOLUTION|>--- conflicted
+++ resolved
@@ -287,11 +287,6 @@
 	// Original code:
 	// // Initialize the chain with ancient data if it isn't empty.
 	// var txIndexBlock uint64
-<<<<<<< HEAD
-	//
-=======
-
->>>>>>> 38d369de
 	// if bc.empty() {
 	// 	rawdb.InitDatabaseFromFreezer(bc.db)
 	// 	// If ancient database is not empty, reconstruct all missing
@@ -348,10 +343,6 @@
 	// 		}
 	// 	}
 	// }
-<<<<<<< HEAD
-=======
-
->>>>>>> 38d369de
 	// The first thing the node will do is reconstruct the verification data for
 	// the head block (ethash cache or clique voting snapshot). Might as well do
 	// it in advance.
@@ -383,8 +374,8 @@
 	// 	bc.snaps = snapshot.New(bc.db, bc.stateCache.TrieDB(), bc.cacheConfig.SnapshotLimit, bc.CurrentBlock().Root(), !bc.cacheConfig.SnapshotWait)
 	// }
 
-<<<<<<< HEAD
 	// Take ownership of this particular state
+	// go bc.update()
 	if txLookupLimit != nil {
 		bc.txLookupLimit = *txLookupLimit
 		go bc.maintainTxIndex()
@@ -394,28 +385,8 @@
 		if bc.cacheConfig.TrieCleanRejournal < time.Minute {
 			log.Warn("Sanitizing invalid trie cache journal time", "provided", bc.cacheConfig.TrieCleanRejournal, "updated", time.Minute)
 			bc.cacheConfig.TrieCleanRejournal = time.Minute
-=======
-		// Take ownership of this particular state
-		// go bc.update()
-		if txLookupLimit != nil {
-			bc.txLookupLimit = *txLookupLimit
-			go bc.maintainTxIndex()
-		}
-		// If periodic cache journal is required, spin it up.
-		if bc.cacheConfig.TrieCleanRejournal > 0 {
-			if bc.cacheConfig.TrieCleanRejournal < time.Minute {
-				log.Warn("Sanitizing invalid trie cache journal time", "provided", bc.cacheConfig.TrieCleanRejournal, "updated", time.Minute)
-				bc.cacheConfig.TrieCleanRejournal = time.Minute
-			}
-			triedb := bc.stateCache.TrieDB()
-			go func() {
-				defer bc.wg.Done()
-				triedb.SaveCachePeriodically(bc.cacheConfig.TrieCleanJournal, bc.cacheConfig.TrieCleanRejournal, bc.quit)
-			}()
->>>>>>> 38d369de
 		}
 		triedb := bc.stateCache.TrieDB()
-		bc.wg.Add(1)
 		go func() {
 			defer bc.wg.Done()
 			triedb.SaveCachePeriodically(bc.cacheConfig.TrieCleanJournal, bc.cacheConfig.TrieCleanRejournal, bc.quit)
