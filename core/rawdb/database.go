--- conflicted
+++ resolved
@@ -120,136 +120,6 @@
 	return &nofreezedb{KeyValueStore: db}
 }
 
-<<<<<<< HEAD
-=======
-// resolveChainFreezerDir is a helper function which resolves the absolute path
-// of chain freezer by considering backward compatibility.
-func resolveChainFreezerDir(ancient string) string {
-	// Check if the chain freezer is already present in the specified
-	// sub folder, if not then two possibilities:
-	// - chain freezer is not initialized
-	// - chain freezer exists in legacy location (root ancient folder)
-	freezer := path.Join(ancient, chainFreezerName)
-	if !common.FileExist(freezer) {
-		if !common.FileExist(ancient) {
-			// The entire ancient store is not initialized, still use the sub
-			// folder for initialization.
-		} else {
-			// Ancient root is already initialized, then we hold the assumption
-			// that chain freezer is also initialized and located in root folder.
-			// In this case fallback to legacy location.
-			freezer = ancient
-			log.Info("Found legacy ancient chain path", "location", ancient)
-		}
-	}
-	return freezer
-}
-
-// NewDatabaseWithFreezer creates a high level database on top of a given key-
-// value data store with a freezer moving immutable chain segments into cold
-// storage. The passed ancient indicates the path of root ancient directory
-// where the chain freezer can be opened.
-func NewDatabaseWithFreezer(db ethdb.KeyValueStore, ancient string, namespace string, readonly bool) (ethdb.Database, error) {
-	// Create the idle freezer instance
-	frdb, err := newChainFreezer(resolveChainFreezerDir(ancient), namespace, readonly)
-	if err != nil {
-		printChainMetadata(db)
-		return nil, err
-	}
-	// Since the freezer can be stored separately from the user's key-value database,
-	// there's a fairly high probability that the user requests invalid combinations
-	// of the freezer and database. Ensure that we don't shoot ourselves in the foot
-	// by serving up conflicting data, leading to both datastores getting corrupted.
-	//
-	//   - If both the freezer and key-value store is empty (no genesis), we just
-	//     initialized a new empty freezer, so everything's fine.
-	//   - If the key-value store is empty, but the freezer is not, we need to make
-	//     sure the user's genesis matches the freezer. That will be checked in the
-	//     blockchain, since we don't have the genesis block here (nor should we at
-	//     this point care, the key-value/freezer combo is valid).
-	//   - If neither the key-value store nor the freezer is empty, cross validate
-	//     the genesis hashes to make sure they are compatible. If they are, also
-	//     ensure that there's no gap between the freezer and subsequently leveldb.
-	//   - If the key-value store is not empty, but the freezer is we might just be
-	//     upgrading to the freezer release, or we might have had a small chain and
-	//     not frozen anything yet. Ensure that no blocks are missing yet from the
-	//     key-value store, since that would mean we already had an old freezer.
-
-	// If the genesis hash is empty, we have a new key-value store, so nothing to
-	// validate in this method. If, however, the genesis hash is not nil, compare
-	// it to the freezer content.
-	if kvgenesis, _ := db.Get(headerHashKey(0)); len(kvgenesis) > 0 {
-		if frozen, _ := frdb.Ancients(); frozen > 0 {
-			// If the freezer already contains something, ensure that the genesis blocks
-			// match, otherwise we might mix up freezers across chains and destroy both
-			// the freezer and the key-value store.
-			frgenesis, err := frdb.Ancient(ChainFreezerHashTable, 0)
-			if err != nil {
-				printChainMetadata(db)
-				return nil, fmt.Errorf("failed to retrieve genesis from ancient %v", err)
-			} else if !bytes.Equal(kvgenesis, frgenesis) {
-				printChainMetadata(db)
-				return nil, fmt.Errorf("genesis mismatch: %#x (leveldb) != %#x (ancients)", kvgenesis, frgenesis)
-			}
-			// Key-value store and freezer belong to the same network. Ensure that they
-			// are contiguous, otherwise we might end up with a non-functional freezer.
-			if kvhash, _ := db.Get(headerHashKey(frozen)); len(kvhash) == 0 {
-				// Subsequent header after the freezer limit is missing from the database.
-				// Reject startup if the database has a more recent head.
-				if head := *ReadHeaderNumber(db, ReadHeadHeaderHash(db)); head > frozen-1 {
-					// Find the smallest block stored in the key-value store
-					// in range of [frozen, head]
-					var number uint64
-					for number = frozen; number <= head; number++ {
-						if present, _ := db.Has(headerHashKey(number)); present {
-							break
-						}
-					}
-					// We are about to exit on error. Print database metadata before exiting
-					printChainMetadata(db)
-					return nil, fmt.Errorf("gap in the chain between ancients [0 - #%d] and leveldb [#%d - #%d] ",
-						frozen-1, number, head)
-				}
-				// Database contains only older data than the freezer, this happens if the
-				// state was wiped and reinited from an existing freezer.
-			}
-			// Otherwise, key-value store continues where the freezer left off, all is fine.
-			// We might have duplicate blocks (crash after freezer write but before key-value
-			// store deletion, but that's fine).
-		} else {
-			// If the freezer is empty, ensure nothing was moved yet from the key-value
-			// store, otherwise we'll end up missing data. We check block #1 to decide
-			// if we froze anything previously or not, but do take care of databases with
-			// only the genesis block.
-			if ReadHeadHeaderHash(db) != common.BytesToHash(kvgenesis) {
-				// Key-value store contains more data than the genesis block, make sure we
-				// didn't freeze anything yet.
-				if kvblob, _ := db.Get(headerHashKey(1)); len(kvblob) == 0 {
-					printChainMetadata(db)
-					return nil, errors.New("ancient chain segments already extracted, please set --datadir.ancient to the correct path")
-				}
-				// Block #1 is still in the database, we're allowed to init a new freezer
-			}
-			// Otherwise, the head header is still the genesis, we're allowed to init a new
-			// freezer.
-		}
-	}
-	// Freezer is consistent with the key-value database, permit combining the two
-	if !frdb.readonly {
-		frdb.wg.Add(1)
-		go func() {
-			frdb.freeze(db)
-			frdb.wg.Done()
-		}()
-	}
-	return &freezerdb{
-		ancientRoot:   ancient,
-		KeyValueStore: db,
-		AncientStore:  frdb,
-	}, nil
-}
-
->>>>>>> dc34fe82
 // NewMemoryDatabase creates an ephemeral in-memory key-value database without a
 // freezer moving immutable chain segments into cold storage.
 func NewMemoryDatabase() ethdb.Database {
@@ -298,25 +168,15 @@
 // OpenOptions contains the options to apply when opening a database.
 // OBS: If AncientsDirectory is empty, it indicates that no freezer is to be used.
 type OpenOptions struct {
-<<<<<<< HEAD
 	Type      string // "leveldb" | "pebble"
 	Directory string // the datadir
 	Namespace string // the namespace for database relevant metrics
 	Cache     int    // the capacity(in megabytes) of the data caching
 	Handles   int    // number of files to be open simultaneously
 	ReadOnly  bool
-=======
-	Type              string // "leveldb" | "pebble"
-	Directory         string // the datadir
-	AncientsDirectory string // the ancients-dir
-	Namespace         string // the namespace for database relevant metrics
-	Cache             int    // the capacity(in megabytes) of the data caching
-	Handles           int    // number of files to be open simultaneously
-	ReadOnly          bool
 	// Ephemeral means that filesystem sync operations should be avoided: data integrity in the face of
 	// a crash is not important. This option should typically be used in tests.
 	Ephemeral bool
->>>>>>> dc34fe82
 }
 
 // openKeyValueDatabase opens a disk-based key-value database, e.g. leveldb or pebble.
@@ -503,17 +363,9 @@
 		default:
 			var accounted bool
 			for _, meta := range [][]byte{
-<<<<<<< HEAD
 				databaseVersionKey, headHeaderKey, headBlockKey,
 				snapshotRootKey, snapshotBlockHashKey, snapshotGeneratorKey,
 				uncleanShutdownKey, syncRootKey, txIndexTailKey,
-=======
-				databaseVersionKey, headHeaderKey, headBlockKey, headFastBlockKey, headFinalizedBlockKey,
-				lastPivotKey, fastTrieProgressKey, snapshotDisabledKey, SnapshotRootKey, snapshotJournalKey,
-				snapshotGeneratorKey, snapshotRecoveryKey, txIndexTailKey, fastTxLookupLimitKey,
-				uncleanShutdownKey, badBlockKey, transitionStatusKey, skeletonSyncStatusKey,
-				persistentStateIDKey, trieJournalKey, snapshotSyncStatusKey, snapSyncStatusFlagKey,
->>>>>>> dc34fe82
 			} {
 				if bytes.Equal(key, meta) {
 					metadata.Add(size)
