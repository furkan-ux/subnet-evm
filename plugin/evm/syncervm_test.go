// (c) 2021-2022, Ava Labs, Inc. All rights reserved.
// See the file LICENSE for licensing terms.

package evm

import (
	"context"
	"fmt"
	"math/big"
	"math/rand"
	"sync"
	"testing"
	"time"

	"github.com/stretchr/testify/assert"
	"github.com/stretchr/testify/require"

	"github.com/ava-labs/avalanchego/database"
	"github.com/ava-labs/avalanchego/database/prefixdb"
	"github.com/ava-labs/avalanchego/ids"
	"github.com/ava-labs/avalanchego/snow"
	"github.com/ava-labs/avalanchego/snow/choices"
	commonEng "github.com/ava-labs/avalanchego/snow/engine/common"
	"github.com/ava-labs/avalanchego/snow/engine/snowman/block"
	"github.com/ava-labs/avalanchego/utils/set"

	"github.com/ava-labs/subnet-evm/accounts/keystore"
	"github.com/ava-labs/subnet-evm/consensus/dummy"
	"github.com/ava-labs/subnet-evm/constants"
	"github.com/ava-labs/subnet-evm/core"
	"github.com/ava-labs/subnet-evm/core/rawdb"
	"github.com/ava-labs/subnet-evm/core/types"
	"github.com/ava-labs/subnet-evm/metrics"
	"github.com/ava-labs/subnet-evm/params"
	"github.com/ava-labs/subnet-evm/predicate"
	statesyncclient "github.com/ava-labs/subnet-evm/sync/client"
	"github.com/ava-labs/subnet-evm/sync/statesync"
	"github.com/ava-labs/subnet-evm/trie"
	"github.com/ava-labs/subnet-evm/triedb"
	"github.com/ethereum/go-ethereum/common"
	"github.com/ethereum/go-ethereum/ethdb"
	"github.com/ethereum/go-ethereum/log"
	"github.com/ethereum/go-ethereum/rlp"
)

func TestSkipStateSync(t *testing.T) {
	rand.Seed(1)
	test := syncTest{
		syncableInterval:   256,
		stateSyncMinBlocks: 300, // must be greater than [syncableInterval] to skip sync
		syncMode:           block.StateSyncSkipped,
	}
	vmSetup := createSyncServerAndClientVMs(t, test, parentsToGet)

	testSyncerVM(t, vmSetup, test)
}

func TestStateSyncFromScratch(t *testing.T) {
	rand.Seed(1)
	test := syncTest{
		syncableInterval:   256,
		stateSyncMinBlocks: 50, // must be less than [syncableInterval] to perform sync
		syncMode:           block.StateSyncStatic,
	}
	vmSetup := createSyncServerAndClientVMs(t, test, parentsToGet)

	testSyncerVM(t, vmSetup, test)
}

func TestStateSyncFromScratchExceedParent(t *testing.T) {
	rand.Seed(1)
	numToGen := parentsToGet + uint64(32)
	test := syncTest{
		syncableInterval:   numToGen,
		stateSyncMinBlocks: 50, // must be less than [syncableInterval] to perform sync
		syncMode:           block.StateSyncStatic,
	}
	vmSetup := createSyncServerAndClientVMs(t, test, int(numToGen))

	testSyncerVM(t, vmSetup, test)
}

func TestStateSyncToggleEnabledToDisabled(t *testing.T) {
	rand.Seed(1)
	// Hack: registering metrics uses global variables, so we need to disable metrics here so that we can initialize the VM twice.
	metrics.Enabled = false
	defer func() {
		metrics.Enabled = true
	}()

	var lock sync.Mutex
	reqCount := 0
	test := syncTest{
		syncableInterval:   256,
		stateSyncMinBlocks: 50, // must be less than [syncableInterval] to perform sync
		syncMode:           block.StateSyncStatic,
		responseIntercept: func(syncerVM *VM, nodeID ids.NodeID, requestID uint32, response []byte) {
			lock.Lock()
			defer lock.Unlock()

			reqCount++
			// Fail all requests after number 50 to interrupt the sync
			if reqCount > 50 {
				if err := syncerVM.AppRequestFailed(context.Background(), nodeID, requestID, commonEng.ErrTimeout); err != nil {
					panic(err)
				}
				cancel := syncerVM.StateSyncClient.(*stateSyncerClient).cancel
				if cancel != nil {
					cancel()
				} else {
					t.Fatal("state sync client not populated correctly")
				}
			} else {
				syncerVM.AppResponse(context.Background(), nodeID, requestID, response)
			}
		},
		expectedErr: context.Canceled,
	}
	vmSetup := createSyncServerAndClientVMs(t, test, parentsToGet)

	// Perform sync resulting in early termination.
	testSyncerVM(t, vmSetup, test)

	test.syncMode = block.StateSyncStatic
	test.responseIntercept = nil
	test.expectedErr = nil

	syncDisabledVM := &VM{}
	appSender := &commonEng.SenderTest{T: t}
	appSender.SendAppGossipF = func(context.Context, commonEng.SendConfig, []byte) error { return nil }
	appSender.SendAppRequestF = func(ctx context.Context, nodeSet set.Set[ids.NodeID], requestID uint32, request []byte) error {
		nodeID, hasItem := nodeSet.Pop()
		if !hasItem {
			t.Fatal("expected nodeSet to contain at least 1 nodeID")
		}
		go vmSetup.serverVM.AppRequest(ctx, nodeID, requestID, time.Now().Add(1*time.Second), request)
		return nil
	}
	// Disable metrics to prevent duplicate registerer
	stateSyncDisabledConfigJSON := `{"state-sync-enabled":false}`
	if err := syncDisabledVM.Initialize(
		context.Background(),
		vmSetup.syncerVM.ctx,
		vmSetup.syncerDB,
		[]byte(genesisJSONLatest),
		nil,
		[]byte(stateSyncDisabledConfigJSON),
		vmSetup.syncerVM.toEngine,
		[]*commonEng.Fx{},
		appSender,
	); err != nil {
		t.Fatal(err)
	}

	defer func() {
		if err := syncDisabledVM.Shutdown(context.Background()); err != nil {
			t.Fatal(err)
		}
	}()

	if height := syncDisabledVM.LastAcceptedBlockInternal().Height(); height != 0 {
		t.Fatalf("Unexpected last accepted height: %d", height)
	}

	enabled, err := syncDisabledVM.StateSyncEnabled(context.Background())
	assert.NoError(t, err)
	assert.False(t, enabled, "sync should be disabled")

	// Process the first 10 blocks from the serverVM
	for i := uint64(1); i < 10; i++ {
		ethBlock := vmSetup.serverVM.blockChain.GetBlockByNumber(i)
		if ethBlock == nil {
			t.Fatalf("VM Server did not have a block available at height %d", i)
		}
		b, err := rlp.EncodeToBytes(ethBlock)
		if err != nil {
			t.Fatal(err)
		}
		blk, err := syncDisabledVM.ParseBlock(context.Background(), b)
		if err != nil {
			t.Fatal(err)
		}
		if err := blk.Verify(context.Background()); err != nil {
			t.Fatal(err)
		}
		if err := blk.Accept(context.Background()); err != nil {
			t.Fatal(err)
		}
	}
	// Verify the snapshot disk layer matches the last block root
	lastRoot := syncDisabledVM.blockChain.CurrentBlock().Root
	if err := syncDisabledVM.blockChain.Snapshots().Verify(lastRoot); err != nil {
		t.Fatal(err)
	}
	syncDisabledVM.blockChain.DrainAcceptorQueue()

	// Create a new VM from the same database with state sync enabled.
	syncReEnabledVM := &VM{}
	// Enable state sync in configJSON
	configJSON := fmt.Sprintf(
		`{"state-sync-enabled":true, "state-sync-min-blocks":%d}`,
		test.stateSyncMinBlocks,
	)
	if err := syncReEnabledVM.Initialize(
		context.Background(),
		vmSetup.syncerVM.ctx,
		vmSetup.syncerDB,
		[]byte(genesisJSONLatest),
		nil,
		[]byte(configJSON),
		vmSetup.syncerVM.toEngine,
		[]*commonEng.Fx{},
		appSender,
	); err != nil {
		t.Fatal(err)
	}

	// override [serverVM]'s SendAppResponse function to trigger AppResponse on [syncerVM]
	vmSetup.serverAppSender.SendAppResponseF = func(ctx context.Context, nodeID ids.NodeID, requestID uint32, response []byte) error {
		if test.responseIntercept == nil {
			go syncReEnabledVM.AppResponse(ctx, nodeID, requestID, response)
		} else {
			go test.responseIntercept(syncReEnabledVM, nodeID, requestID, response)
		}

		return nil
	}

	// connect peer to [syncerVM]
	assert.NoError(t, syncReEnabledVM.Connected(
		context.Background(),
		vmSetup.serverVM.ctx.NodeID,
		statesyncclient.StateSyncVersion,
	))

	enabled, err = syncReEnabledVM.StateSyncEnabled(context.Background())
	assert.NoError(t, err)
	assert.True(t, enabled, "sync should be enabled")

	vmSetup.syncerVM = syncReEnabledVM
	testSyncerVM(t, vmSetup, test)
}

func TestVMShutdownWhileSyncing(t *testing.T) {
	t.Skip("FLAKY")
	var (
		lock    sync.Mutex
		vmSetup *syncVMSetup
	)
	reqCount := 0
	test := syncTest{
		syncableInterval:   256,
		stateSyncMinBlocks: 50, // must be less than [syncableInterval] to perform sync
		syncMode:           block.StateSyncStatic,
		responseIntercept: func(syncerVM *VM, nodeID ids.NodeID, requestID uint32, response []byte) {
			lock.Lock()
			defer lock.Unlock()

			reqCount++
			// Shutdown the VM after 50 requests to interrupt the sync
			if reqCount == 50 {
				// Note this verifies the VM shutdown does not time out while syncing.
				require.NoError(t, vmSetup.shutdownOnceSyncerVM.Shutdown(context.Background()))
			} else if reqCount < 50 {
				err := syncerVM.AppResponse(context.Background(), nodeID, requestID, response)
				require.NoError(t, err)
			}
		},
		expectedErr: context.Canceled,
	}
	vmSetup = createSyncServerAndClientVMs(t, test, parentsToGet)
	// Perform sync resulting in early termination.
	testSyncerVM(t, vmSetup, test)
}

func createSyncServerAndClientVMs(t *testing.T, test syncTest, numBlocks int) *syncVMSetup {
	var (
		require = require.New(t)
	)
	// configure [serverVM]
	_, serverVM, _, serverAppSender := GenesisVM(t, true, genesisJSONLatest, "", "")
	t.Cleanup(func() {
		log.Info("Shutting down server VM")
		require.NoError(serverVM.Shutdown(context.Background()))
	})
	generateAndAcceptBlocks(t, serverVM, numBlocks, func(i int, gen *core.BlockGen) {
		b, err := predicate.NewResults().Bytes()
		if err != nil {
			t.Fatal(err)
		}
		gen.AppendExtra(b)

		tx := types.NewTransaction(gen.TxNonce(testEthAddrs[0]), testEthAddrs[1], common.Big1, params.TxGas, big.NewInt(testMinGasPrice), nil)
		signedTx, err := types.SignTx(tx, types.NewEIP155Signer(serverVM.chainConfig.ChainID), testKeys[0])
		require.NoError(err)
		gen.AddTx(signedTx)
	}, nil)

	// make some accounts
<<<<<<< HEAD
	trieDB := triedb.NewDatabase(serverVM.chaindb, nil)
=======
	trieDB := trie.NewDatabase(serverVM.chaindb, nil)
>>>>>>> d3c6ac20
	root, accounts := statesync.FillAccountsWithOverlappingStorage(t, trieDB, types.EmptyRootHash, 1000, 16)

	// patch serverVM's lastAcceptedBlock to have the new root
	// and update the vm's state so the trie with accounts will
	// be returned by StateSyncGetLastSummary
	lastAccepted := serverVM.blockChain.LastAcceptedBlock()
	patchedBlock := patchBlock(lastAccepted, root, serverVM.chaindb)
	blockBytes, err := rlp.EncodeToBytes(patchedBlock)
	require.NoError(err)
	internalBlock, err := serverVM.parseBlock(context.Background(), blockBytes)
	require.NoError(err)
	internalBlock.(*Block).SetStatus(choices.Accepted)
	require.NoError(serverVM.State.SetLastAcceptedBlock(internalBlock))

	// patch syncableInterval for test
	serverVM.StateSyncServer.(*stateSyncServer).syncableInterval = test.syncableInterval

	// initialise [syncerVM] with blank genesis state
	stateSyncEnabledJSON := fmt.Sprintf(`{"state-sync-enabled":true, "state-sync-min-blocks": %d, "tx-lookup-limit": %d}`, test.stateSyncMinBlocks, 4)
	syncerEngineChan, syncerVM, syncerDB, syncerAppSender := GenesisVM(t, false, genesisJSONLatest, stateSyncEnabledJSON, "")
	shutdownOnceSyncerVM := &shutdownOnceVM{VM: syncerVM}
	t.Cleanup(func() {
		require.NoError(shutdownOnceSyncerVM.Shutdown(context.Background()))
	})
	require.NoError(syncerVM.SetState(context.Background(), snow.StateSyncing))
	enabled, err := syncerVM.StateSyncEnabled(context.Background())
	require.NoError(err)
	require.True(enabled)

	// override [serverVM]'s SendAppResponse function to trigger AppResponse on [syncerVM]
	serverAppSender.SendAppResponseF = func(ctx context.Context, nodeID ids.NodeID, requestID uint32, response []byte) error {
		if test.responseIntercept == nil {
			go syncerVM.AppResponse(ctx, nodeID, requestID, response)
		} else {
			go test.responseIntercept(syncerVM, nodeID, requestID, response)
		}

		return nil
	}

	// connect peer to [syncerVM]
	require.NoError(
		syncerVM.Connected(
			context.Background(),
			serverVM.ctx.NodeID,
			statesyncclient.StateSyncVersion,
		),
	)

	// override [syncerVM]'s SendAppRequest function to trigger AppRequest on [serverVM]
	syncerAppSender.SendAppRequestF = func(ctx context.Context, nodeSet set.Set[ids.NodeID], requestID uint32, request []byte) error {
		nodeID, hasItem := nodeSet.Pop()
		require.True(hasItem, "expected nodeSet to contain at least 1 nodeID")
		err := serverVM.AppRequest(ctx, nodeID, requestID, time.Now().Add(1*time.Second), request)
		require.NoError(err)
		return nil
	}

	return &syncVMSetup{
		serverVM:             serverVM,
		serverAppSender:      serverAppSender,
		fundedAccounts:       accounts,
		syncerVM:             syncerVM,
		syncerDB:             syncerDB,
		syncerEngineChan:     syncerEngineChan,
		shutdownOnceSyncerVM: shutdownOnceSyncerVM,
	}
}

// syncVMSetup contains the required set up for a client VM to perform state sync
// off of a server VM.
type syncVMSetup struct {
	serverVM        *VM
	serverAppSender *commonEng.SenderTest

	fundedAccounts map[*keystore.Key]*types.StateAccount

	syncerVM             *VM
	syncerDB             database.Database
	syncerEngineChan     <-chan commonEng.Message
	shutdownOnceSyncerVM *shutdownOnceVM
}

type shutdownOnceVM struct {
	*VM
	shutdownOnce sync.Once
}

func (vm *shutdownOnceVM) Shutdown(ctx context.Context) error {
	var err error
	vm.shutdownOnce.Do(func() { err = vm.VM.Shutdown(ctx) })
	return err
}

// syncTest contains both the actual VMs as well as the parameters with the expected output.
type syncTest struct {
	responseIntercept  func(vm *VM, nodeID ids.NodeID, requestID uint32, response []byte)
	stateSyncMinBlocks uint64
	syncableInterval   uint64
	syncMode           block.StateSyncMode
	expectedErr        error
}

func testSyncerVM(t *testing.T, vmSetup *syncVMSetup, test syncTest) {
	t.Helper()
	var (
		require          = require.New(t)
		serverVM         = vmSetup.serverVM
		fundedAccounts   = vmSetup.fundedAccounts
		syncerVM         = vmSetup.syncerVM
		syncerEngineChan = vmSetup.syncerEngineChan
	)
	// get last summary and test related methods
	summary, err := serverVM.GetLastStateSummary(context.Background())
	require.NoError(err, "error getting state sync last summary")
	parsedSummary, err := syncerVM.ParseStateSummary(context.Background(), summary.Bytes())
	require.NoError(err, "error parsing state summary")
	retrievedSummary, err := serverVM.GetStateSummary(context.Background(), parsedSummary.Height())
	require.NoError(err, "error getting state sync summary at height")
	require.Equal(summary, retrievedSummary)

	syncMode, err := parsedSummary.Accept(context.Background())
	require.NoError(err, "error accepting state summary")
	require.Equal(test.syncMode, syncMode)
	if syncMode == block.StateSyncSkipped {
		return
	}

	msg := <-syncerEngineChan
	require.Equal(commonEng.StateSyncDone, msg)

	// If the test is expected to error, assert the correct error is returned and finish the test.
	err = syncerVM.StateSyncClient.Error()
	if test.expectedErr != nil {
		require.ErrorIs(err, test.expectedErr)
		// Note we re-open the database here to avoid a closed error when the test is for a shutdown VM.
		chaindb := Database{prefixdb.NewNested(ethDBPrefix, syncerVM.db)}
		assertSyncPerformedHeights(t, chaindb, map[uint64]struct{}{})
		return
	}
	require.NoError(err, "state sync failed")

	// set [syncerVM] to bootstrapping and verify the last accepted block has been updated correctly
	// and that we can bootstrap and process some blocks.
	require.NoError(syncerVM.SetState(context.Background(), snow.Bootstrapping))
	require.Equal(serverVM.LastAcceptedBlock().Height(), syncerVM.LastAcceptedBlock().Height(), "block height mismatch between syncer and server")
	require.Equal(serverVM.LastAcceptedBlock().ID(), syncerVM.LastAcceptedBlock().ID(), "blockID mismatch between syncer and server")
	require.True(syncerVM.blockChain.HasState(syncerVM.blockChain.LastAcceptedBlock().Root()), "unavailable state for last accepted block")
	assertSyncPerformedHeights(t, syncerVM.chaindb, map[uint64]struct{}{retrievedSummary.Height(): {}})

	lastNumber := syncerVM.blockChain.LastAcceptedBlock().NumberU64()
	// check the last block is indexed
	lastSyncedBlock := rawdb.ReadBlock(syncerVM.chaindb, rawdb.ReadCanonicalHash(syncerVM.chaindb, lastNumber), lastNumber)
	for _, tx := range lastSyncedBlock.Transactions() {
		index := rawdb.ReadTxLookupEntry(syncerVM.chaindb, tx.Hash())
		require.NotNilf(index, "Miss transaction indices, number %d hash %s", lastNumber, tx.Hash().Hex())
	}

	// tail should be the last block synced
	if syncerVM.ethConfig.TransactionHistory != 0 {
		tail := lastSyncedBlock.NumberU64()

		core.CheckTxIndices(t, &tail, tail, syncerVM.chaindb, true)
	}

	blocksToBuild := 10
	txsPerBlock := 10
	toAddress := testEthAddrs[1] // arbitrary choice
	generateAndAcceptBlocks(t, syncerVM, blocksToBuild, func(_ int, gen *core.BlockGen) {
		b, err := predicate.NewResults().Bytes()
		if err != nil {
			t.Fatal(err)
		}
		gen.AppendExtra(b)
		i := 0
		for k := range fundedAccounts {
			tx := types.NewTransaction(gen.TxNonce(k.Address), toAddress, big.NewInt(1), 21000, big.NewInt(testMinGasPrice), nil)
			signedTx, err := types.SignTx(tx, types.NewEIP155Signer(serverVM.chainConfig.ChainID), k.PrivateKey)
			require.NoError(err)
			gen.AddTx(signedTx)
			i++
			if i >= txsPerBlock {
				break
			}
		}
	},
		func(block *types.Block) {
			if syncerVM.ethConfig.TransactionHistory != 0 {
				tail := block.NumberU64() - syncerVM.ethConfig.TransactionHistory + 1
				// tail should be the minimum last synced block, since we skipped it to the last block
				if tail < lastSyncedBlock.NumberU64() {
					tail = lastSyncedBlock.NumberU64()
				}
				core.CheckTxIndices(t, &tail, block.NumberU64(), syncerVM.chaindb, true)
			}
		},
	)

	// check we can transition to [NormalOp] state and continue to process blocks.
	require.NoError(syncerVM.SetState(context.Background(), snow.NormalOp))
	require.True(syncerVM.bootstrapped)

	// Generate blocks after we have entered normal consensus as well
	generateAndAcceptBlocks(t, syncerVM, blocksToBuild, func(_ int, gen *core.BlockGen) {
		b, err := predicate.NewResults().Bytes()
		require.NoError(err)
		gen.AppendExtra(b)
		i := 0
		for k := range fundedAccounts {
			tx := types.NewTransaction(gen.TxNonce(k.Address), toAddress, big.NewInt(1), 21000, big.NewInt(testMinGasPrice), nil)
			signedTx, err := types.SignTx(tx, types.NewEIP155Signer(serverVM.chainConfig.ChainID), k.PrivateKey)
			require.NoError(err)
			gen.AddTx(signedTx)
			i++
			if i >= txsPerBlock {
				break
			}
		}
	},
		func(block *types.Block) {
			if syncerVM.ethConfig.TransactionHistory != 0 {
				tail := block.NumberU64() - syncerVM.ethConfig.TransactionHistory + 1
				// tail should be the minimum last synced block, since we skipped it to the last block
				if tail < lastSyncedBlock.NumberU64() {
					tail = lastSyncedBlock.NumberU64()
				}
				core.CheckTxIndices(t, &tail, block.NumberU64(), syncerVM.chaindb, true)
			}
		},
	)
}

// patchBlock returns a copy of [blk] with [root] and updates [db] to
// include the new block as canonical for [blk]'s height.
// This breaks the digestibility of the chain since after this call
// [blk] does not necessarily define a state transition from its parent
// state to the new state root.
func patchBlock(blk *types.Block, root common.Hash, db ethdb.Database) *types.Block {
	header := blk.Header()
	header.Root = root
	receipts := rawdb.ReadRawReceipts(db, blk.Hash(), blk.NumberU64())
	newBlk := types.NewBlock(
		header, blk.Transactions(), blk.Uncles(), receipts, trie.NewStackTrie(nil),
	)
	rawdb.WriteBlock(db, newBlk)
	rawdb.WriteCanonicalHash(db, newBlk.Hash(), newBlk.NumberU64())
	return newBlk
}

// generateAndAcceptBlocks uses [core.GenerateChain] to generate blocks, then
// calls Verify and Accept on each generated block
// TODO: consider using this helper function in vm_test.go and elsewhere in this package to clean up tests
func generateAndAcceptBlocks(t *testing.T, vm *VM, numBlocks int, gen func(int, *core.BlockGen), accepted func(*types.Block)) {
	t.Helper()

	// acceptExternalBlock defines a function to parse, verify, and accept a block once it has been
	// generated by GenerateChain
	acceptExternalBlock := func(block *types.Block) {
		bytes, err := rlp.EncodeToBytes(block)
		if err != nil {
			t.Fatal(err)
		}
		vmBlock, err := vm.ParseBlock(context.Background(), bytes)
		if err != nil {
			t.Fatal(err)
		}
		if err := vmBlock.Verify(context.Background()); err != nil {
			t.Fatal(err)
		}
		if err := vmBlock.Accept(context.Background()); err != nil {
			t.Fatal(err)
		}

		if accepted != nil {
			accepted(block)
		}
	}
	_, _, err := core.GenerateChain(
		vm.chainConfig,
		vm.blockChain.LastAcceptedBlock(),
		dummy.NewETHFaker(),
		vm.chaindb,
		numBlocks,
		10,
		func(i int, g *core.BlockGen) {
			g.SetOnBlockGenerated(acceptExternalBlock)
			g.SetCoinbase(constants.BlackholeAddr) // necessary for syntactic validation of the block
			gen(i, g)
		},
	)
	if err != nil {
		t.Fatal(err)
	}
	vm.blockChain.DrainAcceptorQueue()
}

// assertSyncPerformedHeights iterates over all heights the VM has synced to and
// verifies it matches [expected].
func assertSyncPerformedHeights(t *testing.T, db ethdb.Iteratee, expected map[uint64]struct{}) {
	it := rawdb.NewSyncPerformedIterator(db)
	defer it.Release()

	found := make(map[uint64]struct{}, len(expected))
	for it.Next() {
		found[rawdb.UnpackSyncPerformedKey(it.Key())] = struct{}{}
	}
	require.NoError(t, it.Error())
	require.Equal(t, expected, found)
}<|MERGE_RESOLUTION|>--- conflicted
+++ resolved
@@ -297,11 +297,7 @@
 	}, nil)
 
 	// make some accounts
-<<<<<<< HEAD
 	trieDB := triedb.NewDatabase(serverVM.chaindb, nil)
-=======
-	trieDB := trie.NewDatabase(serverVM.chaindb, nil)
->>>>>>> d3c6ac20
 	root, accounts := statesync.FillAccountsWithOverlappingStorage(t, trieDB, types.EmptyRootHash, 1000, 16)
 
 	// patch serverVM's lastAcceptedBlock to have the new root
