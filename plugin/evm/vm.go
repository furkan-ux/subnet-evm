--- conflicted
+++ resolved
@@ -23,10 +23,7 @@
 	"github.com/ava-labs/avalanchego/network/p2p/gossip"
 	"github.com/prometheus/client_golang/prometheus"
 
-<<<<<<< HEAD
 	"github.com/ava-labs/libevm/triedb"
-=======
->>>>>>> 8d13faaa
 	"github.com/ava-labs/subnet-evm/commontype"
 	"github.com/ava-labs/subnet-evm/consensus/dummy"
 	"github.com/ava-labs/subnet-evm/constants"
@@ -47,10 +44,6 @@
 	"github.com/ava-labs/subnet-evm/plugin/evm/message"
 	"github.com/ava-labs/subnet-evm/plugin/evm/validators"
 	"github.com/ava-labs/subnet-evm/plugin/evm/validators/interfaces"
-<<<<<<< HEAD
-=======
-	"github.com/ava-labs/subnet-evm/triedb"
->>>>>>> 8d13faaa
 	"github.com/ava-labs/subnet-evm/triedb/hashdb"
 
 	warpcontract "github.com/ava-labs/subnet-evm/precompile/contracts/warp"
@@ -534,11 +527,7 @@
 		vm.ctx.ChainID,
 		vm.ctx.WarpSigner,
 		vm,
-<<<<<<< HEAD
-		vm.validatorsManager,
-=======
 		validators.NewLockedValidatorReader(vm.validatorsManager, &vm.vmLock),
->>>>>>> 8d13faaa
 		vm.warpDB,
 		meteredCache,
 		offchainWarpMessages,
@@ -739,23 +728,6 @@
 	ctx, cancel := context.WithCancel(context.TODO())
 	vm.cancel = cancel
 
-<<<<<<< HEAD
-	// sync validators first
-	if err := vm.validatorsManager.Sync(ctx); err != nil {
-		return fmt.Errorf("failed to update validators: %w", err)
-	}
-	vdrIDs := vm.validatorsManager.GetNodeIDs().List()
-	// Then start tracking with updated validators
-	// StartTracking initializes the uptime tracking with the known validators
-	// and update their uptime to account for the time we were being offline.
-	if err := vm.validatorsManager.StartTracking(vdrIDs); err != nil {
-		return fmt.Errorf("failed to start tracking uptime: %w", err)
-	}
-	// dispatch validator set update
-	vm.shutdownWg.Add(1)
-	go func() {
-		vm.validatorsManager.DispatchSync(ctx)
-=======
 	// Start the validators manager
 	if err := vm.validatorsManager.Initialize(ctx); err != nil {
 		return fmt.Errorf("failed to initialize validators manager: %w", err)
@@ -765,7 +737,6 @@
 	vm.shutdownWg.Add(1)
 	go func() {
 		vm.validatorsManager.DispatchSync(ctx, &vm.vmLock)
->>>>>>> 8d13faaa
 		vm.shutdownWg.Done()
 	}()
 
@@ -835,11 +806,7 @@
 			txGossipTargetMessageSize,
 			txGossipThrottlingPeriod,
 			txGossipThrottlingLimit,
-<<<<<<< HEAD
-			vm.p2pValidators,
-=======
 			p2pValidators,
->>>>>>> 8d13faaa
 		)
 	}
 
@@ -912,17 +879,8 @@
 		vm.cancel()
 	}
 	if vm.bootstrapped.Get() {
-<<<<<<< HEAD
-		vdrIDs := vm.validatorsManager.GetNodeIDs().List()
-		if err := vm.validatorsManager.StopTracking(vdrIDs); err != nil {
-			return fmt.Errorf("failed to stop tracking uptime: %w", err)
-		}
-		if err := vm.validatorsManager.WriteState(); err != nil {
-			return fmt.Errorf("failed to write validator: %w", err)
-=======
 		if err := vm.validatorsManager.Shutdown(); err != nil {
 			return fmt.Errorf("failed to shutdown validators manager: %w", err)
->>>>>>> 8d13faaa
 		}
 	}
 	vm.Network.Shutdown()
@@ -1311,12 +1269,9 @@
 }
 
 func (vm *VM) Connected(ctx context.Context, nodeID ids.NodeID, version *version.Application) error {
-<<<<<<< HEAD
-=======
 	vm.vmLock.Lock()
 	defer vm.vmLock.Unlock()
 
->>>>>>> 8d13faaa
 	if err := vm.validatorsManager.Connect(nodeID); err != nil {
 		return fmt.Errorf("uptime manager failed to connect node %s: %w", nodeID, err)
 	}
@@ -1324,12 +1279,9 @@
 }
 
 func (vm *VM) Disconnected(ctx context.Context, nodeID ids.NodeID) error {
-<<<<<<< HEAD
-=======
 	vm.vmLock.Lock()
 	defer vm.vmLock.Unlock()
 
->>>>>>> 8d13faaa
 	if err := vm.validatorsManager.Disconnect(nodeID); err != nil {
 		return fmt.Errorf("uptime manager failed to disconnect node %s: %w", nodeID, err)
 	}
