--- conflicted
+++ resolved
@@ -186,48 +186,11 @@
 	multiGatherer avalanchegoMetrics.MultiGatherer
 
 	bootstrapped bool
-<<<<<<< HEAD
+	logger       SubnetEVMLogger
 
 	// State sync server and client
 	StateSyncServer
 	StateSyncClient
-}
-
-// setLogLevel initializes logger and sets the log level with the original [os.StdErr] interface
-// along with the context logger.
-func (vm *VM) setLogLevel(logLevel log.Lvl) {
-	prefix, err := vm.ctx.BCLookup.PrimaryAlias(vm.ctx.ChainID)
-	if err != nil {
-		prefix = vm.ctx.ChainID.String()
-	}
-	prefix = fmt.Sprintf("<%s Chain>", prefix)
-	format := SubnetEVMFormat(prefix)
-	log.Root().SetHandler(log.LvlFilterHandler(logLevel, log.MultiHandler(
-		log.StreamHandler(originalStderr, format),
-		log.StreamHandler(vm.ctx.Log, format),
-	)))
-}
-
-func SubnetEVMFormat(prefix string) log.Format {
-	return log.FormatFunc(func(r *log.Record) []byte {
-		location := fmt.Sprintf("%+v", r.Call)
-		newMsg := fmt.Sprintf("%s %s: %s", prefix, location, r.Msg)
-		// need to deep copy since we're using a multihandler
-		// as a result it will alter R.msg twice.
-		newRecord := log.Record{
-			Time:     r.Time,
-			Lvl:      r.Lvl,
-			Msg:      newMsg,
-			Ctx:      r.Ctx,
-			Call:     r.Call,
-			KeyNames: r.KeyNames,
-		}
-		b := log.TerminalFormat(false).Format(&newRecord)
-		return b
-	})
-=======
-	logger       SubnetEVMLogger
->>>>>>> 1fae00b9
 }
 
 /*
