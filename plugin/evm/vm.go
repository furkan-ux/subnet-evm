--- conflicted
+++ resolved
@@ -71,14 +71,6 @@
 	_ block.ChainVM = &VM{}
 )
 
-<<<<<<< HEAD
-=======
-var (
-	lastAcceptedKey = []byte("snowman_lastAccepted")
-	acceptedPrefix  = []byte("snowman_accepted")
-)
-
->>>>>>> cbe3fe7b
 const (
 	minBlockTime = 2 * time.Second
 	maxBlockTime = 3 * time.Second
