// (c) 2019-2020, Ava Labs, Inc. All rights reserved.
// See the file LICENSE for licensing terms.

package evm

import (
	"encoding/binary"
	"encoding/json"
	"errors"
	"fmt"
	"math/big"
	"path/filepath"
	"strings"
	"sync"
	"time"

	"github.com/ava-labs/avalanchego/database/versiondb"
	coreth "github.com/ava-labs/coreth/chain"
	"github.com/ava-labs/coreth/consensus/dummy"
	"github.com/ava-labs/coreth/core"
	"github.com/ava-labs/coreth/core/state"
	"github.com/ava-labs/coreth/core/types"
	"github.com/ava-labs/coreth/eth/ethconfig"
	"github.com/ava-labs/coreth/node"
	"github.com/ava-labs/coreth/params"

	"github.com/ethereum/go-ethereum/common"
	"github.com/ethereum/go-ethereum/log"
	"github.com/ethereum/go-ethereum/rlp"
	"github.com/ethereum/go-ethereum/rpc"

	ethcrypto "github.com/ethereum/go-ethereum/crypto"

	avalancheRPC "github.com/gorilla/rpc/v2"

	"github.com/ava-labs/avalanchego/cache"
	"github.com/ava-labs/avalanchego/codec"
	"github.com/ava-labs/avalanchego/codec/linearcodec"
	"github.com/ava-labs/avalanchego/database"
	"github.com/ava-labs/avalanchego/database/manager"
	"github.com/ava-labs/avalanchego/database/prefixdb"
	"github.com/ava-labs/avalanchego/ids"
	"github.com/ava-labs/avalanchego/snow"
	"github.com/ava-labs/avalanchego/snow/choices"
	"github.com/ava-labs/avalanchego/snow/consensus/snowman"
	"github.com/ava-labs/avalanchego/snow/engine/snowman/block"
	"github.com/ava-labs/avalanchego/utils/constants"
	"github.com/ava-labs/avalanchego/utils/crypto"
	"github.com/ava-labs/avalanchego/utils/formatting"
	"github.com/ava-labs/avalanchego/utils/logging"
	"github.com/ava-labs/avalanchego/utils/profiler"
	"github.com/ava-labs/avalanchego/utils/timer"
	"github.com/ava-labs/avalanchego/utils/units"
	"github.com/ava-labs/avalanchego/utils/wrappers"
	"github.com/ava-labs/avalanchego/vms/components/avax"
	"github.com/ava-labs/avalanchego/vms/components/chain"
	"github.com/ava-labs/avalanchego/vms/secp256k1fx"

	commonEng "github.com/ava-labs/avalanchego/snow/engine/common"
	gossipReq "github.com/ava-labs/avalanchego/vms/platformvm/request"

	avalancheJSON "github.com/ava-labs/avalanchego/utils/json"
)

var (
	// x2cRate is the conversion rate between the smallest denomination on the X-Chain
	// 1 nAVAX and the smallest denomination on the C-Chain 1 wei. Where 1 nAVAX = 1 gWei.
	// This is only required for AVAX because the denomination of 1 AVAX is 9 decimal
	// places on the X and P chains, but is 18 decimal places within the EVM.
	x2cRate = big.NewInt(1000000000)
	// GitCommit is set by the build script
	GitCommit string
	// Version is the version of Coreth
	Version string

	_ block.ChainVM = &VM{}
)

const (
	minBlockTime = 2 * time.Second
	maxBlockTime = 3 * time.Second
	// Max time from current time allowed for blocks, before they're considered future blocks
	// and fail verification
	maxFutureBlockTime   = 10 * time.Second
	batchSize            = 250
	maxUTXOsToFetch      = 1024
	defaultMempoolSize   = 1024
	codecVersion         = uint16(0)
	txFee                = units.MilliAvax
	secpFactoryCacheSize = 1024

	decidedCacheSize    = 100
	missingCacheSize    = 50
	unverifiedCacheSize = 50
)

var (
	// Set last accepted key to be longer than the keys used to store accepted block IDs.
	lastAcceptedKey        = []byte("last_accepted_key")
	acceptedPrefix         = []byte("snowman_accepted")
	ethDBPrefix            = []byte("ethdb")
	atomicTxPrefix         = []byte("atomicTxDB")
	pruneRejectedBlocksKey = []byte("pruned_rejected_blocks")
)

var (
	errEmptyBlock                 = errors.New("empty block")
	errUnsupportedFXs             = errors.New("unsupported feature extensions")
	errInvalidBlock               = errors.New("invalid block")
	errInvalidAddr                = errors.New("invalid hex address")
	errTooManyAtomicTx            = errors.New("too many pending atomic txs")
	errAssetIDMismatch            = errors.New("asset IDs in the input don't match the utxo")
	errNoImportInputs             = errors.New("tx has no imported inputs")
	errInputsNotSortedUnique      = errors.New("inputs not sorted and unique")
	errPublicKeySignatureMismatch = errors.New("signature doesn't match public key")
	errSignatureInputsMismatch    = errors.New("number of inputs does not match number of signatures")
	errWrongChainID               = errors.New("tx has wrong chain ID")
	errInsufficientFunds          = errors.New("insufficient funds")
	errNoExportOutputs            = errors.New("tx has no export outputs")
	errOutputsNotSorted           = errors.New("tx outputs not sorted")
	errOutputsNotSortedUnique     = errors.New("outputs not sorted and unique")
	errOverflowExport             = errors.New("overflow when computing export amount + txFee")
	errInvalidNonce               = errors.New("invalid nonce")
	errConflictingAtomicInputs    = errors.New("invalid block due to conflicting atomic inputs")
	errUnclesUnsupported          = errors.New("uncles unsupported")
	errTxHashMismatch             = errors.New("txs hash does not match header")
	errUncleHashMismatch          = errors.New("uncle hash mismatch")
	errRejectedParent             = errors.New("rejected parent")
	errInvalidDifficulty          = errors.New("invalid difficulty")
	errInvalidBlockVersion        = errors.New("invalid block version")
	errInvalidMixDigest           = errors.New("invalid mix digest")
	errInvalidExtDataHash         = errors.New("invalid extra data hash")
	errHeaderExtraDataTooBig      = errors.New("header extra data too big")
	errInsufficientFundsForFee    = errors.New("insufficient AVAX funds to pay transaction fee")
	errNoEVMOutputs               = errors.New("tx has no EVM outputs")
)

// buildingBlkStatus denotes the current status of the VM in block production.
type buildingBlkStatus uint8

const (
	dontBuild buildingBlkStatus = iota
	conditionalBuild
	mayBuild
	building
)

// Codec does serialization and deserialization
var Codec codec.Manager

func init() {
	Codec = codec.NewDefaultManager()
	c := linearcodec.NewDefault()

	errs := wrappers.Errs{}
	errs.Add(
		c.RegisterType(&UnsignedImportTx{}),
		c.RegisterType(&UnsignedExportTx{}),
	)
	c.SkipRegistrations(3)
	errs.Add(
		c.RegisterType(&secp256k1fx.TransferInput{}),
		c.RegisterType(&secp256k1fx.MintOutput{}),
		c.RegisterType(&secp256k1fx.TransferOutput{}),
		c.RegisterType(&secp256k1fx.MintOperation{}),
		c.RegisterType(&secp256k1fx.Credential{}),
		c.RegisterType(&secp256k1fx.Input{}),
		c.RegisterType(&secp256k1fx.OutputOwners{}),
		Codec.RegisterCodec(codecVersion, c),
	)

	if len(GitCommit) != 0 {
		Version = fmt.Sprintf("%s@%s", Version, GitCommit)
	}

	if errs.Errored() {
		panic(errs.Err)
	}
}

// VM implements the snowman.ChainVM interface
type VM struct {
	ctx *snow.Context
	// *chain.State helps to implement the VM interface by wrapping blocks
	// with an efficient caching layer.
	*chain.State

	config Config

	chainID     *big.Int
	networkID   uint64
	genesisHash common.Hash
	chain       *coreth.ETHChain
	chainConfig *params.ChainConfig
	// [db] is the VM's current database managed by ChainState
	db *versiondb.Database
	// [chaindb] is the database supplied to the Ethereum backend
	chaindb Database
	// [acceptedBlockDB] is the database to store the last accepted
	// block.
	acceptedBlockDB database.Database
	// [acceptedAtomicTxDB] maintains an index of accepted atomic txs.
	acceptedAtomicTxDB database.Database

	// A message is sent on this channel when a new block
	// is ready to be build. This notifies the consensus engine.
	notifyBuildBlockChan chan<- commonEng.Message

	// [buildBlockLock] must be held when accessing [buildStatus]
	buildBlockLock sync.Mutex
	// [buildBlockTimer] is a two stage timer handling block production.
	// Stage1 build a block if the batch size has been reached.
	// Stage2 build a block regardless of the size.
	buildBlockTimer *timer.Timer
	// buildStatus signals the phase of block building the VM is currently in.
	// [dontBuild] indicates there's no need to build a block.
	// [conditionalBuild] indicates build a block if the batch size has been reached.
	// [mayBuild] indicates the VM should proceed to build a block.
	// [building] indicates the VM has sent a request to the engine to build a block.
	buildStatus buildingBlkStatus

	baseCodec codec.Registry
	codec     codec.Manager
	clock     timer.Clock
	txFee     uint64
	mempool   *Mempool
	appSender commonEng.AppSender
	gossipReq.Handler

	shutdownChan chan struct{}
	shutdownWg   sync.WaitGroup

	fx          secp256k1fx.Fx
	secpFactory crypto.FactorySECP256K1R

	// Continuous Profiler
	profiler profiler.ContinuousProfiler
}

func (vm *VM) Connected(id ids.ShortID) error {
	return nil // noop
}

func (vm *VM) Disconnected(id ids.ShortID) error {
	return nil // noop
}

// Codec implements the secp256k1fx interface
func (vm *VM) Codec() codec.Manager { return vm.codec }

// CodecRegistry implements the secp256k1fx interface
func (vm *VM) CodecRegistry() codec.Registry { return vm.baseCodec }

// Clock implements the secp256k1fx interface
func (vm *VM) Clock() *timer.Clock { return &vm.clock }

// Logger implements the secp256k1fx interface
func (vm *VM) Logger() logging.Logger { return vm.ctx.Log }

/*
 ******************************************************************************
 ********************************* Snowman API ********************************
 ******************************************************************************
 */

// Initialize implements the snowman.ChainVM interface

func (vm *VM) Initialize(
	ctx *snow.Context,
	dbManager manager.Manager,
	genesisBytes []byte,
	upgradeBytes []byte,
	configBytes []byte,
	toEngine chan<- commonEng.Message,
	fxs []*commonEng.Fx,
	appSender commonEng.AppSender,
) error {
	vm.config.SetDefaults()
	if len(configBytes) > 0 {
		if err := json.Unmarshal(configBytes, &vm.config); err != nil {
			return fmt.Errorf("failed to unmarshal config %s: %w", string(configBytes), err)
		}
	}
	if b, err := json.Marshal(vm.config); err == nil {
		log.Info("Initializing Coreth VM", "Version", Version, "Config", string(b))
	} else {
		// Log a warning message since we have already successfully unmarshalled into the struct
		log.Warn("Problem initializing Coreth VM", "Version", Version, "Config", string(b), "err", err)
	}

	if len(fxs) > 0 {
		return errUnsupportedFXs
	}

	vm.shutdownChan = make(chan struct{}, 1)
	vm.ctx = ctx
	baseDB := dbManager.Current().Database
	vm.chaindb = Database{prefixdb.New(ethDBPrefix, baseDB)}
	vm.db = versiondb.New(baseDB)
	vm.acceptedBlockDB = prefixdb.New(acceptedPrefix, vm.db)
	vm.acceptedAtomicTxDB = prefixdb.New(atomicTxPrefix, vm.db)
	g := new(core.Genesis)
	if err := json.Unmarshal(genesisBytes, g); err != nil {
		return err
	}

	// Set the ApricotPhase1BlockTimestamp for mainnet/fuji
	switch {
	case g.Config.ChainID.Cmp(params.AvalancheMainnetChainID) == 0:
		g.Config = params.AvalancheMainnetChainConfig
		phase0BlockValidator.extDataHashes = mainnetExtDataHashes
	case g.Config.ChainID.Cmp(params.AvalancheFujiChainID) == 0:
		g.Config = params.AvalancheFujiChainConfig
		phase0BlockValidator.extDataHashes = fujiExtDataHashes
	}

	// Allow ExtDataHashes to be garbage collected as soon as freed from block
	// validator
	fujiExtDataHashes = nil
	mainnetExtDataHashes = nil

	vm.chainID = g.Config.ChainID
	vm.txFee = txFee

	ethConfig := ethconfig.NewDefaultConfig()
	ethConfig.Genesis = g

	// Set minimum gas price and launch goroutine to sleep until
	// network upgrade when the gas price must be changed
	var gasPriceUpdate func() // must call after coreth.NewETHChain to avoid race
	if g.Config.ApricotPhase1BlockTimestamp == nil {
		ethConfig.Miner.GasPrice = params.LaunchMinGasPrice
		ethConfig.GPO.Default = params.LaunchMinGasPrice
		ethConfig.TxPool.PriceLimit = params.LaunchMinGasPrice.Uint64()
	} else {
		apricotTime := time.Unix(g.Config.ApricotPhase1BlockTimestamp.Int64(), 0)
		log.Info(fmt.Sprintf("Apricot Upgrade Time %v.", apricotTime))
		if time.Now().Before(apricotTime) {
			untilApricot := time.Until(apricotTime)
			log.Info(fmt.Sprintf("Upgrade will occur in %v", untilApricot))
			ethConfig.Miner.GasPrice = params.LaunchMinGasPrice
			ethConfig.GPO.Default = params.LaunchMinGasPrice
			ethConfig.TxPool.PriceLimit = params.LaunchMinGasPrice.Uint64()
			gasPriceUpdate = func() {
				time.Sleep(untilApricot)
				vm.chain.SetGasPrice(params.ApricotPhase1MinGasPrice)
			}
		} else {
			ethConfig.Miner.GasPrice = params.ApricotPhase1MinGasPrice
			ethConfig.GPO.Default = params.ApricotPhase1MinGasPrice
			ethConfig.TxPool.PriceLimit = params.ApricotPhase1MinGasPrice.Uint64()
		}
	}

	// Set minimum price for mining and default gas price oracle value to the min
	// gas price to prevent so transactions and blocks all use the correct fees
	ethConfig.RPCGasCap = vm.config.RPCGasCap
	ethConfig.RPCTxFeeCap = vm.config.RPCTxFeeCap
	ethConfig.TxPool.NoLocals = !vm.config.LocalTxsEnabled
	ethConfig.AllowUnfinalizedQueries = vm.config.AllowUnfinalizedQueries
	ethConfig.Pruning = vm.config.Pruning
	ethConfig.SnapshotAsync = vm.config.SnapshotAsync
	ethConfig.SnapshotVerify = vm.config.SnapshotVerify

	vm.chainConfig = g.Config
	vm.networkID = ethConfig.NetworkId
	vm.secpFactory = crypto.FactorySECP256K1R{Cache: cache.LRU{Size: secpFactoryCacheSize}}

	nodecfg := node.Config{
		CorethVersion:         Version,
		KeyStoreDir:           vm.config.KeystoreDirectory,
		ExternalSigner:        vm.config.KeystoreExternalSigner,
		InsecureUnlockAllowed: vm.config.KeystoreInsecureUnlockAllowed,
	}

	vm.codec = Codec
	// TODO: read size from settings
	vm.mempool = NewMempool(defaultMempoolSize)
	vm.appSender = appSender
	vm.Handler = gossipReq.NewHandler()

	// Attempt to load last accepted block to determine if it is necessary to
	// initialize state with the genesis block.
	lastAcceptedBytes, lastAcceptedErr := vm.acceptedBlockDB.Get(lastAcceptedKey)
	var lastAcceptedHash common.Hash
	switch {
	case lastAcceptedErr == database.ErrNotFound:
		// // Set [lastAcceptedHash] to the genesis block hash.
		lastAcceptedHash = ethConfig.Genesis.ToBlock(nil).Hash()
	case lastAcceptedErr != nil:
		return fmt.Errorf("failed to get last accepted block ID due to: %w", lastAcceptedErr)
	case len(lastAcceptedBytes) != common.HashLength:
		return fmt.Errorf("last accepted bytes should have been length %d, but found %d", common.HashLength, len(lastAcceptedBytes))
	default:
		lastAcceptedHash = common.BytesToHash(lastAcceptedBytes)
	}
	ethChain, err := coreth.NewETHChain(&ethConfig, &nodecfg, vm.chaindb, vm.config.EthBackendSettings(), vm.createConsensusCallbacks(), lastAcceptedHash)
	if err != nil {
		return err
	}
	vm.chain = ethChain
	lastAccepted := vm.chain.LastAcceptedBlock()

	// Kickoff gasPriceUpdate goroutine once the backend is initialized, if it
	// exists
	if gasPriceUpdate != nil {
		go gasPriceUpdate()
	}
	vm.notifyBuildBlockChan = toEngine

	// buildBlockTimer handles passing PendingTxs messages to the consensus engine.
	vm.buildBlockTimer = timer.NewStagedTimer(vm.buildBlockTwoStageTimer)
	vm.buildStatus = dontBuild
	go ctx.Log.RecoverAndPanic(vm.buildBlockTimer.Dispatch)

	vm.chain.Start()

	vm.genesisHash = vm.chain.GetGenesisBlock().Hash()
	log.Info(fmt.Sprintf("lastAccepted = %s", lastAccepted.Hash().Hex()))

	vm.State = chain.NewState(&chain.Config{
		DecidedCacheSize:    decidedCacheSize,
		MissingCacheSize:    missingCacheSize,
		UnverifiedCacheSize: unverifiedCacheSize,
		LastAcceptedBlock: &Block{
			id:       ids.ID(lastAccepted.Hash()),
			ethBlock: lastAccepted,
			vm:       vm,
			status:   choices.Accepted,
		},
		GetBlockIDAtHeight: vm.getBlockIDAtHeight,
		GetBlock:           vm.getBlock,
		UnmarshalBlock:     vm.parseBlock,
		BuildBlock:         vm.buildBlock,
	})

	vm.shutdownWg.Add(1)
	go vm.ctx.Log.RecoverAndPanic(vm.awaitSubmittedTxs)

	go vm.ctx.Log.RecoverAndPanic(vm.startContinuousProfiler)

	// The Codec explicitly registers the types it requires from the secp256k1fx
	// so [vm.baseCodec] is a dummy codec use to fulfill the secp256k1fx VM
	// interface. The fx will register all of its types, which can be safely
	// ignored by the VM's codec.
	vm.baseCodec = linearcodec.NewDefault()

	// pruneChain removes all rejected blocks stored in the database.
	//
	// TODO: This function can take over 60 minutes to run on mainnet and
	// should be converted to run asynchronously.
	// if err := vm.pruneChain(); err != nil {
	// 	return err
	// }

	return vm.fx.Initialize(vm)
}

func (vm *VM) createConsensusCallbacks() *dummy.ConsensusCallbacks {
	return &dummy.ConsensusCallbacks{
		OnFinalizeAndAssemble: vm.onFinalizeAndAssemble,
		OnExtraStateChange:    vm.onExtraStateChange,
	}
}

func (vm *VM) onFinalizeAndAssemble(header *types.Header, state *state.StateDB, txs []*types.Transaction) ([]byte, error) {
	snapshot := state.Snapshot()
	for {
		tx, exists := vm.mempool.NextTx()
		if !exists {
			break
		}
		if err := tx.UnsignedAtomicTx.EVMStateTransfer(vm.ctx, state); err != nil {
			// Discard the transaction from the mempool on failed verification.
			vm.mempool.DiscardCurrentTx()
			state.RevertToSnapshot(snapshot)
			continue
		}
		rules := vm.chainConfig.AvalancheRules(header.Number, new(big.Int).SetUint64(header.Time))
		parentIntf, err := vm.GetBlockInternal(ids.ID(header.ParentHash))
		if err != nil {
			// Discard the transaction from the mempool on failed verification.
			vm.mempool.DiscardCurrentTx()
			return nil, fmt.Errorf("failed to get parent block: %w", err)
		}
		parent, ok := parentIntf.(*Block)
		if !ok {
			// Discard the transaction from the mempool on failed verification.
			vm.mempool.DiscardCurrentTx()
			return nil, fmt.Errorf("parent block %s had unexpected type %T", parentIntf.ID(), parentIntf)
		}

		if err := tx.UnsignedAtomicTx.SemanticVerify(vm, tx, parent, rules); err != nil {
			// Discard the transaction from the mempool on failed verification.
			vm.mempool.DiscardCurrentTx()
			state.RevertToSnapshot(snapshot)
			continue
		}

		atomicTxBytes, err := vm.codec.Marshal(codecVersion, tx)
		if err != nil {
			// Discard the transaction from the mempool and error if the transaction
			// cannot be marshalled. This should never happen.
			vm.mempool.DiscardCurrentTx()
			return nil, fmt.Errorf("failed to marshal atomic transaction %s due to %w", tx.ID(), err)
		}
		return atomicTxBytes, nil
	}

	if len(txs) == 0 {
		// this could happen due to the async logic of geth tx pool
		return nil, errEmptyBlock
	}

	return nil, nil
}

func (vm *VM) onExtraStateChange(block *types.Block, state *state.StateDB) error {
	tx, err := vm.extractAtomicTx(block)
	if err != nil {
		return err
	}
	if tx == nil {
		return nil
	}
	return tx.UnsignedAtomicTx.EVMStateTransfer(vm.ctx, state)
}

func (vm *VM) pruneChain() error {
	if !vm.config.Pruning {
		return nil
	}
	pruned, err := vm.db.Has(pruneRejectedBlocksKey)
	if err != nil {
		return fmt.Errorf("failed to check if the VM has pruned rejected blocks: %w", err)
	}
	if pruned {
		return nil
	}

	lastAcceptedHeight := vm.LastAcceptedBlock().Height()
	if err := vm.chain.RemoveRejectedBlocks(0, lastAcceptedHeight); err != nil {
		return err
	}
	heightBytes := make([]byte, 8)
	binary.PutUvarint(heightBytes, lastAcceptedHeight)
	if err := vm.db.Put(pruneRejectedBlocksKey, heightBytes); err != nil {
		return err
	}

	return vm.db.Commit()
}

// Bootstrapping notifies this VM that the consensus engine is performing
// bootstrapping
func (vm *VM) Bootstrapping() error { return vm.fx.Bootstrapping() }

// Bootstrapped notifies this VM that the consensus engine has finished
// bootstrapping
func (vm *VM) Bootstrapped() error {
	vm.ctx.Bootstrapped()
	return vm.fx.Bootstrapped()
}

// Shutdown implements the snowman.ChainVM interface
func (vm *VM) Shutdown() error {
	if vm.ctx == nil {
		return nil
	}

	vm.buildBlockTimer.Stop()
	close(vm.shutdownChan)
	vm.chain.Stop()
	vm.shutdownWg.Wait()
	return nil
}

// buildBlock builds a block to be wrapped by ChainState
func (vm *VM) buildBlock() (snowman.Block, error) {
	block, err := vm.chain.GenerateBlock()
	// Set the buildStatus before calling Cancel or Issue on
	// the mempool and after generating the block.
	// This prevents [needToBuild] from returning true when the
	// produced block will change whether or not we need to produce
	// another block and also ensures that when the mempool adds a
	// new item to Pending it will be handled appropriately by [signalTxsReady]
	vm.buildBlockLock.Lock()
	if vm.needToBuild() {
		vm.buildStatus = conditionalBuild
		vm.buildBlockTimer.SetTimeoutIn(minBlockTime)
	} else {
		vm.buildStatus = dontBuild
	}
	vm.buildBlockLock.Unlock()

	if err != nil {
		vm.mempool.CancelCurrentTx()
		return nil, err
	}

	// Note: the status of block is set by ChainState
	blk := &Block{
		id:       ids.ID(block.Hash()),
		ethBlock: block,
		vm:       vm,
	}

	// Verify is called on a non-wrapped block here, such that this
	// does not add [blk] to the processing blocks map in ChainState.
	// TODO cache verification since Verify() will be called by the
	// consensus engine as well.
	// Note: this is only called when building a new block, so caching
	// verification will only be a significant optimization for nodes
	// that produce a large number of blocks.
	// We call verify without writes here to avoid generating a reference
	// to the blk state root in the triedb when we are going to call verify
	// again from the consensus engine with writes enabled.
	if err := blk.verify(false); err != nil {
		vm.mempool.CancelCurrentTx()
		return nil, fmt.Errorf("block failed verification due to: %w", err)
	}

	log.Debug(fmt.Sprintf("Built block %s", blk.ID()))
	// Marks the current tx from the mempool as being successfully issued
	// into a block.
	vm.mempool.IssueCurrentTx()
	return blk, nil
}

// parseBlock parses [b] into a block to be wrapped by ChainState.
func (vm *VM) parseBlock(b []byte) (snowman.Block, error) {
	ethBlock := new(types.Block)
	if err := rlp.DecodeBytes(b, ethBlock); err != nil {
		return nil, err
	}
	// Note: the status of block is set by ChainState
	block := &Block{
		id:       ids.ID(ethBlock.Hash()),
		ethBlock: ethBlock,
		vm:       vm,
	}
	// Performing syntactic verification in ParseBlock allows for
	// short-circuiting bad blocks before they are processed by the VM.
	if _, err := block.syntacticVerify(); err != nil {
		return nil, fmt.Errorf("syntactic block verification failed: %w", err)
	}
	return block, nil
}

// getBlock attempts to retrieve block [id] from the VM to be wrapped
// by ChainState.
func (vm *VM) getBlock(id ids.ID) (snowman.Block, error) {
	ethBlock := vm.chain.GetBlockByHash(common.Hash(id))
	// If [ethBlock] is nil, return [database.ErrNotFound] here
	// so that the miss is considered cacheable.
	if ethBlock == nil {
		return nil, database.ErrNotFound
	}
	// Note: the status of block is set by ChainState
	blk := &Block{
		id:       ids.ID(ethBlock.Hash()),
		ethBlock: ethBlock,
		vm:       vm,
	}
	return blk, nil
}

// SetPreference sets what the current tail of the chain is
func (vm *VM) SetPreference(blkID ids.ID) error {
	// Since each internal handler used by [vm.State] always returns a block
	// with non-nil ethBlock value, GetBlockInternal should never return a
	// (*Block) with a nil ethBlock value.
	block, err := vm.GetBlockInternal(blkID)
	if err != nil {
		return fmt.Errorf("failed to set preference to %s: %w", blkID, err)
	}

	return vm.chain.SetPreference(block.(*Block).ethBlock)
}

// getBlockIDAtHeight retrieves the blkID of the canonical block at [blkHeight]
// if [blkHeight] is less than the height of the last accepted block, this will return
// a canonical block. Otherwise, it may return a blkID that has not yet been accepted.
func (vm *VM) getBlockIDAtHeight(blkHeight uint64) (ids.ID, error) {
	ethBlock := vm.chain.GetBlockByNumber(blkHeight)
	if ethBlock == nil {
		return ids.ID{}, fmt.Errorf("could not find block at height: %d", blkHeight)
	}

	return ids.ID(ethBlock.Hash()), nil
}

func (vm *VM) Version() (string, error) {
	return Version, nil
}

// This VM doesn't (currently) have any app-specific messages
func (vm *VM) AppRequestFailed(nodeID ids.ShortID, requestID uint32) error {
	return nil
}

// This VM doesn't (currently) have any app-specific messages
func (vm *VM) AppRequest(nodeID ids.ShortID, requestID uint32, request []byte) error {
	vm.ctx.Log.Verbo("called AppRequest")

	// decode single id
	txID := ids.ID{}
	_, err := vm.codec.Unmarshal(request, &txID) // TODO: cleanup way we serialize this
	if err != nil {
		vm.ctx.Log.Debug("AppRequest: failed unmarshalling request from Node %v, reqID %v, err %v",
			nodeID, requestID, err)
		return err
	}
	vm.ctx.Log.Debug("called AppRequest with txID %v", txID)

	if !vm.mempool.has(txID) {
		return nil
	}
	// Note: rejected tx do not need to be explicitly handled,
	// since they are not added to mempool

	// fetch tx
	resTx, dropped, found := vm.mempool.GetTx(txID)
	if !dropped && !found {
		return fmt.Errorf("incoherent mempool. Could not find registered tx")
	}

	// send response
	response, err := vm.codec.Marshal(codecVersion, *resTx)
	if err != nil {
		return err
	}

	return vm.appSender.SendAppResponse(nodeID, requestID, response)
}

// This VM doesn't (currently) have any app-specific messages
func (vm *VM) AppResponse(nodeID ids.ShortID, requestID uint32, response []byte) error {
	vm.ctx.Log.Verbo("called AppResponse")

	// check requestID
	if err := vm.ReclaimID(requestID); err != nil {
		vm.ctx.Log.Debug("Received an Out-of-Sync AppRequest - nodeID: %v - requestID: %v",
			nodeID, requestID)
		return nil
	}

	// decode single tx
	tx := &Tx{}
	_, err := vm.codec.Unmarshal(response, tx) // TODO: cleanup way we serialize this
	if err != nil {
		vm.ctx.Log.Debug("AppResponse: failed unmarshalling response from Node %v, reqID %v, err %v",
			nodeID, requestID, err)
		return err
	}
	unsignedBytes, err := vm.codec.Marshal(codecVersion, &tx.UnsignedAtomicTx)
	if err != nil {
		vm.ctx.Log.Debug("AppResponse: failed unmarshalling UnsignedAtomicTx from Node %v, reqID %v, err %v",
			nodeID, requestID, err)
		return err
	}
	tx.Initialize(unsignedBytes, response)
	vm.ctx.Log.Debug("called AppResponse with txID %v", tx.ID())

	// Note: we currently do not check whether nodes send us exactly the tx matching
	// the txID we asked for. At least we should check we do not receive total garbage
	switch {
	case vm.mempool.has(tx.ID()):
		return nil
		// TODO: handle rejected txes
	}

	// TODO: validate tx

	// add to mempool and possibly re-gossip
	switch err := vm.mempool.AddTx(tx); err {
	case nil:
		txID := tx.ID()
		vm.ctx.Log.Debug("Gossiping txID %v", txID)
		txIDBytes, err := vm.codec.Marshal(codecVersion, txID)
		if err != nil {
			return err
		}

		return vm.appSender.SendAppGossip(txIDBytes)
	// TODO: add max mempool size
	default:
		vm.ctx.Log.Debug("AppResponse: failed AddUnchecked response from Node %v, reqID %v, err %v",
			nodeID, requestID, err)
		// TODO: mark rejected
		return err
	}
}

// This VM doesn't (currently) have any app-specific messages
func (vm *VM) AppGossip(nodeID ids.ShortID, msg []byte) error {
	vm.ctx.Log.Verbo("called AppGossip")

	// decode single id
	txID := ids.ID{}
	_, err := vm.codec.Unmarshal(msg, &txID) // TODO: cleanup way we serialize this
	if err != nil {
		vm.ctx.Log.Debug("AppGossip: failed unmarshalling message from Node %v, err %v", nodeID, err)
		return err
	}
	vm.ctx.Log.Debug("called AppGossip with txID %v", txID)

	switch {
	case vm.mempool.has(txID):
		return nil
		// TODO: handle rejected txes
	}

	nodesSet := ids.NewShortSet(1)
	nodesSet.Add(nodeID)
	return vm.appSender.SendAppRequest(nodesSet, vm.IssueID(), msg)
}

// NewHandler returns a new Handler for a service where:
//   * The handler's functionality is defined by [service]
//     [service] should be a gorilla RPC service (see https://www.gorillatoolkit.org/pkg/rpc/v2)
//   * The name of the service is [name]
//   * The LockOption is the first element of [lockOption]
//     By default the LockOption is WriteLock
//     [lockOption] should have either 0 or 1 elements. Elements beside the first are ignored.
func newHandler(name string, service interface{}, lockOption ...commonEng.LockOption) (*commonEng.HTTPHandler, error) {
	server := avalancheRPC.NewServer()
	server.RegisterCodec(avalancheJSON.NewCodec(), "application/json")
	server.RegisterCodec(avalancheJSON.NewCodec(), "application/json;charset=UTF-8")
	if err := server.RegisterService(service, name); err != nil {
		return nil, err
	}

	var lock commonEng.LockOption = commonEng.WriteLock
	if len(lockOption) != 0 {
		lock = lockOption[0]
	}
	return &commonEng.HTTPHandler{LockOptions: lock, Handler: server}, nil
}

// CreateHandlers makes new http handlers that can handle API calls
func (vm *VM) CreateHandlers() (map[string]*commonEng.HTTPHandler, error) {
	handler := vm.chain.NewRPCHandler(vm.config.APIMaxDuration.Duration)
	enabledAPIs := vm.config.EthAPIs()
	vm.chain.AttachEthService(handler, enabledAPIs)

	errs := wrappers.Errs{}
	if vm.config.SnowmanAPIEnabled {
		errs.Add(handler.RegisterName("snowman", &SnowmanAPI{vm}))
		enabledAPIs = append(enabledAPIs, "snowman")
	}
	if vm.config.CorethAdminAPIEnabled {
		primaryAlias, err := vm.ctx.BCLookup.PrimaryAlias(vm.ctx.ChainID)
		if err != nil {
			return nil, fmt.Errorf("failed to get primary alias for chain due to %w", err)
		}
		errs.Add(handler.RegisterName("performance", NewPerformanceService(fmt.Sprintf("coreth_performance_%s", primaryAlias))))
		enabledAPIs = append(enabledAPIs, "coreth-admin")
	}
	if vm.config.NetAPIEnabled {
		errs.Add(handler.RegisterName("net", &NetAPI{vm}))
		enabledAPIs = append(enabledAPIs, "net")
	}
	if vm.config.Web3APIEnabled {
		errs.Add(handler.RegisterName("web3", &Web3API{}))
		enabledAPIs = append(enabledAPIs, "web3")
	}
	if errs.Errored() {
		return nil, errs.Err
	}

	avaxAPI, err := newHandler("avax", &AvaxAPI{vm})
	if err != nil {
		return nil, fmt.Errorf("failed to register service for AVAX API due to %w", err)
	}

	log.Info(fmt.Sprintf("Enabled APIs: %s", strings.Join(enabledAPIs, ", ")))

	return map[string]*commonEng.HTTPHandler{
		"/rpc":  {LockOptions: commonEng.NoLock, Handler: handler},
		"/avax": avaxAPI,
		"/ws":   {LockOptions: commonEng.NoLock, Handler: handler.WebsocketHandlerWithDuration([]string{"*"}, vm.config.APIMaxDuration.Duration)},
	}, nil
}

// CreateStaticHandlers makes new http handlers that can handle API calls
func (vm *VM) CreateStaticHandlers() (map[string]*commonEng.HTTPHandler, error) {
	handler := rpc.NewServer()
	if err := handler.RegisterName("static", &StaticService{}); err != nil {
		return nil, err
	}

	return map[string]*commonEng.HTTPHandler{
		"/rpc": {LockOptions: commonEng.NoLock, Handler: handler},
		"/ws":  {LockOptions: commonEng.NoLock, Handler: handler.WebsocketHandler([]string{"*"})},
	}, nil
}

/*
 ******************************************************************************
 *********************************** Helpers **********************************
 ******************************************************************************
 */
// extractAtomicTx returns the atomic transaction in [block] if
// one exists.
func (vm *VM) extractAtomicTx(block *types.Block) (*Tx, error) {
	extdata := block.ExtData()
	if len(extdata) == 0 {
		return nil, nil
	}
	atx := new(Tx)
	if _, err := vm.codec.Unmarshal(extdata, atx); err != nil {
		return nil, fmt.Errorf("failed to unmarshal atomic tx due to %w", err)
	}
	if err := atx.Sign(vm.codec, nil); err != nil {
		return nil, fmt.Errorf("failed to initialize atomic tx in block %s", block.Hash().Hex())
	}

	return atx, nil
}

func (vm *VM) conflicts(inputs ids.Set, ancestor *Block) error {
	for ancestor.Status() != choices.Accepted {
		atx, err := vm.extractAtomicTx(ancestor.ethBlock)
		if err != nil {
			return fmt.Errorf("problem parsing atomic tx of ancestor block %s: %w", ancestor.ID(), err)
		}
		// If the ancestor isn't an atomic block, it can't conflict with
		// the import tx.
		if atx != nil {
			ancestorInputs := atx.UnsignedAtomicTx.InputUTXOs()
			if inputs.Overlaps(ancestorInputs) {
				return errConflictingAtomicInputs
			}
		}

		// Move up the chain.
<<<<<<< HEAD
		nextAncestorIntf, err := vm.GetBlockInternal(ancestor.Parent())
		if err != nil {
			return err
		}
=======
		nextAncestorID := ancestor.Parent()
>>>>>>> 5608edcd
		// If the ancestor is unknown, then the parent failed
		// verification when it was called.
		// If the ancestor is rejected, then this block shouldn't be
		// inserted into the canonical chain because the parent is
		// will be missing.
		// If the ancestor is processing, then the block may have
		// been verified.
		nextAncestorIntf, err := vm.GetBlockInternal(nextAncestorID)
		if err != nil {
			return errRejectedParent
		}

		if blkStatus := nextAncestorIntf.Status(); blkStatus == choices.Unknown || blkStatus == choices.Rejected {
			return errRejectedParent
		}
		nextAncestor, ok := nextAncestorIntf.(*Block)
		if !ok {
			return fmt.Errorf("ancestor block %s had unexpected type %T", nextAncestor.ID(), nextAncestorIntf)
		}
		ancestor = nextAncestor
	}

	return nil
}

// getAcceptedAtomicTx attempts to get [txID] from the database.
func (vm *VM) getAcceptedAtomicTx(txID ids.ID) (*Tx, uint64, error) {
	indexedTxBytes, err := vm.acceptedAtomicTxDB.Get(txID[:])
	if err != nil {
		return nil, 0, err
	}

	packer := wrappers.Packer{Bytes: indexedTxBytes}
	height := packer.UnpackLong()
	txBytes := packer.UnpackBytes()

	tx := &Tx{}
	if _, err := vm.codec.Unmarshal(txBytes, tx); err != nil {
		return nil, 0, fmt.Errorf("problem parsing atomic transaction from db: %w", err)
	}
	if err := tx.Sign(vm.codec, nil); err != nil {
		return nil, 0, fmt.Errorf("problem initializing atomic transaction from db: %w", err)
	}

	return tx, height, nil
}

// getAtomicTx returns the requested transaction, status, and height.
// If the status is Unknown, then the returned transaction will be nil.
func (vm *VM) getAtomicTx(txID ids.ID) (*Tx, Status, uint64, error) {
	if tx, height, err := vm.getAcceptedAtomicTx(txID); err == nil {
		return tx, Accepted, height, nil
	} else if err != database.ErrNotFound {
		return nil, Unknown, 0, err
	}

	tx, dropped, found := vm.mempool.GetTx(txID)
	switch {
	case found && dropped:
		return tx, Dropped, 0, nil
	case found:
		return tx, Processing, 0, nil
	default:
		return nil, Unknown, 0, nil
	}
}

// writeAtomicTx writes indexes [tx] in [blk]
func (vm *VM) writeAtomicTx(blk *Block, tx *Tx) error {
	// 8 bytes
	height := blk.ethBlock.NumberU64()
	// 4 + len(txBytes)
	txBytes := tx.Bytes()
	packer := wrappers.Packer{Bytes: make([]byte, 12+len(txBytes))}
	packer.PackLong(height)
	packer.PackBytes(txBytes)
	txID := tx.ID()

	return vm.acceptedAtomicTxDB.Put(txID[:], packer.Bytes)
}

// needToBuild returns true if there are outstanding transactions to be issued
// into a block.
func (vm *VM) needToBuild() bool {
	size, err := vm.chain.PendingSize()
	if err != nil {
		log.Error("Failed to get chain pending size", "error", err)
		return false
	}
	return size > 0 || vm.mempool.Len() > 0
}

// buildEarly returns true if there are sufficient outstanding transactions to
// be issued into a block to build a block early.
func (vm *VM) buildEarly() bool {
	size, err := vm.chain.PendingSize()
	if err != nil {
		log.Error("Failed to get chain pending size", "error", err)
		return false
	}
	return size > batchSize || vm.mempool.Len() > 1
}

// buildBlockTwoStageTimer is a two stage timer that sends a notification
// to the engine when the VM is ready to build a block.
// If it should be called back again, it returns the timeout duration at
// which it should be called again.
func (vm *VM) buildBlockTwoStageTimer() (time.Duration, bool) {
	vm.buildBlockLock.Lock()
	defer vm.buildBlockLock.Unlock()

	switch vm.buildStatus {
	case dontBuild:
		return 0, false
	case conditionalBuild:
		if !vm.buildEarly() {
			vm.buildStatus = mayBuild
			return (maxBlockTime - minBlockTime), true
		}
	case mayBuild:
	case building:
		// If the status has already been set to building, there is no need
		// to send an additional request to the consensus engine until the call
		// to BuildBlock resets the block status.
		return 0, false
	default:
		// Log an error if an invalid status is found.
		log.Error("Found invalid build status in build block timer", "buildStatus", vm.buildStatus)
	}

	select {
	case vm.notifyBuildBlockChan <- commonEng.PendingTxs:
		vm.buildStatus = building
	default:
		log.Error("Failed to push PendingTxs notification to the consensus engine.")
	}

	// No need for the timeout to fire again until BuildBlock is called.
	return 0, false
}

// signalTxsReady sets the initial timeout on the two stage timer if the process
// has not already begun from an earlier notification. If [buildStatus] is anything
// other than [dontBuild], then the attempt has already begun and this notification
// can be safely skipped.
func (vm *VM) signalTxsReady() {
	vm.buildBlockLock.Lock()
	defer vm.buildBlockLock.Unlock()

	// Set the build block timer in motion if it has not been started.
	if vm.buildStatus == dontBuild {
		vm.buildStatus = conditionalBuild
		vm.buildBlockTimer.SetTimeoutIn(minBlockTime)
	}
}

// awaitSubmittedTxs waits for new transactions to be submitted
// and notifies the VM when the tx pool has transactions to be
// put into a new block.
func (vm *VM) awaitSubmittedTxs() {
	defer vm.shutdownWg.Done()
	txSubmitChan := vm.chain.GetTxSubmitCh()
	for {
		select {
		case <-txSubmitChan:
			log.Trace("New tx detected, trying to generate a block")
			vm.signalTxsReady()
		case <-vm.mempool.Pending:
			log.Trace("New atomic Tx detected, trying to generate a block")
			vm.signalTxsReady()
		case <-vm.shutdownChan:
			return
		}
	}
}

// ParseAddress takes in an address and produces the ID of the chain it's for
// the ID of the address
func (vm *VM) ParseAddress(addrStr string) (ids.ID, ids.ShortID, error) {
	chainIDAlias, hrp, addrBytes, err := formatting.ParseAddress(addrStr)
	if err != nil {
		return ids.ID{}, ids.ShortID{}, err
	}

	chainID, err := vm.ctx.BCLookup.Lookup(chainIDAlias)
	if err != nil {
		return ids.ID{}, ids.ShortID{}, err
	}

	expectedHRP := constants.GetHRP(vm.ctx.NetworkID)
	if hrp != expectedHRP {
		return ids.ID{}, ids.ShortID{}, fmt.Errorf("expected hrp %q but got %q",
			expectedHRP, hrp)
	}

	addr, err := ids.ToShortID(addrBytes)
	if err != nil {
		return ids.ID{}, ids.ShortID{}, err
	}
	return chainID, addr, nil
}

// issueTx adds [tx] to the mempool and signals the goroutine waiting on
// atomic transactions that there is an atomic transaction ready to be
// put into a block.
func (vm *VM) issueTx(tx *Tx) error {
	if err := vm.mempool.AddTx(tx); err != nil {
		return err
	}

	txID := tx.ID()
	vm.ctx.Log.Debug("Gossiping txID %v", txID)
	txIDBytes, err := vm.codec.Marshal(codecVersion, txID)
	if err != nil {
		return err
	}

	return vm.appSender.SendAppGossip(txIDBytes)
}

// GetAtomicUTXOs returns the utxos that at least one of the provided addresses is
// referenced in.
func (vm *VM) GetAtomicUTXOs(
	chainID ids.ID,
	addrs ids.ShortSet,
	startAddr ids.ShortID,
	startUTXOID ids.ID,
	limit int,
) ([]*avax.UTXO, ids.ShortID, ids.ID, error) {
	if limit <= 0 || limit > maxUTXOsToFetch {
		limit = maxUTXOsToFetch
	}

	addrsList := make([][]byte, addrs.Len())
	for i, addr := range addrs.List() {
		addrsList[i] = addr.Bytes()
	}

	allUTXOBytes, lastAddr, lastUTXO, err := vm.ctx.SharedMemory.Indexed(
		chainID,
		addrsList,
		startAddr.Bytes(),
		startUTXOID[:],
		limit,
	)
	if err != nil {
		return nil, ids.ShortID{}, ids.ID{}, fmt.Errorf("error fetching atomic UTXOs: %w", err)
	}

	lastAddrID, err := ids.ToShortID(lastAddr)
	if err != nil {
		lastAddrID = ids.ShortEmpty
	}
	lastUTXOID, err := ids.ToID(lastUTXO)
	if err != nil {
		lastUTXOID = ids.Empty
	}

	utxos := make([]*avax.UTXO, len(allUTXOBytes))
	for i, utxoBytes := range allUTXOBytes {
		utxo := &avax.UTXO{}
		if _, err := vm.codec.Unmarshal(utxoBytes, utxo); err != nil {
			return nil, ids.ShortID{}, ids.ID{}, fmt.Errorf("error parsing UTXO: %w", err)
		}
		utxos[i] = utxo
	}
	return utxos, lastAddrID, lastUTXOID, nil
}

// GetSpendableFunds returns a list of EVMInputs and keys (in corresponding order)
// to total [amount] of [assetID] owned by [keys]
// Note: we return [][]*crypto.PrivateKeySECP256K1R even though each input corresponds
// to a single key, so that the signers can be passed in to [tx.Sign] which supports
// multiple keys on a single input.
func (vm *VM) GetSpendableFunds(keys []*crypto.PrivateKeySECP256K1R, assetID ids.ID, amount uint64) ([]EVMInput, [][]*crypto.PrivateKeySECP256K1R, error) {
	// Note: current state uses the state of the preferred block.
	state, err := vm.chain.CurrentState()
	if err != nil {
		return nil, nil, err
	}
	inputs := []EVMInput{}
	signers := [][]*crypto.PrivateKeySECP256K1R{}
	// Note: we assume that each key in [keys] is unique, so that iterating over
	// the keys will not produce duplicated nonces in the returned EVMInput slice.
	for _, key := range keys {
		if amount == 0 {
			break
		}
		addr := GetEthAddress(key)
		var balance uint64
		if assetID == vm.ctx.AVAXAssetID {
			// If the asset is AVAX, we divide by the x2cRate to convert back to the correct
			// denomination of AVAX that can be exported.
			balance = new(big.Int).Div(state.GetBalance(addr), x2cRate).Uint64()
		} else {
			balance = state.GetBalanceMultiCoin(addr, common.Hash(assetID)).Uint64()
		}
		if balance == 0 {
			continue
		}
		if amount < balance {
			balance = amount
		}
		nonce, err := vm.GetCurrentNonce(addr)
		if err != nil {
			return nil, nil, err
		}
		inputs = append(inputs, EVMInput{
			Address: addr,
			Amount:  balance,
			AssetID: assetID,
			Nonce:   nonce,
		})
		signers = append(signers, []*crypto.PrivateKeySECP256K1R{key})
		amount -= balance
	}

	if amount > 0 {
		return nil, nil, errInsufficientFunds
	}

	return inputs, signers, nil
}

// GetCurrentNonce returns the nonce associated with the address at the
// preferred block
func (vm *VM) GetCurrentNonce(address common.Address) (uint64, error) {
	// Note: current state uses the state of the preferred block.
	state, err := vm.chain.CurrentState()
	if err != nil {
		return 0, err
	}
	return state.GetNonce(address), nil
}

// currentRules returns the chain rules for the current block.
func (vm *VM) currentRules() params.Rules {
	header := vm.chain.APIBackend().CurrentHeader()
	return vm.chainConfig.AvalancheRules(header.Number, big.NewInt(int64(header.Time)))
}

// getBlockValidator returns the block validator that should be used for a block that
// follows the ruleset defined by [rules]
func (vm *VM) getBlockValidator(rules params.Rules) BlockValidator {
	switch {
	case rules.IsApricotPhase2:
		// Note: the phase1BlockValidator is used in both apricot phase1 and phase2
		return phase1BlockValidator
	case rules.IsApricotPhase1:
		return phase1BlockValidator
	default:
		return phase0BlockValidator
	}
}

func (vm *VM) startContinuousProfiler() {
	// If the profiler directory is empty, return immediately
	// without creating or starting a continuous profiler.
	if vm.config.ContinuousProfilerDir == "" {
		return
	}
	vm.profiler = profiler.NewContinuous(
		filepath.Join(vm.config.ContinuousProfilerDir),
		vm.config.ContinuousProfilerFrequency.Duration,
		vm.config.ContinuousProfilerMaxFiles,
	)
	defer vm.profiler.Shutdown()

	vm.shutdownWg.Add(1)
	go func() {
		defer vm.shutdownWg.Done()
		log.Info("Dispatching continuous profiler", "dir", vm.config.ContinuousProfilerDir, "freq", vm.config.ContinuousProfilerFrequency, "maxFiles", vm.config.ContinuousProfilerMaxFiles)
		err := vm.profiler.Dispatch()
		if err != nil {
			log.Error("continuous profiler failed", "err", err)
		}
	}()
	// Wait for shutdownChan to be closed
	<-vm.shutdownChan
}

// ParseLocalAddress takes in an address for this chain and produces the ID
func (vm *VM) ParseLocalAddress(addrStr string) (ids.ShortID, error) {
	chainID, addr, err := vm.ParseAddress(addrStr)
	if err != nil {
		return ids.ShortID{}, err
	}
	if chainID != vm.ctx.ChainID {
		return ids.ShortID{}, fmt.Errorf("expected chainID to be %q but was %q",
			vm.ctx.ChainID, chainID)
	}
	return addr, nil
}

// FormatLocalAddress takes in a raw address and produces the formatted address
func (vm *VM) FormatLocalAddress(addr ids.ShortID) (string, error) {
	return vm.FormatAddress(vm.ctx.ChainID, addr)
}

// FormatAddress takes in a chainID and a raw address and produces the formatted
// address
func (vm *VM) FormatAddress(chainID ids.ID, addr ids.ShortID) (string, error) {
	chainIDAlias, err := vm.ctx.BCLookup.PrimaryAlias(chainID)
	if err != nil {
		return "", err
	}
	hrp := constants.GetHRP(vm.ctx.NetworkID)
	return formatting.FormatAddress(chainIDAlias, hrp, addr.Bytes())
}

// ParseEthAddress parses [addrStr] and returns an Ethereum address
func ParseEthAddress(addrStr string) (common.Address, error) {
	if !common.IsHexAddress(addrStr) {
		return common.Address{}, errInvalidAddr
	}
	return common.HexToAddress(addrStr), nil
}

// FormatEthAddress formats [addr] into a string
func FormatEthAddress(addr common.Address) string {
	return addr.Hex()
}

// GetEthAddress returns the ethereum address derived from [privKey]
func GetEthAddress(privKey *crypto.PrivateKeySECP256K1R) common.Address {
	return PublicKeyToEthAddress(privKey.PublicKey().(*crypto.PublicKeySECP256K1R))
}

// PublicKeyToEthAddress returns the ethereum address derived from [pubKey]
func PublicKeyToEthAddress(pubKey *crypto.PublicKeySECP256K1R) common.Address {
	return ethcrypto.PubkeyToAddress(*(pubKey.ToECDSA()))
}<|MERGE_RESOLUTION|>--- conflicted
+++ resolved
@@ -935,14 +935,7 @@
 		}
 
 		// Move up the chain.
-<<<<<<< HEAD
-		nextAncestorIntf, err := vm.GetBlockInternal(ancestor.Parent())
-		if err != nil {
-			return err
-		}
-=======
 		nextAncestorID := ancestor.Parent()
->>>>>>> 5608edcd
 		// If the ancestor is unknown, then the parent failed
 		// verification when it was called.
 		// If the ancestor is rejected, then this block shouldn't be
