--- conflicted
+++ resolved
@@ -41,6 +41,7 @@
 	geckojson "github.com/ava-labs/gecko/utils/json"
 	"github.com/ava-labs/gecko/utils/logging"
 	"github.com/ava-labs/gecko/utils/timer"
+	"github.com/ava-labs/gecko/utils/units"
 	"github.com/ava-labs/gecko/utils/wrappers"
 	"github.com/ava-labs/gecko/vms/components/avax"
 	"github.com/ava-labs/gecko/vms/secp256k1fx"
@@ -79,7 +80,12 @@
 )
 
 var (
-<<<<<<< HEAD
+	// minGasPrice is the number of nAVAX required per gas unit for a transaction
+	// to be valid
+	minGasPrice = big.NewInt(47)
+
+	txFee = units.MilliAvax
+
 	errEmptyBlock                 = errors.New("empty block")
 	errCreateBlock                = errors.New("couldn't create block")
 	errUnknownBlock               = errors.New("unknown block")
@@ -102,18 +108,6 @@
 	errOutputsNotSorted           = errors.New("outputs not sorted")
 	errOverflowExport             = errors.New("overflow when computing export amount + txFee")
 	errInvalidNonce               = errors.New("invalid nonce")
-=======
-	// minGasPrice is the number of nAVAX required per gas unit for a transaction
-	// to be valid
-	minGasPrice = big.NewInt(85)
-
-	errEmptyBlock     = errors.New("empty block")
-	errCreateBlock    = errors.New("couldn't create block")
-	errUnknownBlock   = errors.New("unknown block")
-	errBlockFrequency = errors.New("too frequent block issuance")
-	errUnsupportedFXs = errors.New("unsupported feature extensions")
-	errInvalidBlock   = errors.New("invalid block")
->>>>>>> 14fe03cb
 )
 
 func maxDuration(x, y time.Duration) time.Duration {
@@ -235,6 +229,7 @@
 	}
 
 	vm.chainID = g.Config.ChainID
+	vm.txFee = txFee
 
 	config := eth.DefaultConfig
 	config.ManualCanonical = true
