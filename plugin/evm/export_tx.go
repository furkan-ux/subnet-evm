--- conflicted
+++ resolved
@@ -232,12 +232,8 @@
 	return nil
 }
 
-<<<<<<< HEAD
-func (tx *UnsignedExportTx) AtomicOps() (map[ids.ID]*atomic.Requests, error) {
-=======
 // Accept this transaction.
 func (tx *UnsignedExportTx) Accept() (ids.ID, *atomic.Requests, error) {
->>>>>>> 57e92e65
 	txID := tx.ID()
 
 	elems := make([]*atomic.Element, len(tx.ExportedOutputs))
@@ -253,11 +249,7 @@
 
 		utxoBytes, err := Codec.Marshal(codecVersion, utxo)
 		if err != nil {
-<<<<<<< HEAD
-			return nil, err
-=======
 			return ids.ID{}, nil, err
->>>>>>> 57e92e65
 		}
 		utxoID := utxo.InputID()
 		elem := &atomic.Element{
@@ -273,17 +265,7 @@
 	return map[ids.ID]*atomic.Requests{tx.DestinationChain: {PutRequests: elems}}, nil
 }
 
-<<<<<<< HEAD
-// Accept this transaction.
-func (tx *UnsignedExportTx) Accept(ctx *snow.Context, batch database.Batch) error {
-	ops, err := tx.AtomicOps()
-	if err != nil {
-		return err
-	}
-	return ctx.SharedMemory.Apply(ops, batch)
-=======
 	return tx.DestinationChain, &atomic.Requests{PutRequests: elems}, nil
->>>>>>> 57e92e65
 }
 
 // newExportTx returns a new ExportTx
