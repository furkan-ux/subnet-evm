--- conflicted
+++ resolved
@@ -8,18 +8,15 @@
 	"math/big"
 	"time"
 
-	"github.com/ava-labs/coreth/core/types"
-	"github.com/ava-labs/coreth/params"
 	"github.com/ethereum/go-ethereum/common"
 	"github.com/ethereum/go-ethereum/log"
 	"github.com/ethereum/go-ethereum/rlp"
 
+	"github.com/ava-labs/coreth/core/types"
+	"github.com/ava-labs/coreth/params"
+
 	"github.com/ava-labs/avalanchego/ids"
 	"github.com/ava-labs/avalanchego/snow/choices"
-<<<<<<< HEAD
-	"github.com/ava-labs/avalanchego/snow/consensus/snowman"
-=======
->>>>>>> 1f0aebe8
 )
 
 var bonusBlocks = ids.Set{}
@@ -173,16 +170,8 @@
 }
 
 // Parent implements the snowman.Block interface
-<<<<<<< HEAD
-func (b *Block) Parent() ids.ID { return ids.ID(b.ethBlock.ParentHash()) }
-
-func (b *Block) parentBlock() (snowman.Block, error) {
-	parentID := b.Parent()
-	return b.vm.GetBlockInternal(parentID)
-=======
 func (b *Block) Parent() ids.ID {
 	return ids.ID(b.ethBlock.ParentHash())
->>>>>>> 1f0aebe8
 }
 
 // Height implements the snowman.Block interface
@@ -233,23 +222,10 @@
 		return err
 	}
 	if atomicTx != nil {
-		ancestor, err := b.parentBlock()
-		if err != nil {
-			return err
-		}
-
 		// If the ancestor is unknown, then the parent failed verification when
 		// it was called.
 		// If the ancestor is rejected, then this block shouldn't be inserted
 		// into the canonical chain because the parent is will be missing.
-<<<<<<< HEAD
-		if blkStatus := ancestor.Status(); blkStatus == choices.Unknown || blkStatus == choices.Rejected {
-			return errRejectedParent
-		}
-		ancestorBlock, ok := ancestor.(*Block)
-		if !ok {
-			return fmt.Errorf("expected %s, parent of %s, to be *Block but is %T", ancestor.ID(), b.ID(), ancestor)
-=======
 		ancestorInf, err := vm.GetBlockInternal(ancestorID)
 		if err != nil {
 			return errRejectedParent
@@ -261,14 +237,13 @@
 		ancestor, ok := ancestorInf.(*Block)
 		if !ok {
 			return fmt.Errorf("expected %s, parent of %s, to be *Block but is %T", ancestor.ID(), b.ID(), ancestorInf)
->>>>>>> 1f0aebe8
 		}
 
 		if bonusBlocks.Contains(b.id) {
 			log.Info("skipping atomic tx verification on bonus block", "block", b.id)
 		} else {
 			utx := atomicTx.UnsignedAtomicTx
-			if err := utx.SemanticVerify(vm, atomicTx, ancestorBlock, b.ethBlock.BaseFee(), rules); err != nil {
+			if err := utx.SemanticVerify(vm, atomicTx, ancestor, b.ethBlock.BaseFee(), rules); err != nil {
 				return fmt.Errorf("invalid block due to failed semanatic verify: %w at height %d", err, b.Height())
 			}
 		}
