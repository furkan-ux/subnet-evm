// (c) 2019-2020, Ava Labs, Inc. All rights reserved.
// See the file LICENSE for licensing terms.

package evm

import (
	"bytes"
	"context"
	"errors"
	"fmt"
	"time"

	"github.com/ava-labs/libevm/log"
	"github.com/ava-labs/libevm/rlp"

	"github.com/ava-labs/subnet-evm/core"
	"github.com/ava-labs/subnet-evm/core/rawdb"
	"github.com/ava-labs/subnet-evm/core/types"
	"github.com/ava-labs/subnet-evm/params"
<<<<<<< HEAD
	"github.com/ava-labs/subnet-evm/params/extras"
=======
	"github.com/ava-labs/subnet-evm/plugin/evm/header"
>>>>>>> 8d13faaa
	"github.com/ava-labs/subnet-evm/precompile/precompileconfig"
	"github.com/ava-labs/subnet-evm/predicate"

	"github.com/ava-labs/avalanchego/ids"
	"github.com/ava-labs/avalanchego/snow/consensus/snowman"
	"github.com/ava-labs/avalanchego/snow/engine/snowman/block"
)

var (
	_ snowman.Block           = (*Block)(nil)
	_ block.WithVerifyContext = (*Block)(nil)
)

// Block implements the snowman.Block interface
type Block struct {
	id       ids.ID
	ethBlock *types.Block
	vm       *VM
}

// newBlock returns a new Block wrapping the ethBlock type and implementing the snowman.Block interface
func (vm *VM) newBlock(ethBlock *types.Block) *Block {
	return &Block{
		id:       ids.ID(ethBlock.Hash()),
		ethBlock: ethBlock,
		vm:       vm,
	}
}

// ID implements the snowman.Block interface
func (b *Block) ID() ids.ID { return b.id }

// Accept implements the snowman.Block interface
func (b *Block) Accept(context.Context) error {
	vm := b.vm

	// Although returning an error from Accept is considered fatal, it is good
	// practice to cleanup the batch we were modifying in the case of an error.
	defer vm.versiondb.Abort()

	log.Debug(fmt.Sprintf("Accepting block %s (%s) at height %d", b.ID().Hex(), b.ID(), b.Height()))

	// Call Accept for relevant precompile logs. Note we do this prior to
	// calling Accept on the blockChain so any side effects (eg warp signatures)
	// take place before the accepted log is emitted to subscribers.
<<<<<<< HEAD
	rules := b.vm.chainConfig.Rules(b.ethBlock.Number(), params.IsMergeTODO, b.ethBlock.Time())
	if err := b.handlePrecompileAccept(*params.GetRulesExtra(rules)); err != nil {
=======
	rules := b.vm.chainConfig.Rules(b.ethBlock.Number(), b.ethBlock.Timestamp())
	if err := b.handlePrecompileAccept(rules); err != nil {
>>>>>>> 8d13faaa
		return err
	}
	if err := vm.blockChain.Accept(b.ethBlock); err != nil {
		return fmt.Errorf("chain could not accept %s: %w", b.ID(), err)
	}

	if err := vm.acceptedBlockDB.Put(lastAcceptedKey, b.id[:]); err != nil {
		return fmt.Errorf("failed to put %s as the last accepted block: %w", b.ID(), err)
	}

	return b.vm.versiondb.Commit()
}

// handlePrecompileAccept calls Accept on any logs generated with an active precompile address that implements
// contract.Accepter
<<<<<<< HEAD
func (b *Block) handlePrecompileAccept(rules extras.Rules) error {
=======
func (b *Block) handlePrecompileAccept(rules params.Rules) error {
>>>>>>> 8d13faaa
	// Short circuit early if there are no precompile accepters to execute
	if len(rules.AccepterPrecompiles) == 0 {
		return nil
	}

	// Read receipts from disk
	receipts := rawdb.ReadReceipts(b.vm.chaindb, b.ethBlock.Hash(), b.ethBlock.NumberU64(), b.ethBlock.Time(), b.vm.chainConfig)
	// If there are no receipts, ReadReceipts may be nil, so we check the length and confirm the ReceiptHash
	// is empty to ensure that missing receipts results in an error on accept.
	if len(receipts) == 0 && b.ethBlock.ReceiptHash() != types.EmptyRootHash {
		return fmt.Errorf("failed to fetch receipts for accepted block with non-empty root hash (%s) (Block: %s, Height: %d)", b.ethBlock.ReceiptHash(), b.ethBlock.Hash(), b.ethBlock.NumberU64())
	}
	acceptCtx := &precompileconfig.AcceptContext{
		SnowCtx: b.vm.ctx,
		Warp:    b.vm.warpBackend,
	}
	for _, receipt := range receipts {
		for logIdx, log := range receipt.Logs {
			accepter, ok := rules.AccepterPrecompiles[log.Address]
			if !ok {
				continue
			}
			if err := accepter.Accept(acceptCtx, log.BlockHash, log.BlockNumber, log.TxHash, logIdx, log.Topics, log.Data); err != nil {
				return err
			}
		}
	}

	return nil
}

// Reject implements the snowman.Block interface
func (b *Block) Reject(context.Context) error {
	log.Debug(fmt.Sprintf("Rejecting block %s (%s) at height %d", b.ID().Hex(), b.ID(), b.Height()))
	return b.vm.blockChain.Reject(b.ethBlock)
}

// Parent implements the snowman.Block interface
func (b *Block) Parent() ids.ID {
	return ids.ID(b.ethBlock.ParentHash())
}

// Height implements the snowman.Block interface
func (b *Block) Height() uint64 {
	return b.ethBlock.NumberU64()
}

// Timestamp implements the snowman.Block interface
func (b *Block) Timestamp() time.Time {
	return time.Unix(int64(b.ethBlock.Time()), 0)
}

// syntacticVerify verifies that a *Block is well-formed.
func (b *Block) syntacticVerify() error {
	if b == nil || b.ethBlock == nil {
		return errInvalidBlock
	}

	header := b.ethBlock.Header()
	rules := b.vm.chainConfig.Rules(header.Number, params.IsMergeTODO, header.Time)
	return b.vm.syntacticBlockValidator.SyntacticVerify(b, rules)
}

// Verify implements the snowman.Block interface
func (b *Block) Verify(context.Context) error {
	return b.verify(&precompileconfig.PredicateContext{
		SnowCtx:            b.vm.ctx,
		ProposerVMBlockCtx: nil,
	}, true)
}

// ShouldVerifyWithContext implements the block.WithVerifyContext interface
func (b *Block) ShouldVerifyWithContext(context.Context) (bool, error) {
	rules := params.GetRulesExtra(b.vm.chainConfig.Rules(b.ethBlock.Number(), params.IsMergeTODO, b.ethBlock.Time()))
	predicates := rules.Predicaters
	// Short circuit early if there are no predicates to verify
	if len(predicates) == 0 {
		return false, nil
	}

	// Check if any of the transactions in the block specify a precompile that enforces a predicate, which requires
	// the ProposerVMBlockCtx.
	for _, tx := range b.ethBlock.Transactions() {
		for _, accessTuple := range tx.AccessList() {
			if _, ok := predicates[accessTuple.Address]; ok {
				log.Debug("Block verification requires proposerVM context", "block", b.ID(), "height", b.Height())
				return true, nil
			}
		}
	}

	log.Debug("Block verification does not require proposerVM context", "block", b.ID(), "height", b.Height())
	return false, nil
}

// VerifyWithContext implements the block.WithVerifyContext interface
func (b *Block) VerifyWithContext(ctx context.Context, proposerVMBlockCtx *block.Context) error {
	return b.verify(&precompileconfig.PredicateContext{
		SnowCtx:            b.vm.ctx,
		ProposerVMBlockCtx: proposerVMBlockCtx,
	}, true)
}

// Verify the block is valid.
// Enforces that the predicates are valid within [predicateContext].
// Writes the block details to disk and the state to the trie manager iff writes=true.
func (b *Block) verify(predicateContext *precompileconfig.PredicateContext, writes bool) error {
	if predicateContext.ProposerVMBlockCtx != nil {
		log.Debug("Verifying block with context", "block", b.ID(), "height", b.Height())
	} else {
		log.Debug("Verifying block without context", "block", b.ID(), "height", b.Height())
	}
	if err := b.syntacticVerify(); err != nil {
		return fmt.Errorf("syntactic block verification failed: %w", err)
	}

	// Only enforce predicates if the chain has already bootstrapped.
	// If the chain is still bootstrapping, we can assume that all blocks we are verifying have
	// been accepted by the network (so the predicate was validated by the network when the
	// block was originally verified).
	if b.vm.bootstrapped.Get() {
		if err := b.verifyPredicates(predicateContext); err != nil {
			return fmt.Errorf("failed to verify predicates: %w", err)
		}
	}

	// The engine may call VerifyWithContext multiple times on the same block with different contexts.
	// Since the engine will only call Accept/Reject once, we should only call InsertBlockManual once.
	// Additionally, if a block is already in processing, then it has already passed verification and
	// at this point we have checked the predicates are still valid in the different context so we
	// can return nil.
	if b.vm.State.IsProcessing(b.id) {
		return nil
	}

	return b.vm.blockChain.InsertBlockManual(b.ethBlock, writes)
}

// verifyPredicates verifies the predicates in the block are valid according to predicateContext.
func (b *Block) verifyPredicates(predicateContext *precompileconfig.PredicateContext) error {
	rules := b.vm.chainConfig.Rules(b.ethBlock.Number(), params.IsMergeTODO, b.ethBlock.Time())
	rulesExtra := params.GetRulesExtra(rules)

	switch {
	case !rulesExtra.IsDurango && rulesExtra.PredicatersExist():
		return errors.New("cannot enable predicates before Durango activation")
	case !rulesExtra.IsDurango:
		return nil
	}

	predicateResults := predicate.NewResults()
	for _, tx := range b.ethBlock.Transactions() {
		results, err := core.CheckPredicates(rules, predicateContext, tx)
		if err != nil {
			return err
		}
		predicateResults.SetTxResults(tx.Hash(), results)
	}
	// TODO: document required gas constraints to ensure marshalling predicate results does not error
	predicateResultsBytes, err := predicateResults.Bytes()
	if err != nil {
		return fmt.Errorf("failed to marshal predicate results: %w", err)
	}
	extraData := b.ethBlock.Extra()
<<<<<<< HEAD
	headerPredicateResultsBytes := predicate.GetPredicateResultBytes(extraData)
	if len(headerPredicateResultsBytes) == 0 {
		return fmt.Errorf("failed to find predicate results in extra data: %x", extraData)
	}
=======
	headerPredicateResultsBytes := header.PredicateBytesFromExtra(rules.AvalancheRules, extraData)
>>>>>>> 8d13faaa
	if !bytes.Equal(headerPredicateResultsBytes, predicateResultsBytes) {
		return fmt.Errorf("%w (remote: %x local: %x)", errInvalidHeaderPredicateResults, headerPredicateResultsBytes, predicateResultsBytes)
	}
	return nil
}

// Bytes implements the snowman.Block interface
func (b *Block) Bytes() []byte {
	res, err := rlp.EncodeToBytes(b.ethBlock)
	if err != nil {
		panic(err)
	}
	return res
}

func (b *Block) String() string { return fmt.Sprintf("EVM block, ID = %s", b.ID()) }<|MERGE_RESOLUTION|>--- conflicted
+++ resolved
@@ -17,11 +17,8 @@
 	"github.com/ava-labs/subnet-evm/core/rawdb"
 	"github.com/ava-labs/subnet-evm/core/types"
 	"github.com/ava-labs/subnet-evm/params"
-<<<<<<< HEAD
 	"github.com/ava-labs/subnet-evm/params/extras"
-=======
 	"github.com/ava-labs/subnet-evm/plugin/evm/header"
->>>>>>> 8d13faaa
 	"github.com/ava-labs/subnet-evm/precompile/precompileconfig"
 	"github.com/ava-labs/subnet-evm/predicate"
 
@@ -67,13 +64,8 @@
 	// Call Accept for relevant precompile logs. Note we do this prior to
 	// calling Accept on the blockChain so any side effects (eg warp signatures)
 	// take place before the accepted log is emitted to subscribers.
-<<<<<<< HEAD
 	rules := b.vm.chainConfig.Rules(b.ethBlock.Number(), params.IsMergeTODO, b.ethBlock.Time())
 	if err := b.handlePrecompileAccept(*params.GetRulesExtra(rules)); err != nil {
-=======
-	rules := b.vm.chainConfig.Rules(b.ethBlock.Number(), b.ethBlock.Timestamp())
-	if err := b.handlePrecompileAccept(rules); err != nil {
->>>>>>> 8d13faaa
 		return err
 	}
 	if err := vm.blockChain.Accept(b.ethBlock); err != nil {
@@ -89,11 +81,7 @@
 
 // handlePrecompileAccept calls Accept on any logs generated with an active precompile address that implements
 // contract.Accepter
-<<<<<<< HEAD
 func (b *Block) handlePrecompileAccept(rules extras.Rules) error {
-=======
-func (b *Block) handlePrecompileAccept(rules params.Rules) error {
->>>>>>> 8d13faaa
 	// Short circuit early if there are no precompile accepters to execute
 	if len(rules.AccepterPrecompiles) == 0 {
 		return nil
@@ -258,14 +246,7 @@
 		return fmt.Errorf("failed to marshal predicate results: %w", err)
 	}
 	extraData := b.ethBlock.Extra()
-<<<<<<< HEAD
-	headerPredicateResultsBytes := predicate.GetPredicateResultBytes(extraData)
-	if len(headerPredicateResultsBytes) == 0 {
-		return fmt.Errorf("failed to find predicate results in extra data: %x", extraData)
-	}
-=======
-	headerPredicateResultsBytes := header.PredicateBytesFromExtra(rules.AvalancheRules, extraData)
->>>>>>> 8d13faaa
+	headerPredicateResultsBytes := header.PredicateBytesFromExtra(extraData)
 	if !bytes.Equal(headerPredicateResultsBytes, predicateResultsBytes) {
 		return fmt.Errorf("%w (remote: %x local: %x)", errInvalidHeaderPredicateResults, headerPredicateResultsBytes, predicateResultsBytes)
 	}
