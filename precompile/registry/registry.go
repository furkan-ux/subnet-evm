--- conflicted
+++ resolved
@@ -17,11 +17,9 @@
 
 	_ "github.com/ava-labs/subnet-evm/precompile/contracts/rewardmanager"
 
-<<<<<<< HEAD
+	_ "github.com/ava-labs/subnet-evm/precompile/contracts/warp"
+
 	_ "github.com/ava-labs/subnet-evm/precompile/contracts/helloworld"
-=======
-	_ "github.com/ava-labs/subnet-evm/precompile/contracts/warp"
->>>>>>> bc8d95b0
 	// ADD YOUR PRECOMPILE HERE
 	// _ "github.com/ava-labs/subnet-evm/precompile/contracts/yourprecompile"
 )
@@ -43,10 +41,7 @@
 // TxAllowListAddress               = common.HexToAddress("0x0200000000000000000000000000000000000002")
 // FeeManagerAddress                = common.HexToAddress("0x0200000000000000000000000000000000000003")
 // RewardManagerAddress             = common.HexToAddress("0x0200000000000000000000000000000000000004")
-<<<<<<< HEAD
+// WarpAddress                      = common.HexToAddress("0x0200000000000000000000000000000000000005")
 // HelloWorldAddress                = common.HexToAddress("0x0300000000000000000000000000000000000000")
-=======
-// WarpAddress                      = common.HexToAddress("0x0200000000000000000000000000000000000005")
->>>>>>> bc8d95b0
 // ADD YOUR PRECOMPILE HERE
 // {YourPrecompile}Address          = common.HexToAddress("0x03000000000000000000000000000000000000??")