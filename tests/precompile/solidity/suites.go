// Copyright (C) 2019-2022, Ava Labs, Inc. All rights reserved.
// See the file LICENSE for licensing terms.

// Implements solidity tests.
package solidity

import (
	"context"
	"fmt"
	"time"

	"github.com/ava-labs/subnet-evm/tests/utils"
	ginkgo "github.com/onsi/ginkgo/v2"
)

// Registers the Asynchronized Precompile Tests
// Before running the tests, this function creates all subnets given in the genesis files
// and then runs the hardhat tests for each one asynchronously if called with `ginkgo run -procs=`.
func RegisterAsyncTests() {
	// Tests here assumes that the genesis files are in ./tests/precompile/genesis/
	// with the name {precompile_name}.json
	genesisFiles, err := utils.GetFilesAndAliases("./tests/precompile/genesis/*.json")
	if err != nil {
		ginkgo.AbortSuite("Failed to get genesis files: " + err.Error())
	}
	if len(genesisFiles) == 0 {
		ginkgo.AbortSuite("No genesis files found")
	}
	subnetsSuite := utils.CreateSubnetsSuite(genesisFiles)

	var _ = ginkgo.Describe("[Asynchronized Precompile Tests]", func() {
		// Register the ping test first
		utils.RegisterPingTest()

		// Each ginkgo It node specifies the name of the genesis file (in ./tests/precompile/genesis/)
		// to use to launch the subnet and the name of the TS test file to run on the subnet (in ./contracts/tests/)
		ginkgo.It("contract native minter", ginkgo.Label("Precompile"), ginkgo.Label("ContractNativeMinter"), func() {
			ctx, cancel := context.WithTimeout(context.Background(), time.Minute)
			defer cancel()

			blockchainID := subnetsSuite.GetBlockchainID("contract_native_minter")
			runDefaultHardhatTests(ctx, blockchainID, "contract_native_minter")
		})

		ginkgo.It("tx allow list", ginkgo.Label("Precompile"), ginkgo.Label("TxAllowList"), func() {
			ctx, cancel := context.WithTimeout(context.Background(), time.Minute)
			defer cancel()

			blockchainID := subnetsSuite.GetBlockchainID("tx_allow_list")
			runDefaultHardhatTests(ctx, blockchainID, "tx_allow_list")
		})

		ginkgo.It("contract deployer allow list", ginkgo.Label("Precompile"), ginkgo.Label("ContractDeployerAllowList"), func() {
			ctx, cancel := context.WithTimeout(context.Background(), time.Minute)
			defer cancel()

			blockchainID := subnetsSuite.GetBlockchainID("contract_deployer_allow_list")
			runDefaultHardhatTests(ctx, blockchainID, "contract_deployer_allow_list")
		})

		ginkgo.It("fee manager", ginkgo.Label("Precompile"), ginkgo.Label("FeeManager"), func() {
			ctx, cancel := context.WithTimeout(context.Background(), time.Minute)
			defer cancel()

			blockchainID := subnetsSuite.GetBlockchainID("fee_manager")
			runDefaultHardhatTests(ctx, blockchainID, "fee_manager")
		})

<<<<<<< HEAD
	ginkgo.It("hello world", ginkgo.Label("Precompile"), ginkgo.Label("HelloWorld"), func() {
		ctx, cancel := context.WithTimeout(context.Background(), time.Minute)
		defer cancel()

		utils.RunDefaultHardhatTests(ctx, "hello_world")
	})

	// TODO: can we refactor this so that it automagically checks to ensure each hardhat test file matches the name of a hardhat genesis file
	// and then runs the hardhat tests for each one without forcing precompile developers to modify this file.
	// ADD YOUR PRECOMPILE HERE
	/*
		ginkgo.It("your precompile", ginkgo.Label("Precompile"), ginkgo.Label("YourPrecompile"), func() {
=======
		ginkgo.It("reward manager", ginkgo.Label("Precompile"), ginkgo.Label("RewardManager"), func() {
>>>>>>> bc8d95b0
			ctx, cancel := context.WithTimeout(context.Background(), time.Minute)
			defer cancel()

			blockchainID := subnetsSuite.GetBlockchainID("reward_manager")
			runDefaultHardhatTests(ctx, blockchainID, "reward_manager")
		})

		// ADD YOUR PRECOMPILE HERE
		/*
			ginkgo.It("your precompile", ginkgo.Label("Precompile"), ginkgo.Label("YourPrecompile"), func() {
				ctx, cancel := context.WithTimeout(context.Background(), time.Minute)
				defer cancel()

				// Specify the name shared by the genesis file in ./tests/precompile/genesis/{your_precompile}.json
				// and the test file in ./contracts/tests/{your_precompile}.ts
				// If you want to use a different test command and genesis path than the defaults, you can
				// use the utils.RunTestCMD. See utils.RunDefaultHardhatTests for an example.
				subnetsSuite.RunHardhatTests(ctx, "your_precompile")
			})
		*/
	})
}

//	Default parameters are:
//
// 1. Hardhat contract environment is located at ./contracts
// 2. Hardhat test file is located at ./contracts/test/<test>.ts
// 3. npx is available in the ./contracts directory
func runDefaultHardhatTests(ctx context.Context, blockchainID, testName string) {
	cmdPath := "./contracts"
	// test path is relative to the cmd path
	testPath := fmt.Sprintf("./test/%s.ts", testName)
	utils.RunHardhatTests(ctx, blockchainID, cmdPath, testPath)
}<|MERGE_RESOLUTION|>--- conflicted
+++ resolved
@@ -66,27 +66,20 @@
 			runDefaultHardhatTests(ctx, blockchainID, "fee_manager")
 		})
 
-<<<<<<< HEAD
-	ginkgo.It("hello world", ginkgo.Label("Precompile"), ginkgo.Label("HelloWorld"), func() {
-		ctx, cancel := context.WithTimeout(context.Background(), time.Minute)
-		defer cancel()
-
-		utils.RunDefaultHardhatTests(ctx, "hello_world")
-	})
-
-	// TODO: can we refactor this so that it automagically checks to ensure each hardhat test file matches the name of a hardhat genesis file
-	// and then runs the hardhat tests for each one without forcing precompile developers to modify this file.
-	// ADD YOUR PRECOMPILE HERE
-	/*
-		ginkgo.It("your precompile", ginkgo.Label("Precompile"), ginkgo.Label("YourPrecompile"), func() {
-=======
 		ginkgo.It("reward manager", ginkgo.Label("Precompile"), ginkgo.Label("RewardManager"), func() {
->>>>>>> bc8d95b0
 			ctx, cancel := context.WithTimeout(context.Background(), time.Minute)
 			defer cancel()
 
 			blockchainID := subnetsSuite.GetBlockchainID("reward_manager")
 			runDefaultHardhatTests(ctx, blockchainID, "reward_manager")
+		})
+
+		ginkgo.It("hello world", ginkgo.Label("Precompile"), ginkgo.Label("HelloWorld"), func() {
+			ctx, cancel := context.WithTimeout(context.Background(), time.Minute)
+			defer cancel()
+
+			blockchainID := subnetsSuite.GetBlockchainID("hello_world")
+			runDefaultHardhatTests(ctx, blockchainID, "hello_world")
 		})
 
 		// ADD YOUR PRECOMPILE HERE
