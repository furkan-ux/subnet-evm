#!/usr/bin/env bash

# Set up the versions to be used - populate ENV variables only if they are not already populated
SUBNET_EVM_VERSION=${SUBNET_EVM_VERSION:-'v0.4.10'}
# Don't export them as they're used in the context of other calls
<<<<<<< HEAD
AVALANCHEGO_VERSION=${AVALANCHE_VERSION:-'v1.9.9-rc.1'}
=======
AVALANCHEGO_VERSION=${AVALANCHE_VERSION:-'v1.9.9'}
>>>>>>> 9e47da24
GINKGO_VERSION=${GINKGO_VERSION:-'v2.2.0'}

# This won't be used, but it's here to make code syncs easier
LATEST_CORETH_VERSION=0.11.6<|MERGE_RESOLUTION|>--- conflicted
+++ resolved
@@ -3,11 +3,7 @@
 # Set up the versions to be used - populate ENV variables only if they are not already populated
 SUBNET_EVM_VERSION=${SUBNET_EVM_VERSION:-'v0.4.10'}
 # Don't export them as they're used in the context of other calls
-<<<<<<< HEAD
-AVALANCHEGO_VERSION=${AVALANCHE_VERSION:-'v1.9.9-rc.1'}
-=======
 AVALANCHEGO_VERSION=${AVALANCHE_VERSION:-'v1.9.9'}
->>>>>>> 9e47da24
 GINKGO_VERSION=${GINKGO_VERSION:-'v2.2.0'}
 
 # This won't be used, but it's here to make code syncs easier
