// Copyright 2016 The go-ethereum Authors
// This file is part of the go-ethereum library.
//
// The go-ethereum library is free software: you can redistribute it and/or modify
// it under the terms of the GNU Lesser General Public License as published by
// the Free Software Foundation, either version 3 of the License, or
// (at your option) any later version.
//
// The go-ethereum library is distributed in the hope that it will be useful,
// but WITHOUT ANY WARRANTY; without even the implied warranty of
// MERCHANTABILITY or FITNESS FOR A PARTICULAR PURPOSE. See the
// GNU Lesser General Public License for more details.
//
// You should have received a copy of the GNU Lesser General Public License
// along with the go-ethereum library. If not, see <http://www.gnu.org/licenses/>.

package debug

import (
	"fmt"
	"io"
	"net"
	"net/http"
	_ "net/http/pprof"
	"os"
	"path/filepath"
	"runtime"

	"github.com/ethereum/go-ethereum/internal/flags"
	"github.com/ethereum/go-ethereum/log"
	"github.com/fjl/memsize/memsizeui"
	"github.com/mattn/go-colorable"
	"github.com/mattn/go-isatty"
	"github.com/urfave/cli/v2"
	"gopkg.in/natefinch/lumberjack.v2"
)

var Memsize memsizeui.Handler

var (
	verbosityFlag = &cli.IntFlag{
		Name:     "verbosity",
		Usage:    "Logging verbosity: 0=silent, 1=error, 2=warn, 3=info, 4=debug, 5=detail",
		Value:    3,
		Category: flags.LoggingCategory,
	}
	logVmoduleFlag = &cli.StringFlag{
		Name:     "log.vmodule",
		Usage:    "Per-module verbosity: comma-separated list of <pattern>=<level> (e.g. eth/*=5,p2p=4)",
		Value:    "",
		Category: flags.LoggingCategory,
	}
	vmoduleFlag = &cli.StringFlag{
		Name:     "vmodule",
		Usage:    "Per-module verbosity: comma-separated list of <pattern>=<level> (e.g. eth/*=5,p2p=4)",
		Value:    "",
		Hidden:   true,
		Category: flags.LoggingCategory,
	}
	logjsonFlag = &cli.BoolFlag{
		Name:     "log.json",
		Usage:    "Format logs with JSON",
		Hidden:   true,
		Category: flags.LoggingCategory,
	}
	logFormatFlag = &cli.StringFlag{
		Name:     "log.format",
		Usage:    "Log format to use (json|logfmt|terminal)",
		Category: flags.LoggingCategory,
	}
	logFileFlag = &cli.StringFlag{
		Name:     "log.file",
		Usage:    "Write logs to a file",
		Category: flags.LoggingCategory,
	}
	backtraceAtFlag = &cli.StringFlag{
		Name:     "log.backtrace",
		Usage:    "Request a stack trace at a specific logging statement (e.g. \"block.go:271\")",
		Value:    "",
		Category: flags.LoggingCategory,
	}
	debugFlag = &cli.BoolFlag{
		Name:     "log.debug",
		Usage:    "Prepends log messages with call-site location (file and line number)",
		Category: flags.LoggingCategory,
	}
	logRotateFlag = &cli.BoolFlag{
		Name:  "log.rotate",
		Usage: "Enables log file rotation",
	}
	logMaxSizeMBsFlag = &cli.IntFlag{
		Name:     "log.maxsize",
		Usage:    "Maximum size in MBs of a single log file",
		Value:    100,
		Category: flags.LoggingCategory,
	}
	logMaxBackupsFlag = &cli.IntFlag{
		Name:     "log.maxbackups",
		Usage:    "Maximum number of log files to retain",
		Value:    10,
		Category: flags.LoggingCategory,
	}
	logMaxAgeFlag = &cli.IntFlag{
		Name:     "log.maxage",
		Usage:    "Maximum number of days to retain a log file",
		Value:    30,
		Category: flags.LoggingCategory,
	}
	logCompressFlag = &cli.BoolFlag{
		Name:     "log.compress",
		Usage:    "Compress the log files",
		Value:    false,
		Category: flags.LoggingCategory,
	}
	pprofFlag = &cli.BoolFlag{
		Name:     "pprof",
		Usage:    "Enable the pprof HTTP server",
		Category: flags.LoggingCategory,
	}
	pprofPortFlag = &cli.IntFlag{
		Name:     "pprof.port",
		Usage:    "pprof HTTP server listening port",
		Value:    6060,
		Category: flags.LoggingCategory,
	}
	pprofAddrFlag = &cli.StringFlag{
		Name:     "pprof.addr",
		Usage:    "pprof HTTP server listening interface",
		Value:    "127.0.0.1",
		Category: flags.LoggingCategory,
	}
	memprofilerateFlag = &cli.IntFlag{
		Name:     "pprof.memprofilerate",
		Usage:    "Turn on memory profiling with the given rate",
		Value:    runtime.MemProfileRate,
		Category: flags.LoggingCategory,
	}
	blockprofilerateFlag = &cli.IntFlag{
		Name:     "pprof.blockprofilerate",
		Usage:    "Turn on block profiling with the given rate",
		Category: flags.LoggingCategory,
	}
	cpuprofileFlag = &cli.StringFlag{
		Name:     "pprof.cpuprofile",
		Usage:    "Write CPU profile to the given file",
		Category: flags.LoggingCategory,
	}
	traceFlag = &cli.StringFlag{
		Name:     "trace",
		Usage:    "Write execution trace to the given file",
		Category: flags.LoggingCategory,
	}
)

// Flags holds all command-line flags required for debugging.
var Flags = []cli.Flag{
	verbosityFlag,
	logVmoduleFlag,
	vmoduleFlag,
	backtraceAtFlag,
	debugFlag,
	logjsonFlag,
	logFormatFlag,
	logFileFlag,
	logRotateFlag,
	logMaxSizeMBsFlag,
	logMaxBackupsFlag,
	logMaxAgeFlag,
	logCompressFlag,
	pprofFlag,
	pprofAddrFlag,
	pprofPortFlag,
	memprofilerateFlag,
	blockprofilerateFlag,
	cpuprofileFlag,
	traceFlag,
}

var (
	glogger         *log.GlogHandler
	logOutputStream log.Handler
)

func init() {
	glogger = log.NewGlogHandler(log.StreamHandler(os.Stderr, log.TerminalFormat(false)))
	glogger.Verbosity(log.LvlInfo)
	log.Root().SetHandler(glogger)
}

// Setup initializes profiling and logging based on the CLI flags.
// It should be called as early as possible in the program.
func Setup(ctx *cli.Context) error {
	var (
		logfmt     log.Format
		output     = io.Writer(os.Stderr)
		logFmtFlag = ctx.String(logFormatFlag.Name)
	)
	switch {
	case ctx.Bool(logjsonFlag.Name):
		// Retain backwards compatibility with `--log.json` flag if `--log.format` not set
		defer log.Warn("The flag '--log.json' is deprecated, please use '--log.format=json' instead")
		logfmt = log.JSONFormat()
	case logFmtFlag == "json":
		logfmt = log.JSONFormat()
	case logFmtFlag == "logfmt":
		logfmt = log.LogfmtFormat()
	case logFmtFlag == "", logFmtFlag == "terminal":
		useColor := (isatty.IsTerminal(os.Stderr.Fd()) || isatty.IsCygwinTerminal(os.Stderr.Fd())) && os.Getenv("TERM") != "dumb"
		if useColor {
			output = colorable.NewColorableStderr()
		}
		logfmt = log.TerminalFormat(useColor)
	default:
		// Unknown log format specified
		return fmt.Errorf("unknown log format: %v", ctx.String(logFormatFlag.Name))
	}
	var (
		stdHandler = log.StreamHandler(output, logfmt)
		ostream    = stdHandler
		logFile    = ctx.String(logFileFlag.Name)
		rotation   = ctx.Bool(logRotateFlag.Name)
	)
	if len(logFile) > 0 {
		if err := validateLogLocation(filepath.Dir(logFile)); err != nil {
			return fmt.Errorf("failed to initiatilize file logger: %v", err)
		}
	}
	context := []interface{}{"rotate", rotation}
	if len(logFmtFlag) > 0 {
		context = append(context, "format", logFmtFlag)
	} else {
		context = append(context, "format", "terminal")
	}
	if rotation {
		// Lumberjack uses <processname>-lumberjack.log in is.TempDir() if empty.
		// so typically /tmp/geth-lumberjack.log on linux
		if len(logFile) > 0 {
			context = append(context, "location", logFile)
		} else {
			context = append(context, "location", filepath.Join(os.TempDir(), "geth-lumberjack.log"))
		}
		ostream = log.MultiHandler(log.StreamHandler(&lumberjack.Logger{
			Filename:   logFile,
			MaxSize:    ctx.Int(logMaxSizeMBsFlag.Name),
			MaxBackups: ctx.Int(logMaxBackupsFlag.Name),
			MaxAge:     ctx.Int(logMaxAgeFlag.Name),
			Compress:   ctx.Bool(logCompressFlag.Name),
		}, logfmt), stdHandler)
	} else if logFile != "" {
		if logOutputStream, err := log.FileHandler(logFile, logfmt); err != nil {
			return err
		} else {
			ostream = log.MultiHandler(logOutputStream, stdHandler)
			context = append(context, "location", logFile)
		}
	}
	glogger.SetHandler(ostream)

	// logging
	verbosity := ctx.Int(verbosityFlag.Name)
	glogger.Verbosity(log.Lvl(verbosity))
	vmodule := ctx.String(logVmoduleFlag.Name)
	if vmodule == "" {
		// Retain backwards compatibility with `--vmodule` flag if `--log.vmodule` not set
		vmodule = ctx.String(vmoduleFlag.Name)
		if vmodule != "" {
			defer log.Warn("The flag '--vmodule' is deprecated, please use '--log.vmodule' instead")
		}
	}
	glogger.Vmodule(vmodule)

	debug := ctx.Bool(debugFlag.Name)
	if ctx.IsSet(debugFlag.Name) {
		debug = ctx.Bool(debugFlag.Name)
	}
	log.PrintOrigins(debug)

	backtrace := ctx.String(backtraceAtFlag.Name)
	glogger.BacktraceAt(backtrace)

	log.Root().SetHandler(glogger)

	// profiling, tracing
	runtime.MemProfileRate = memprofilerateFlag.Value
	if ctx.IsSet(memprofilerateFlag.Name) {
		runtime.MemProfileRate = ctx.Int(memprofilerateFlag.Name)
	}

	blockProfileRate := ctx.Int(blockprofilerateFlag.Name)
	Handler.SetBlockProfileRate(blockProfileRate)

	if traceFile := ctx.String(traceFlag.Name); traceFile != "" {
		if err := Handler.StartGoTrace(traceFile); err != nil {
			return err
		}
	}

	if cpuFile := ctx.String(cpuprofileFlag.Name); cpuFile != "" {
		if err := Handler.StartCPUProfile(cpuFile); err != nil {
			return err
		}
	}

	// pprof server
	if ctx.Bool(pprofFlag.Name) {
		listenHost := ctx.String(pprofAddrFlag.Name)

		port := ctx.Int(pprofPortFlag.Name)

<<<<<<< HEAD
		address := fmt.Sprintf("%s:%d", listenHost, port)
		StartPProf(address)
=======
		address := net.JoinHostPort(listenHost, fmt.Sprintf("%d", port))
		// This context value ("metrics.addr") represents the utils.MetricsHTTPFlag.Name.
		// It cannot be imported because it will cause a cyclical dependency.
		StartPProf(address, !ctx.IsSet("metrics.addr"))
>>>>>>> bed84606
	}
	if len(logFile) > 0 || rotation {
		log.Info("Logging configured", context...)
	}
	return nil
}

func StartPProf(address string) {
	http.Handle("/memsize/", http.StripPrefix("/memsize", &Memsize))
	log.Info("Starting pprof server", "addr", fmt.Sprintf("http://%s/debug/pprof", address))
	go func() {
		if err := http.ListenAndServe(address, nil); err != nil {
			log.Error("Failure in running pprof server", "err", err)
		}
	}()
}

// Exit stops all running profiles, flushing their output to the
// respective file.
func Exit() {
	Handler.StopCPUProfile()
	Handler.StopGoTrace()
	if closer, ok := logOutputStream.(io.Closer); ok {
		closer.Close()
	}
}

func validateLogLocation(path string) error {
	if err := os.MkdirAll(path, os.ModePerm); err != nil {
		return fmt.Errorf("error creating the directory: %w", err)
	}
	// Check if the path is writable by trying to create a temporary file
	tmp := filepath.Join(path, "tmp")
	if f, err := os.Create(tmp); err != nil {
		return err
	} else {
		f.Close()
	}
	return os.Remove(tmp)
}<|MERGE_RESOLUTION|>--- conflicted
+++ resolved
@@ -307,15 +307,8 @@
 
 		port := ctx.Int(pprofPortFlag.Name)
 
-<<<<<<< HEAD
-		address := fmt.Sprintf("%s:%d", listenHost, port)
+		address := net.JoinHostPort(listenHost, fmt.Sprintf("%d", port))
 		StartPProf(address)
-=======
-		address := net.JoinHostPort(listenHost, fmt.Sprintf("%d", port))
-		// This context value ("metrics.addr") represents the utils.MetricsHTTPFlag.Name.
-		// It cannot be imported because it will cause a cyclical dependency.
-		StartPProf(address, !ctx.IsSet("metrics.addr"))
->>>>>>> bed84606
 	}
 	if len(logFile) > 0 || rotation {
 		log.Info("Logging configured", context...)
