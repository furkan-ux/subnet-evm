--- conflicted
+++ resolved
@@ -1534,13 +1534,8 @@
 		acc1Addr   = crypto.PubkeyToAddress(acc1Key.PublicKey)
 		acc2Addr   = crypto.PubkeyToAddress(acc2Key.PublicKey)
 		genesis    = &core.Genesis{
-<<<<<<< HEAD
-			Config: params.TestSubnetEVMChainConfig,
+			Config: params.TestChainConfig,
 			Alloc: types.GenesisAlloc{
-=======
-			Config: params.TestChainConfig,
-			Alloc: core.GenesisAlloc{
->>>>>>> 3ede00b2
 				acc1Addr: {Balance: big.NewInt(params.Ether)},
 				acc2Addr: {Balance: big.NewInt(params.Ether)},
 			},
@@ -1788,13 +1783,8 @@
 			Config:        &config,
 			ExcessBlobGas: new(uint64),
 			BlobGasUsed:   new(uint64),
-<<<<<<< HEAD
-			Timestamp:     uint64(params.DefaultGenesisTime.Unix()),
+			Timestamp:     uint64(upgrade.InitiallyActiveTime.Unix()),
 			Alloc: types.GenesisAlloc{
-=======
-			Timestamp:     uint64(upgrade.InitiallyActiveTime.Unix()),
-			Alloc: core.GenesisAlloc{
->>>>>>> 3ede00b2
 				acc1Addr: {Balance: big.NewInt(params.Ether)},
 				acc2Addr: {Balance: big.NewInt(params.Ether)},
 				// // SPDX-License-Identifier: GPL-3.0
