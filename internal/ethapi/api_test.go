--- conflicted
+++ resolved
@@ -1547,13 +1547,8 @@
 		acc1Addr   = crypto.PubkeyToAddress(acc1Key.PublicKey)
 		acc2Addr   = crypto.PubkeyToAddress(acc2Key.PublicKey)
 		genesis    = &core.Genesis{
-<<<<<<< HEAD
-			Config: params.TestSubnetEVMConfig,
+			Config: params.TestSubnetEVMChainConfig,
 			Alloc: types.GenesisAlloc{
-=======
-			Config: params.TestSubnetEVMChainConfig,
-			Alloc: core.GenesisAlloc{
->>>>>>> caf34ea3
 				acc1Addr: {Balance: big.NewInt(params.Ether)},
 				acc2Addr: {Balance: big.NewInt(params.Ether)},
 			},
