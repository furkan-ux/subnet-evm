--- conflicted
+++ resolved
@@ -134,36 +134,7 @@
 // In subnet-evm, avalanchego prevents API calls unless bootstrapping is complete,
 // so we always return false here for API compatibility.
 func (s *EthereumAPI) Syncing() (interface{}, error) {
-<<<<<<< HEAD
 	return false, nil
-=======
-	progress := s.b.SyncProgress()
-
-	// Return not syncing if the synchronisation already completed
-	if progress.Done() {
-		return false, nil
-	}
-	// Otherwise gather the block sync stats
-	return map[string]interface{}{
-		"startingBlock":          hexutil.Uint64(progress.StartingBlock),
-		"currentBlock":           hexutil.Uint64(progress.CurrentBlock),
-		"highestBlock":           hexutil.Uint64(progress.HighestBlock),
-		"syncedAccounts":         hexutil.Uint64(progress.SyncedAccounts),
-		"syncedAccountBytes":     hexutil.Uint64(progress.SyncedAccountBytes),
-		"syncedBytecodes":        hexutil.Uint64(progress.SyncedBytecodes),
-		"syncedBytecodeBytes":    hexutil.Uint64(progress.SyncedBytecodeBytes),
-		"syncedStorage":          hexutil.Uint64(progress.SyncedStorage),
-		"syncedStorageBytes":     hexutil.Uint64(progress.SyncedStorageBytes),
-		"healedTrienodes":        hexutil.Uint64(progress.HealedTrienodes),
-		"healedTrienodeBytes":    hexutil.Uint64(progress.HealedTrienodeBytes),
-		"healedBytecodes":        hexutil.Uint64(progress.HealedBytecodes),
-		"healedBytecodeBytes":    hexutil.Uint64(progress.HealedBytecodeBytes),
-		"healingTrienodes":       hexutil.Uint64(progress.HealingTrienodes),
-		"healingBytecode":        hexutil.Uint64(progress.HealingBytecode),
-		"txIndexFinishedBlocks":  hexutil.Uint64(progress.TxIndexFinishedBlocks),
-		"txIndexRemainingBlocks": hexutil.Uint64(progress.TxIndexRemainingBlocks),
-	}, nil
->>>>>>> 2bd6bd01
 }
 
 // TxPoolAPI offers and API for the transaction pool. It only operates on data that is non-confidential.
@@ -1143,7 +1114,6 @@
 		return nil, err
 	}
 
-<<<<<<< HEAD
 	// If the request is for the pending block, override the block timestamp, number, and estimated
 	// base fee, so that the check runs as if it were run on a newly generated block.
 	if blkNumber, isNum := blockNrOrHash.Number(); isNum && blkNumber == rpc.PendingBlockNumber {
@@ -1162,8 +1132,6 @@
 		header.BaseFee = estimatedBaseFee
 	}
 
-=======
->>>>>>> 2bd6bd01
 	return doCall(ctx, b, args, state, header, overrides, blockOverrides, timeout, globalGasCap)
 }
 
@@ -1656,29 +1624,25 @@
 // GetTransactionByHash returns the transaction for the given hash
 func (s *TransactionAPI) GetTransactionByHash(ctx context.Context, hash common.Hash) (*RPCTransaction, error) {
 	// Try to return an already finalized transaction
-	found, tx, blockHash, blockNumber, index, err := s.b.GetTransaction(ctx, hash)
-	if !found {
-		// No finalized transaction, try to retrieve it from the pool
-		if tx := s.b.GetPoolTransaction(hash); tx != nil {
-			return NewRPCPendingTransaction(tx, s.b.CurrentHeader(), s.b.ChainConfig()), nil
-		}
-		if err == nil {
-			return nil, nil
-		}
-		return nil, NewTxIndexingError()
-	}
-<<<<<<< HEAD
+	_, tx, blockHash, blockNumber, index, err := s.b.GetTransaction(ctx, hash)
+	if err != nil {
+		return nil, err
+	}
+	if tx != nil {
+		header, err := s.b.HeaderByHash(ctx, blockHash)
+		if err != nil {
+			return nil, err
+		}
+		return newRPCTransaction(tx, blockHash, blockNumber, header.Time, index, header.BaseFee, s.b.ChainConfig()), nil
+	}
 	// No finalized transaction, try to retrieve it from the pool
 	if tx := s.b.GetPoolTransaction(hash); tx != nil {
 		estimatedBaseFee, _ := s.b.EstimateBaseFee(ctx)
 		return NewRPCTransaction(tx, s.b.CurrentHeader(), estimatedBaseFee, s.b.ChainConfig()), nil
-=======
-	header, err := s.b.HeaderByHash(ctx, blockHash)
-	if err != nil {
-		return nil, err
->>>>>>> 2bd6bd01
-	}
-	return newRPCTransaction(tx, blockHash, blockNumber, header.Time, index, header.BaseFee, s.b.ChainConfig()), nil
+	}
+
+	// Transaction unknown, return as such
+	return nil, nil
 }
 
 // GetRawTransactionByHash returns the bytes of the transaction for the given hash.
