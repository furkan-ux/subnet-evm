--- conflicted
+++ resolved
@@ -325,12 +325,8 @@
 	t.Parallel()
 
 	// Create a temporary keystore to test with
-<<<<<<< HEAD
-	dir := filepath.Join(os.TempDir(), fmt.Sprintf("eth-keystore-watch-test-%d-%d", os.Getpid(), rand.Int()))
-=======
 	dir := t.TempDir()
 
->>>>>>> aa55f5ea
 	ks := NewKeyStore(dir, LightScryptN, LightScryptP)
 
 	list := ks.Accounts()
