// Copyright 2016 The go-ethereum Authors
// This file is part of the go-ethereum library.
//
// The go-ethereum library is free software: you can redistribute it and/or modify
// it under the terms of the GNU Lesser General Public License as published by
// the Free Software Foundation, either version 3 of the License, or
// (at your option) any later version.
//
// The go-ethereum library is distributed in the hope that it will be useful,
// but WITHOUT ANY WARRANTY; without even the implied warranty of
// MERCHANTABILITY or FITNESS FOR A PARTICULAR PURPOSE. See the
// GNU Lesser General Public License for more details.
//
// You should have received a copy of the GNU Lesser General Public License
// along with the go-ethereum library. If not, see <http://www.gnu.org/licenses/>.

package bind

import (
	_ "embed"

	"github.com/ethereum/go-ethereum/accounts/abi"
)

// tmplData is the data structure required to fill the binding template.
type tmplData struct {
	Package   string                   // Name of the package to place the generated file in
	Contracts map[string]*TmplContract // List of contracts to generate into this file
	Libraries map[string]string        // Map the bytecode's link pattern to the library name
	Structs   map[string]*TmplStruct   // Contract struct type definitions
}

// TmplContract contains the data needed to generate an individual contract binding.
type TmplContract struct {
	Type        string                 // Type name of the main contract binding
	InputABI    string                 // JSON ABI used as the input to generate the binding from
	InputBin    string                 // Optional EVM bytecode used to generate deploy code from
	FuncSigs    map[string]string      // Optional map: string signature -> 4-byte signature
	Constructor abi.Method             // Contract constructor for deploy parametrization
	Calls       map[string]*TmplMethod // Contract calls that only read state data
	Transacts   map[string]*TmplMethod // Contract calls that write state data
	Fallback    *TmplMethod            // Additional special fallback function
	Receive     *TmplMethod            // Additional special receive function
	Events      map[string]*tmplEvent  // Contract events accessors
	Libraries   map[string]string      // Same as tmplData, but filtered to only keep what the contract needs
	Library     bool                   // Indicator whether the contract is a library
}

// TmplMethod is a wrapper around an abi.Method that contains a few preprocessed
// and cached data fields.
type TmplMethod struct {
	Original   abi.Method // Original method as parsed by the abi package
	Normalized abi.Method // Normalized version of the parsed method (capitalized names, non-anonymous args/returns)
	Structured bool       // Whether the returns should be accumulated into a struct
}

// tmplEvent is a wrapper around an abi.Event that contains a few preprocessed
// and cached data fields.
type tmplEvent struct {
	Original   abi.Event // Original event as parsed by the abi package
	Normalized abi.Event // Normalized version of the parsed fields
}

// tmplField is a wrapper around a struct field with binding language
// struct type definition and relative filed name.
type tmplField struct {
	Type    string   // Field type representation depends on target binding language
	Name    string   // Field name converted from the raw user-defined field name
	SolKind abi.Type // Raw abi type information
}

// TmplStruct is a wrapper around an abi.tuple and contains an auto-generated
// struct name.
type TmplStruct struct {
	Name   string       // Auto-generated struct name(before solidity v0.5.11) or raw name.
	Fields []*tmplField // Struct fields definition depends on the binding language.
}

// tmplSource is language to template mapping containing all the supported
// programming languages the package can generate to.
var tmplSource = map[Lang]string{
	LangGo: tmplSourceGo,
}

// tmplSourceGo is the Go source template that the generated Go contract binding
// is based on.
<<<<<<< HEAD
const tmplSourceGo = `
// Code generated - DO NOT EDIT.
// This file is a generated binding and any manual changes will be lost.

package {{.Package}}

import (
	"math/big"
	"strings"
	"errors"

	"github.com/ethereum/go-ethereum/accounts/abi"
	"github.com/ethereum/go-ethereum/accounts/abi/bind"
	"github.com/ethereum/go-ethereum/core/types"
	"github.com/ethereum/go-ethereum/interfaces"
	"github.com/ethereum/go-ethereum/common"
	"github.com/ethereum/go-ethereum/event"
)

// Reference imports to suppress errors if they are not otherwise used.
var (
	_ = errors.New
	_ = big.NewInt
	_ = strings.NewReader
	_ = interfaces.NotFound
	_ = bind.Bind
	_ = common.Big1
	_ = types.BloomLookup
	_ = event.NewSubscription
	_ = abi.ConvertType
)

{{$structs := .Structs}}
{{range $structs}}
	// {{.Name}} is an auto generated low-level Go binding around an user-defined struct.
	type {{.Name}} struct {
	{{range $field := .Fields}}
	{{$field.Name}} {{$field.Type}}{{end}}
	}
{{end}}

{{range $contract := .Contracts}}
	// {{.Type}}MetaData contains all meta data concerning the {{.Type}} contract.
	var {{.Type}}MetaData = &bind.MetaData{
		ABI: "{{.InputABI}}",
		{{if $contract.FuncSigs -}}
		Sigs: map[string]string{
			{{range $strsig, $binsig := .FuncSigs}}"{{$binsig}}": "{{$strsig}}",
			{{end}}
		},
		{{end -}}
		{{if .InputBin -}}
		Bin: "0x{{.InputBin}}",
		{{end}}
	}
	// {{.Type}}ABI is the input ABI used to generate the binding from.
	// Deprecated: Use {{.Type}}MetaData.ABI instead.
	var {{.Type}}ABI = {{.Type}}MetaData.ABI

	{{if $contract.FuncSigs}}
		// Deprecated: Use {{.Type}}MetaData.Sigs instead.
		// {{.Type}}FuncSigs maps the 4-byte function signature to its string representation.
		var {{.Type}}FuncSigs = {{.Type}}MetaData.Sigs
	{{end}}

	{{if .InputBin}}
		// {{.Type}}Bin is the compiled bytecode used for deploying new contracts.
		// Deprecated: Use {{.Type}}MetaData.Bin instead.
		var {{.Type}}Bin = {{.Type}}MetaData.Bin

		// Deploy{{.Type}} deploys a new Ethereum contract, binding an instance of {{.Type}} to it.
		func Deploy{{.Type}}(auth *bind.TransactOpts, backend bind.ContractBackend {{range .Constructor.Inputs}}, {{.Name}} {{bindtype .Type $structs}}{{end}}) (common.Address, *types.Transaction, *{{.Type}}, error) {
		  parsed, err := {{.Type}}MetaData.GetAbi()
		  if err != nil {
		    return common.Address{}, nil, nil, err
		  }
		  if parsed == nil {
			return common.Address{}, nil, nil, errors.New("GetABI returned nil")
		  }
		  {{range $pattern, $name := .Libraries}}
			{{decapitalise $name}}Addr, _, _, _ := Deploy{{capitalise $name}}(auth, backend)
			{{$contract.Type}}Bin = strings.ReplaceAll({{$contract.Type}}Bin, "__${{$pattern}}$__", {{decapitalise $name}}Addr.String()[2:])
		  {{end}}
		  address, tx, contract, err := bind.DeployContract(auth, *parsed, common.FromHex({{.Type}}Bin), backend {{range .Constructor.Inputs}}, {{.Name}}{{end}})
		  if err != nil {
		    return common.Address{}, nil, nil, err
		  }
		  return address, tx, &{{.Type}}{ {{.Type}}Caller: {{.Type}}Caller{contract: contract}, {{.Type}}Transactor: {{.Type}}Transactor{contract: contract}, {{.Type}}Filterer: {{.Type}}Filterer{contract: contract} }, nil
		}
	{{end}}

	// {{.Type}} is an auto generated Go binding around an Ethereum contract.
	type {{.Type}} struct {
	  {{.Type}}Caller     // Read-only binding to the contract
	  {{.Type}}Transactor // Write-only binding to the contract
	  {{.Type}}Filterer   // Log filterer for contract events
	}

	// {{.Type}}Caller is an auto generated read-only Go binding around an Ethereum contract.
	type {{.Type}}Caller struct {
	  contract *bind.BoundContract // Generic contract wrapper for the low level calls
	}

	// {{.Type}}Transactor is an auto generated write-only Go binding around an Ethereum contract.
	type {{.Type}}Transactor struct {
	  contract *bind.BoundContract // Generic contract wrapper for the low level calls
	}

	// {{.Type}}Filterer is an auto generated log filtering Go binding around an Ethereum contract events.
	type {{.Type}}Filterer struct {
	  contract *bind.BoundContract // Generic contract wrapper for the low level calls
	}

	// {{.Type}}Session is an auto generated Go binding around an Ethereum contract,
	// with pre-set call and transact options.
	type {{.Type}}Session struct {
	  Contract     *{{.Type}}        // Generic contract binding to set the session for
	  CallOpts     bind.CallOpts     // Call options to use throughout this session
	  TransactOpts bind.TransactOpts // Transaction auth options to use throughout this session
	}

	// {{.Type}}CallerSession is an auto generated read-only Go binding around an Ethereum contract,
	// with pre-set call options.
	type {{.Type}}CallerSession struct {
	  Contract *{{.Type}}Caller // Generic contract caller binding to set the session for
	  CallOpts bind.CallOpts    // Call options to use throughout this session
	}

	// {{.Type}}TransactorSession is an auto generated write-only Go binding around an Ethereum contract,
	// with pre-set transact options.
	type {{.Type}}TransactorSession struct {
	  Contract     *{{.Type}}Transactor // Generic contract transactor binding to set the session for
	  TransactOpts bind.TransactOpts    // Transaction auth options to use throughout this session
	}

	// {{.Type}}Raw is an auto generated low-level Go binding around an Ethereum contract.
	type {{.Type}}Raw struct {
	  Contract *{{.Type}} // Generic contract binding to access the raw methods on
	}

	// {{.Type}}CallerRaw is an auto generated low-level read-only Go binding around an Ethereum contract.
	type {{.Type}}CallerRaw struct {
		Contract *{{.Type}}Caller // Generic read-only contract binding to access the raw methods on
	}

	// {{.Type}}TransactorRaw is an auto generated low-level write-only Go binding around an Ethereum contract.
	type {{.Type}}TransactorRaw struct {
		Contract *{{.Type}}Transactor // Generic write-only contract binding to access the raw methods on
	}

	// New{{.Type}} creates a new instance of {{.Type}}, bound to a specific deployed contract.
	func New{{.Type}}(address common.Address, backend bind.ContractBackend) (*{{.Type}}, error) {
	  contract, err := bind{{.Type}}(address, backend, backend, backend)
	  if err != nil {
	    return nil, err
	  }
	  return &{{.Type}}{ {{.Type}}Caller: {{.Type}}Caller{contract: contract}, {{.Type}}Transactor: {{.Type}}Transactor{contract: contract}, {{.Type}}Filterer: {{.Type}}Filterer{contract: contract} }, nil
	}

	// New{{.Type}}Caller creates a new read-only instance of {{.Type}}, bound to a specific deployed contract.
	func New{{.Type}}Caller(address common.Address, caller bind.ContractCaller) (*{{.Type}}Caller, error) {
	  contract, err := bind{{.Type}}(address, caller, nil, nil)
	  if err != nil {
	    return nil, err
	  }
	  return &{{.Type}}Caller{contract: contract}, nil
	}

	// New{{.Type}}Transactor creates a new write-only instance of {{.Type}}, bound to a specific deployed contract.
	func New{{.Type}}Transactor(address common.Address, transactor bind.ContractTransactor) (*{{.Type}}Transactor, error) {
	  contract, err := bind{{.Type}}(address, nil, transactor, nil)
	  if err != nil {
	    return nil, err
	  }
	  return &{{.Type}}Transactor{contract: contract}, nil
	}

	// New{{.Type}}Filterer creates a new log filterer instance of {{.Type}}, bound to a specific deployed contract.
 	func New{{.Type}}Filterer(address common.Address, filterer bind.ContractFilterer) (*{{.Type}}Filterer, error) {
 	  contract, err := bind{{.Type}}(address, nil, nil, filterer)
 	  if err != nil {
 	    return nil, err
 	  }
 	  return &{{.Type}}Filterer{contract: contract}, nil
 	}

	// bind{{.Type}} binds a generic wrapper to an already deployed contract.
	func bind{{.Type}}(address common.Address, caller bind.ContractCaller, transactor bind.ContractTransactor, filterer bind.ContractFilterer) (*bind.BoundContract, error) {
	  parsed, err := {{.Type}}MetaData.GetAbi()
	  if err != nil {
	    return nil, err
	  }
	  return bind.NewBoundContract(address, *parsed, caller, transactor, filterer), nil
	}

	// Call invokes the (constant) contract method with params as input values and
	// sets the output to result. The result type might be a single field for simple
	// returns, a slice of interfaces for anonymous returns and a struct for named
	// returns.
	func (_{{$contract.Type}} *{{$contract.Type}}Raw) Call(opts *bind.CallOpts, result *[]interface{}, method string, params ...interface{}) error {
		return _{{$contract.Type}}.Contract.{{$contract.Type}}Caller.contract.Call(opts, result, method, params...)
	}

	// Transfer initiates a plain transaction to move funds to the contract, calling
	// its default method if one is available.
	func (_{{$contract.Type}} *{{$contract.Type}}Raw) Transfer(opts *bind.TransactOpts) (*types.Transaction, error) {
		return _{{$contract.Type}}.Contract.{{$contract.Type}}Transactor.contract.Transfer(opts)
	}

	// Transact invokes the (paid) contract method with params as input values.
	func (_{{$contract.Type}} *{{$contract.Type}}Raw) Transact(opts *bind.TransactOpts, method string, params ...interface{}) (*types.Transaction, error) {
		return _{{$contract.Type}}.Contract.{{$contract.Type}}Transactor.contract.Transact(opts, method, params...)
	}

	// Call invokes the (constant) contract method with params as input values and
	// sets the output to result. The result type might be a single field for simple
	// returns, a slice of interfaces for anonymous returns and a struct for named
	// returns.
	func (_{{$contract.Type}} *{{$contract.Type}}CallerRaw) Call(opts *bind.CallOpts, result *[]interface{}, method string, params ...interface{}) error {
		return _{{$contract.Type}}.Contract.contract.Call(opts, result, method, params...)
	}

	// Transfer initiates a plain transaction to move funds to the contract, calling
	// its default method if one is available.
	func (_{{$contract.Type}} *{{$contract.Type}}TransactorRaw) Transfer(opts *bind.TransactOpts) (*types.Transaction, error) {
		return _{{$contract.Type}}.Contract.contract.Transfer(opts)
	}

	// Transact invokes the (paid) contract method with params as input values.
	func (_{{$contract.Type}} *{{$contract.Type}}TransactorRaw) Transact(opts *bind.TransactOpts, method string, params ...interface{}) (*types.Transaction, error) {
		return _{{$contract.Type}}.Contract.contract.Transact(opts, method, params...)
	}

	{{range .Calls}}
		// {{.Normalized.Name}} is a free data retrieval call binding the contract method 0x{{printf "%x" .Original.ID}}.
		//
		// Solidity: {{.Original.String}}
		func (_{{$contract.Type}} *{{$contract.Type}}Caller) {{.Normalized.Name}}(opts *bind.CallOpts {{range .Normalized.Inputs}}, {{.Name}} {{bindtype .Type $structs}} {{end}}) ({{if .Structured}}struct{ {{range .Normalized.Outputs}}{{.Name}} {{bindtype .Type $structs}};{{end}} },{{else}}{{range .Normalized.Outputs}}{{bindtype .Type $structs}},{{end}}{{end}} error) {
			var out []interface{}
			err := _{{$contract.Type}}.contract.Call(opts, &out, "{{.Original.Name}}" {{range .Normalized.Inputs}}, {{.Name}}{{end}})
			{{if .Structured}}
			outstruct := new(struct{ {{range .Normalized.Outputs}} {{.Name}} {{bindtype .Type $structs}}; {{end}} })
			if err != nil {
				return *outstruct, err
			}
			{{range $i, $t := .Normalized.Outputs}}
			outstruct.{{.Name}} = *abi.ConvertType(out[{{$i}}], new({{bindtype .Type $structs}})).(*{{bindtype .Type $structs}}){{end}}

			return *outstruct, err
			{{else}}
			if err != nil {
				return {{range $i, $_ := .Normalized.Outputs}}*new({{bindtype .Type $structs}}), {{end}} err
			}
			{{range $i, $t := .Normalized.Outputs}}
			out{{$i}} := *abi.ConvertType(out[{{$i}}], new({{bindtype .Type $structs}})).(*{{bindtype .Type $structs}}){{end}}

			return {{range $i, $t := .Normalized.Outputs}}out{{$i}}, {{end}} err
			{{end}}
		}

		// {{.Normalized.Name}} is a free data retrieval call binding the contract method 0x{{printf "%x" .Original.ID}}.
		//
		// Solidity: {{.Original.String}}
		func (_{{$contract.Type}} *{{$contract.Type}}Session) {{.Normalized.Name}}({{range $i, $_ := .Normalized.Inputs}}{{if ne $i 0}},{{end}} {{.Name}} {{bindtype .Type $structs}} {{end}}) ({{if .Structured}}struct{ {{range .Normalized.Outputs}}{{.Name}} {{bindtype .Type $structs}};{{end}} }, {{else}} {{range .Normalized.Outputs}}{{bindtype .Type $structs}},{{end}} {{end}} error) {
		  return _{{$contract.Type}}.Contract.{{.Normalized.Name}}(&_{{$contract.Type}}.CallOpts {{range .Normalized.Inputs}}, {{.Name}}{{end}})
		}

		// {{.Normalized.Name}} is a free data retrieval call binding the contract method 0x{{printf "%x" .Original.ID}}.
		//
		// Solidity: {{.Original.String}}
		func (_{{$contract.Type}} *{{$contract.Type}}CallerSession) {{.Normalized.Name}}({{range $i, $_ := .Normalized.Inputs}}{{if ne $i 0}},{{end}} {{.Name}} {{bindtype .Type $structs}} {{end}}) ({{if .Structured}}struct{ {{range .Normalized.Outputs}}{{.Name}} {{bindtype .Type $structs}};{{end}} }, {{else}} {{range .Normalized.Outputs}}{{bindtype .Type $structs}},{{end}} {{end}} error) {
		  return _{{$contract.Type}}.Contract.{{.Normalized.Name}}(&_{{$contract.Type}}.CallOpts {{range .Normalized.Inputs}}, {{.Name}}{{end}})
		}
	{{end}}

	{{range .Transacts}}
		// {{.Normalized.Name}} is a paid mutator transaction binding the contract method 0x{{printf "%x" .Original.ID}}.
		//
		// Solidity: {{.Original.String}}
		func (_{{$contract.Type}} *{{$contract.Type}}Transactor) {{.Normalized.Name}}(opts *bind.TransactOpts {{range .Normalized.Inputs}}, {{.Name}} {{bindtype .Type $structs}} {{end}}) (*types.Transaction, error) {
			return _{{$contract.Type}}.contract.Transact(opts, "{{.Original.Name}}" {{range .Normalized.Inputs}}, {{.Name}}{{end}})
		}

		// {{.Normalized.Name}} is a paid mutator transaction binding the contract method 0x{{printf "%x" .Original.ID}}.
		//
		// Solidity: {{.Original.String}}
		func (_{{$contract.Type}} *{{$contract.Type}}Session) {{.Normalized.Name}}({{range $i, $_ := .Normalized.Inputs}}{{if ne $i 0}},{{end}} {{.Name}} {{bindtype .Type $structs}} {{end}}) (*types.Transaction, error) {
		  return _{{$contract.Type}}.Contract.{{.Normalized.Name}}(&_{{$contract.Type}}.TransactOpts {{range $i, $_ := .Normalized.Inputs}}, {{.Name}}{{end}})
		}

		// {{.Normalized.Name}} is a paid mutator transaction binding the contract method 0x{{printf "%x" .Original.ID}}.
		//
		// Solidity: {{.Original.String}}
		func (_{{$contract.Type}} *{{$contract.Type}}TransactorSession) {{.Normalized.Name}}({{range $i, $_ := .Normalized.Inputs}}{{if ne $i 0}},{{end}} {{.Name}} {{bindtype .Type $structs}} {{end}}) (*types.Transaction, error) {
		  return _{{$contract.Type}}.Contract.{{.Normalized.Name}}(&_{{$contract.Type}}.TransactOpts {{range $i, $_ := .Normalized.Inputs}}, {{.Name}}{{end}})
		}
	{{end}}

	{{if .Fallback}}
		// Fallback is a paid mutator transaction binding the contract fallback function.
		//
		// Solidity: {{.Fallback.Original.String}}
		func (_{{$contract.Type}} *{{$contract.Type}}Transactor) Fallback(opts *bind.TransactOpts, calldata []byte) (*types.Transaction, error) {
			return _{{$contract.Type}}.contract.RawTransact(opts, calldata)
		}

		// Fallback is a paid mutator transaction binding the contract fallback function.
		//
		// Solidity: {{.Fallback.Original.String}}
		func (_{{$contract.Type}} *{{$contract.Type}}Session) Fallback(calldata []byte) (*types.Transaction, error) {
		  return _{{$contract.Type}}.Contract.Fallback(&_{{$contract.Type}}.TransactOpts, calldata)
		}

		// Fallback is a paid mutator transaction binding the contract fallback function.
		//
		// Solidity: {{.Fallback.Original.String}}
		func (_{{$contract.Type}} *{{$contract.Type}}TransactorSession) Fallback(calldata []byte) (*types.Transaction, error) {
		  return _{{$contract.Type}}.Contract.Fallback(&_{{$contract.Type}}.TransactOpts, calldata)
		}
	{{end}}

	{{if .Receive}}
		// Receive is a paid mutator transaction binding the contract receive function.
		//
		// Solidity: {{.Receive.Original.String}}
		func (_{{$contract.Type}} *{{$contract.Type}}Transactor) Receive(opts *bind.TransactOpts) (*types.Transaction, error) {
			return _{{$contract.Type}}.contract.RawTransact(opts, nil) // calldata is disallowed for receive function
		}

		// Receive is a paid mutator transaction binding the contract receive function.
		//
		// Solidity: {{.Receive.Original.String}}
		func (_{{$contract.Type}} *{{$contract.Type}}Session) Receive() (*types.Transaction, error) {
		  return _{{$contract.Type}}.Contract.Receive(&_{{$contract.Type}}.TransactOpts)
		}

		// Receive is a paid mutator transaction binding the contract receive function.
		//
		// Solidity: {{.Receive.Original.String}}
		func (_{{$contract.Type}} *{{$contract.Type}}TransactorSession) Receive() (*types.Transaction, error) {
		  return _{{$contract.Type}}.Contract.Receive(&_{{$contract.Type}}.TransactOpts)
		}
	{{end}}

	{{range .Events}}
		// {{$contract.Type}}{{.Normalized.Name}}Iterator is returned from Filter{{.Normalized.Name}} and is used to iterate over the raw logs and unpacked data for {{.Normalized.Name}} events raised by the {{$contract.Type}} contract.
		type {{$contract.Type}}{{.Normalized.Name}}Iterator struct {
			Event *{{$contract.Type}}{{.Normalized.Name}} // Event containing the contract specifics and raw log

			contract *bind.BoundContract // Generic contract to use for unpacking event data
			event    string              // Event name to use for unpacking event data

			logs chan types.Log        // Log channel receiving the found contract events
			sub  interfaces.Subscription // Subscription for errors, completion and termination
			done bool                  // Whether the subscription completed delivering logs
			fail error                 // Occurred error to stop iteration
		}
		// Next advances the iterator to the subsequent event, returning whether there
		// are any more events found. In case of a retrieval or parsing error, false is
		// returned and Error() can be queried for the exact failure.
		func (it *{{$contract.Type}}{{.Normalized.Name}}Iterator) Next() bool {
			// If the iterator failed, stop iterating
			if (it.fail != nil) {
				return false
			}
			// If the iterator completed, deliver directly whatever's available
			if (it.done) {
				select {
				case log := <-it.logs:
					it.Event = new({{$contract.Type}}{{.Normalized.Name}})
					if err := it.contract.UnpackLog(it.Event, it.event, log); err != nil {
						it.fail = err
						return false
					}
					it.Event.Raw = log
					return true

				default:
					return false
				}
			}
			// Iterator still in progress, wait for either a data or an error event
			select {
			case log := <-it.logs:
				it.Event = new({{$contract.Type}}{{.Normalized.Name}})
				if err := it.contract.UnpackLog(it.Event, it.event, log); err != nil {
					it.fail = err
					return false
				}
				it.Event.Raw = log
				return true

			case err := <-it.sub.Err():
				it.done = true
				it.fail = err
				return it.Next()
			}
		}
		// Error returns any retrieval or parsing error occurred during filtering.
		func (it *{{$contract.Type}}{{.Normalized.Name}}Iterator) Error() error {
			return it.fail
		}
		// Close terminates the iteration process, releasing any pending underlying
		// resources.
		func (it *{{$contract.Type}}{{.Normalized.Name}}Iterator) Close() error {
			it.sub.Unsubscribe()
			return nil
		}

		// {{$contract.Type}}{{.Normalized.Name}} represents a {{.Normalized.Name}} event raised by the {{$contract.Type}} contract.
		type {{$contract.Type}}{{.Normalized.Name}} struct { {{range .Normalized.Inputs}}
			{{capitalise .Name}} {{if .Indexed}}{{bindtopictype .Type $structs}}{{else}}{{bindtype .Type $structs}}{{end}}; {{end}}
			Raw types.Log // Blockchain specific contextual infos
		}

		// Filter{{.Normalized.Name}} is a free log retrieval operation binding the contract event 0x{{printf "%x" .Original.ID}}.
		//
		// Solidity: {{.Original.String}}
 		func (_{{$contract.Type}} *{{$contract.Type}}Filterer) Filter{{.Normalized.Name}}(opts *bind.FilterOpts{{range .Normalized.Inputs}}{{if .Indexed}}, {{.Name}} []{{bindtype .Type $structs}}{{end}}{{end}}) (*{{$contract.Type}}{{.Normalized.Name}}Iterator, error) {
			{{range .Normalized.Inputs}}
			{{if .Indexed}}var {{.Name}}Rule []interface{}
			for _, {{.Name}}Item := range {{.Name}} {
				{{.Name}}Rule = append({{.Name}}Rule, {{.Name}}Item)
			}{{end}}{{end}}

			logs, sub, err := _{{$contract.Type}}.contract.FilterLogs(opts, "{{.Original.Name}}"{{range .Normalized.Inputs}}{{if .Indexed}}, {{.Name}}Rule{{end}}{{end}})
			if err != nil {
				return nil, err
			}
			return &{{$contract.Type}}{{.Normalized.Name}}Iterator{contract: _{{$contract.Type}}.contract, event: "{{.Original.Name}}", logs: logs, sub: sub}, nil
 		}

		// Watch{{.Normalized.Name}} is a free log subscription operation binding the contract event 0x{{printf "%x" .Original.ID}}.
		//
		// Solidity: {{.Original.String}}
		func (_{{$contract.Type}} *{{$contract.Type}}Filterer) Watch{{.Normalized.Name}}(opts *bind.WatchOpts, sink chan<- *{{$contract.Type}}{{.Normalized.Name}}{{range .Normalized.Inputs}}{{if .Indexed}}, {{.Name}} []{{bindtype .Type $structs}}{{end}}{{end}}) (event.Subscription, error) {
			{{range .Normalized.Inputs}}
			{{if .Indexed}}var {{.Name}}Rule []interface{}
			for _, {{.Name}}Item := range {{.Name}} {
				{{.Name}}Rule = append({{.Name}}Rule, {{.Name}}Item)
			}{{end}}{{end}}

			logs, sub, err := _{{$contract.Type}}.contract.WatchLogs(opts, "{{.Original.Name}}"{{range .Normalized.Inputs}}{{if .Indexed}}, {{.Name}}Rule{{end}}{{end}})
			if err != nil {
				return nil, err
			}
			return event.NewSubscription(func(quit <-chan struct{}) error {
				defer sub.Unsubscribe()
				for {
					select {
					case log := <-logs:
						// New log arrived, parse the event and forward to the user
						event := new({{$contract.Type}}{{.Normalized.Name}})
						if err := _{{$contract.Type}}.contract.UnpackLog(event, "{{.Original.Name}}", log); err != nil {
							return err
						}
						event.Raw = log

						select {
						case sink <- event:
						case err := <-sub.Err():
							return err
						case <-quit:
							return nil
						}
					case err := <-sub.Err():
						return err
					case <-quit:
						return nil
					}
				}
			}), nil
		}

		// Parse{{.Normalized.Name}} is a log parse operation binding the contract event 0x{{printf "%x" .Original.ID}}.
		//
		// Solidity: {{.Original.String}}
		func (_{{$contract.Type}} *{{$contract.Type}}Filterer) Parse{{.Normalized.Name}}(log types.Log) (*{{$contract.Type}}{{.Normalized.Name}}, error) {
			event := new({{$contract.Type}}{{.Normalized.Name}})
			if err := _{{$contract.Type}}.contract.UnpackLog(event, "{{.Original.Name}}", log); err != nil {
				return nil, err
			}
			event.Raw = log
			return event, nil
		}

	{{end}}
{{end}}
`
=======
//
//go:embed source.go.tpl
var tmplSourceGo string
>>>>>>> aa55f5ea
<|MERGE_RESOLUTION|>--- conflicted
+++ resolved
@@ -84,498 +84,6 @@
 
 // tmplSourceGo is the Go source template that the generated Go contract binding
 // is based on.
-<<<<<<< HEAD
-const tmplSourceGo = `
-// Code generated - DO NOT EDIT.
-// This file is a generated binding and any manual changes will be lost.
-
-package {{.Package}}
-
-import (
-	"math/big"
-	"strings"
-	"errors"
-
-	"github.com/ethereum/go-ethereum/accounts/abi"
-	"github.com/ethereum/go-ethereum/accounts/abi/bind"
-	"github.com/ethereum/go-ethereum/core/types"
-	"github.com/ethereum/go-ethereum/interfaces"
-	"github.com/ethereum/go-ethereum/common"
-	"github.com/ethereum/go-ethereum/event"
-)
-
-// Reference imports to suppress errors if they are not otherwise used.
-var (
-	_ = errors.New
-	_ = big.NewInt
-	_ = strings.NewReader
-	_ = interfaces.NotFound
-	_ = bind.Bind
-	_ = common.Big1
-	_ = types.BloomLookup
-	_ = event.NewSubscription
-	_ = abi.ConvertType
-)
-
-{{$structs := .Structs}}
-{{range $structs}}
-	// {{.Name}} is an auto generated low-level Go binding around an user-defined struct.
-	type {{.Name}} struct {
-	{{range $field := .Fields}}
-	{{$field.Name}} {{$field.Type}}{{end}}
-	}
-{{end}}
-
-{{range $contract := .Contracts}}
-	// {{.Type}}MetaData contains all meta data concerning the {{.Type}} contract.
-	var {{.Type}}MetaData = &bind.MetaData{
-		ABI: "{{.InputABI}}",
-		{{if $contract.FuncSigs -}}
-		Sigs: map[string]string{
-			{{range $strsig, $binsig := .FuncSigs}}"{{$binsig}}": "{{$strsig}}",
-			{{end}}
-		},
-		{{end -}}
-		{{if .InputBin -}}
-		Bin: "0x{{.InputBin}}",
-		{{end}}
-	}
-	// {{.Type}}ABI is the input ABI used to generate the binding from.
-	// Deprecated: Use {{.Type}}MetaData.ABI instead.
-	var {{.Type}}ABI = {{.Type}}MetaData.ABI
-
-	{{if $contract.FuncSigs}}
-		// Deprecated: Use {{.Type}}MetaData.Sigs instead.
-		// {{.Type}}FuncSigs maps the 4-byte function signature to its string representation.
-		var {{.Type}}FuncSigs = {{.Type}}MetaData.Sigs
-	{{end}}
-
-	{{if .InputBin}}
-		// {{.Type}}Bin is the compiled bytecode used for deploying new contracts.
-		// Deprecated: Use {{.Type}}MetaData.Bin instead.
-		var {{.Type}}Bin = {{.Type}}MetaData.Bin
-
-		// Deploy{{.Type}} deploys a new Ethereum contract, binding an instance of {{.Type}} to it.
-		func Deploy{{.Type}}(auth *bind.TransactOpts, backend bind.ContractBackend {{range .Constructor.Inputs}}, {{.Name}} {{bindtype .Type $structs}}{{end}}) (common.Address, *types.Transaction, *{{.Type}}, error) {
-		  parsed, err := {{.Type}}MetaData.GetAbi()
-		  if err != nil {
-		    return common.Address{}, nil, nil, err
-		  }
-		  if parsed == nil {
-			return common.Address{}, nil, nil, errors.New("GetABI returned nil")
-		  }
-		  {{range $pattern, $name := .Libraries}}
-			{{decapitalise $name}}Addr, _, _, _ := Deploy{{capitalise $name}}(auth, backend)
-			{{$contract.Type}}Bin = strings.ReplaceAll({{$contract.Type}}Bin, "__${{$pattern}}$__", {{decapitalise $name}}Addr.String()[2:])
-		  {{end}}
-		  address, tx, contract, err := bind.DeployContract(auth, *parsed, common.FromHex({{.Type}}Bin), backend {{range .Constructor.Inputs}}, {{.Name}}{{end}})
-		  if err != nil {
-		    return common.Address{}, nil, nil, err
-		  }
-		  return address, tx, &{{.Type}}{ {{.Type}}Caller: {{.Type}}Caller{contract: contract}, {{.Type}}Transactor: {{.Type}}Transactor{contract: contract}, {{.Type}}Filterer: {{.Type}}Filterer{contract: contract} }, nil
-		}
-	{{end}}
-
-	// {{.Type}} is an auto generated Go binding around an Ethereum contract.
-	type {{.Type}} struct {
-	  {{.Type}}Caller     // Read-only binding to the contract
-	  {{.Type}}Transactor // Write-only binding to the contract
-	  {{.Type}}Filterer   // Log filterer for contract events
-	}
-
-	// {{.Type}}Caller is an auto generated read-only Go binding around an Ethereum contract.
-	type {{.Type}}Caller struct {
-	  contract *bind.BoundContract // Generic contract wrapper for the low level calls
-	}
-
-	// {{.Type}}Transactor is an auto generated write-only Go binding around an Ethereum contract.
-	type {{.Type}}Transactor struct {
-	  contract *bind.BoundContract // Generic contract wrapper for the low level calls
-	}
-
-	// {{.Type}}Filterer is an auto generated log filtering Go binding around an Ethereum contract events.
-	type {{.Type}}Filterer struct {
-	  contract *bind.BoundContract // Generic contract wrapper for the low level calls
-	}
-
-	// {{.Type}}Session is an auto generated Go binding around an Ethereum contract,
-	// with pre-set call and transact options.
-	type {{.Type}}Session struct {
-	  Contract     *{{.Type}}        // Generic contract binding to set the session for
-	  CallOpts     bind.CallOpts     // Call options to use throughout this session
-	  TransactOpts bind.TransactOpts // Transaction auth options to use throughout this session
-	}
-
-	// {{.Type}}CallerSession is an auto generated read-only Go binding around an Ethereum contract,
-	// with pre-set call options.
-	type {{.Type}}CallerSession struct {
-	  Contract *{{.Type}}Caller // Generic contract caller binding to set the session for
-	  CallOpts bind.CallOpts    // Call options to use throughout this session
-	}
-
-	// {{.Type}}TransactorSession is an auto generated write-only Go binding around an Ethereum contract,
-	// with pre-set transact options.
-	type {{.Type}}TransactorSession struct {
-	  Contract     *{{.Type}}Transactor // Generic contract transactor binding to set the session for
-	  TransactOpts bind.TransactOpts    // Transaction auth options to use throughout this session
-	}
-
-	// {{.Type}}Raw is an auto generated low-level Go binding around an Ethereum contract.
-	type {{.Type}}Raw struct {
-	  Contract *{{.Type}} // Generic contract binding to access the raw methods on
-	}
-
-	// {{.Type}}CallerRaw is an auto generated low-level read-only Go binding around an Ethereum contract.
-	type {{.Type}}CallerRaw struct {
-		Contract *{{.Type}}Caller // Generic read-only contract binding to access the raw methods on
-	}
-
-	// {{.Type}}TransactorRaw is an auto generated low-level write-only Go binding around an Ethereum contract.
-	type {{.Type}}TransactorRaw struct {
-		Contract *{{.Type}}Transactor // Generic write-only contract binding to access the raw methods on
-	}
-
-	// New{{.Type}} creates a new instance of {{.Type}}, bound to a specific deployed contract.
-	func New{{.Type}}(address common.Address, backend bind.ContractBackend) (*{{.Type}}, error) {
-	  contract, err := bind{{.Type}}(address, backend, backend, backend)
-	  if err != nil {
-	    return nil, err
-	  }
-	  return &{{.Type}}{ {{.Type}}Caller: {{.Type}}Caller{contract: contract}, {{.Type}}Transactor: {{.Type}}Transactor{contract: contract}, {{.Type}}Filterer: {{.Type}}Filterer{contract: contract} }, nil
-	}
-
-	// New{{.Type}}Caller creates a new read-only instance of {{.Type}}, bound to a specific deployed contract.
-	func New{{.Type}}Caller(address common.Address, caller bind.ContractCaller) (*{{.Type}}Caller, error) {
-	  contract, err := bind{{.Type}}(address, caller, nil, nil)
-	  if err != nil {
-	    return nil, err
-	  }
-	  return &{{.Type}}Caller{contract: contract}, nil
-	}
-
-	// New{{.Type}}Transactor creates a new write-only instance of {{.Type}}, bound to a specific deployed contract.
-	func New{{.Type}}Transactor(address common.Address, transactor bind.ContractTransactor) (*{{.Type}}Transactor, error) {
-	  contract, err := bind{{.Type}}(address, nil, transactor, nil)
-	  if err != nil {
-	    return nil, err
-	  }
-	  return &{{.Type}}Transactor{contract: contract}, nil
-	}
-
-	// New{{.Type}}Filterer creates a new log filterer instance of {{.Type}}, bound to a specific deployed contract.
- 	func New{{.Type}}Filterer(address common.Address, filterer bind.ContractFilterer) (*{{.Type}}Filterer, error) {
- 	  contract, err := bind{{.Type}}(address, nil, nil, filterer)
- 	  if err != nil {
- 	    return nil, err
- 	  }
- 	  return &{{.Type}}Filterer{contract: contract}, nil
- 	}
-
-	// bind{{.Type}} binds a generic wrapper to an already deployed contract.
-	func bind{{.Type}}(address common.Address, caller bind.ContractCaller, transactor bind.ContractTransactor, filterer bind.ContractFilterer) (*bind.BoundContract, error) {
-	  parsed, err := {{.Type}}MetaData.GetAbi()
-	  if err != nil {
-	    return nil, err
-	  }
-	  return bind.NewBoundContract(address, *parsed, caller, transactor, filterer), nil
-	}
-
-	// Call invokes the (constant) contract method with params as input values and
-	// sets the output to result. The result type might be a single field for simple
-	// returns, a slice of interfaces for anonymous returns and a struct for named
-	// returns.
-	func (_{{$contract.Type}} *{{$contract.Type}}Raw) Call(opts *bind.CallOpts, result *[]interface{}, method string, params ...interface{}) error {
-		return _{{$contract.Type}}.Contract.{{$contract.Type}}Caller.contract.Call(opts, result, method, params...)
-	}
-
-	// Transfer initiates a plain transaction to move funds to the contract, calling
-	// its default method if one is available.
-	func (_{{$contract.Type}} *{{$contract.Type}}Raw) Transfer(opts *bind.TransactOpts) (*types.Transaction, error) {
-		return _{{$contract.Type}}.Contract.{{$contract.Type}}Transactor.contract.Transfer(opts)
-	}
-
-	// Transact invokes the (paid) contract method with params as input values.
-	func (_{{$contract.Type}} *{{$contract.Type}}Raw) Transact(opts *bind.TransactOpts, method string, params ...interface{}) (*types.Transaction, error) {
-		return _{{$contract.Type}}.Contract.{{$contract.Type}}Transactor.contract.Transact(opts, method, params...)
-	}
-
-	// Call invokes the (constant) contract method with params as input values and
-	// sets the output to result. The result type might be a single field for simple
-	// returns, a slice of interfaces for anonymous returns and a struct for named
-	// returns.
-	func (_{{$contract.Type}} *{{$contract.Type}}CallerRaw) Call(opts *bind.CallOpts, result *[]interface{}, method string, params ...interface{}) error {
-		return _{{$contract.Type}}.Contract.contract.Call(opts, result, method, params...)
-	}
-
-	// Transfer initiates a plain transaction to move funds to the contract, calling
-	// its default method if one is available.
-	func (_{{$contract.Type}} *{{$contract.Type}}TransactorRaw) Transfer(opts *bind.TransactOpts) (*types.Transaction, error) {
-		return _{{$contract.Type}}.Contract.contract.Transfer(opts)
-	}
-
-	// Transact invokes the (paid) contract method with params as input values.
-	func (_{{$contract.Type}} *{{$contract.Type}}TransactorRaw) Transact(opts *bind.TransactOpts, method string, params ...interface{}) (*types.Transaction, error) {
-		return _{{$contract.Type}}.Contract.contract.Transact(opts, method, params...)
-	}
-
-	{{range .Calls}}
-		// {{.Normalized.Name}} is a free data retrieval call binding the contract method 0x{{printf "%x" .Original.ID}}.
-		//
-		// Solidity: {{.Original.String}}
-		func (_{{$contract.Type}} *{{$contract.Type}}Caller) {{.Normalized.Name}}(opts *bind.CallOpts {{range .Normalized.Inputs}}, {{.Name}} {{bindtype .Type $structs}} {{end}}) ({{if .Structured}}struct{ {{range .Normalized.Outputs}}{{.Name}} {{bindtype .Type $structs}};{{end}} },{{else}}{{range .Normalized.Outputs}}{{bindtype .Type $structs}},{{end}}{{end}} error) {
-			var out []interface{}
-			err := _{{$contract.Type}}.contract.Call(opts, &out, "{{.Original.Name}}" {{range .Normalized.Inputs}}, {{.Name}}{{end}})
-			{{if .Structured}}
-			outstruct := new(struct{ {{range .Normalized.Outputs}} {{.Name}} {{bindtype .Type $structs}}; {{end}} })
-			if err != nil {
-				return *outstruct, err
-			}
-			{{range $i, $t := .Normalized.Outputs}}
-			outstruct.{{.Name}} = *abi.ConvertType(out[{{$i}}], new({{bindtype .Type $structs}})).(*{{bindtype .Type $structs}}){{end}}
-
-			return *outstruct, err
-			{{else}}
-			if err != nil {
-				return {{range $i, $_ := .Normalized.Outputs}}*new({{bindtype .Type $structs}}), {{end}} err
-			}
-			{{range $i, $t := .Normalized.Outputs}}
-			out{{$i}} := *abi.ConvertType(out[{{$i}}], new({{bindtype .Type $structs}})).(*{{bindtype .Type $structs}}){{end}}
-
-			return {{range $i, $t := .Normalized.Outputs}}out{{$i}}, {{end}} err
-			{{end}}
-		}
-
-		// {{.Normalized.Name}} is a free data retrieval call binding the contract method 0x{{printf "%x" .Original.ID}}.
-		//
-		// Solidity: {{.Original.String}}
-		func (_{{$contract.Type}} *{{$contract.Type}}Session) {{.Normalized.Name}}({{range $i, $_ := .Normalized.Inputs}}{{if ne $i 0}},{{end}} {{.Name}} {{bindtype .Type $structs}} {{end}}) ({{if .Structured}}struct{ {{range .Normalized.Outputs}}{{.Name}} {{bindtype .Type $structs}};{{end}} }, {{else}} {{range .Normalized.Outputs}}{{bindtype .Type $structs}},{{end}} {{end}} error) {
-		  return _{{$contract.Type}}.Contract.{{.Normalized.Name}}(&_{{$contract.Type}}.CallOpts {{range .Normalized.Inputs}}, {{.Name}}{{end}})
-		}
-
-		// {{.Normalized.Name}} is a free data retrieval call binding the contract method 0x{{printf "%x" .Original.ID}}.
-		//
-		// Solidity: {{.Original.String}}
-		func (_{{$contract.Type}} *{{$contract.Type}}CallerSession) {{.Normalized.Name}}({{range $i, $_ := .Normalized.Inputs}}{{if ne $i 0}},{{end}} {{.Name}} {{bindtype .Type $structs}} {{end}}) ({{if .Structured}}struct{ {{range .Normalized.Outputs}}{{.Name}} {{bindtype .Type $structs}};{{end}} }, {{else}} {{range .Normalized.Outputs}}{{bindtype .Type $structs}},{{end}} {{end}} error) {
-		  return _{{$contract.Type}}.Contract.{{.Normalized.Name}}(&_{{$contract.Type}}.CallOpts {{range .Normalized.Inputs}}, {{.Name}}{{end}})
-		}
-	{{end}}
-
-	{{range .Transacts}}
-		// {{.Normalized.Name}} is a paid mutator transaction binding the contract method 0x{{printf "%x" .Original.ID}}.
-		//
-		// Solidity: {{.Original.String}}
-		func (_{{$contract.Type}} *{{$contract.Type}}Transactor) {{.Normalized.Name}}(opts *bind.TransactOpts {{range .Normalized.Inputs}}, {{.Name}} {{bindtype .Type $structs}} {{end}}) (*types.Transaction, error) {
-			return _{{$contract.Type}}.contract.Transact(opts, "{{.Original.Name}}" {{range .Normalized.Inputs}}, {{.Name}}{{end}})
-		}
-
-		// {{.Normalized.Name}} is a paid mutator transaction binding the contract method 0x{{printf "%x" .Original.ID}}.
-		//
-		// Solidity: {{.Original.String}}
-		func (_{{$contract.Type}} *{{$contract.Type}}Session) {{.Normalized.Name}}({{range $i, $_ := .Normalized.Inputs}}{{if ne $i 0}},{{end}} {{.Name}} {{bindtype .Type $structs}} {{end}}) (*types.Transaction, error) {
-		  return _{{$contract.Type}}.Contract.{{.Normalized.Name}}(&_{{$contract.Type}}.TransactOpts {{range $i, $_ := .Normalized.Inputs}}, {{.Name}}{{end}})
-		}
-
-		// {{.Normalized.Name}} is a paid mutator transaction binding the contract method 0x{{printf "%x" .Original.ID}}.
-		//
-		// Solidity: {{.Original.String}}
-		func (_{{$contract.Type}} *{{$contract.Type}}TransactorSession) {{.Normalized.Name}}({{range $i, $_ := .Normalized.Inputs}}{{if ne $i 0}},{{end}} {{.Name}} {{bindtype .Type $structs}} {{end}}) (*types.Transaction, error) {
-		  return _{{$contract.Type}}.Contract.{{.Normalized.Name}}(&_{{$contract.Type}}.TransactOpts {{range $i, $_ := .Normalized.Inputs}}, {{.Name}}{{end}})
-		}
-	{{end}}
-
-	{{if .Fallback}}
-		// Fallback is a paid mutator transaction binding the contract fallback function.
-		//
-		// Solidity: {{.Fallback.Original.String}}
-		func (_{{$contract.Type}} *{{$contract.Type}}Transactor) Fallback(opts *bind.TransactOpts, calldata []byte) (*types.Transaction, error) {
-			return _{{$contract.Type}}.contract.RawTransact(opts, calldata)
-		}
-
-		// Fallback is a paid mutator transaction binding the contract fallback function.
-		//
-		// Solidity: {{.Fallback.Original.String}}
-		func (_{{$contract.Type}} *{{$contract.Type}}Session) Fallback(calldata []byte) (*types.Transaction, error) {
-		  return _{{$contract.Type}}.Contract.Fallback(&_{{$contract.Type}}.TransactOpts, calldata)
-		}
-
-		// Fallback is a paid mutator transaction binding the contract fallback function.
-		//
-		// Solidity: {{.Fallback.Original.String}}
-		func (_{{$contract.Type}} *{{$contract.Type}}TransactorSession) Fallback(calldata []byte) (*types.Transaction, error) {
-		  return _{{$contract.Type}}.Contract.Fallback(&_{{$contract.Type}}.TransactOpts, calldata)
-		}
-	{{end}}
-
-	{{if .Receive}}
-		// Receive is a paid mutator transaction binding the contract receive function.
-		//
-		// Solidity: {{.Receive.Original.String}}
-		func (_{{$contract.Type}} *{{$contract.Type}}Transactor) Receive(opts *bind.TransactOpts) (*types.Transaction, error) {
-			return _{{$contract.Type}}.contract.RawTransact(opts, nil) // calldata is disallowed for receive function
-		}
-
-		// Receive is a paid mutator transaction binding the contract receive function.
-		//
-		// Solidity: {{.Receive.Original.String}}
-		func (_{{$contract.Type}} *{{$contract.Type}}Session) Receive() (*types.Transaction, error) {
-		  return _{{$contract.Type}}.Contract.Receive(&_{{$contract.Type}}.TransactOpts)
-		}
-
-		// Receive is a paid mutator transaction binding the contract receive function.
-		//
-		// Solidity: {{.Receive.Original.String}}
-		func (_{{$contract.Type}} *{{$contract.Type}}TransactorSession) Receive() (*types.Transaction, error) {
-		  return _{{$contract.Type}}.Contract.Receive(&_{{$contract.Type}}.TransactOpts)
-		}
-	{{end}}
-
-	{{range .Events}}
-		// {{$contract.Type}}{{.Normalized.Name}}Iterator is returned from Filter{{.Normalized.Name}} and is used to iterate over the raw logs and unpacked data for {{.Normalized.Name}} events raised by the {{$contract.Type}} contract.
-		type {{$contract.Type}}{{.Normalized.Name}}Iterator struct {
-			Event *{{$contract.Type}}{{.Normalized.Name}} // Event containing the contract specifics and raw log
-
-			contract *bind.BoundContract // Generic contract to use for unpacking event data
-			event    string              // Event name to use for unpacking event data
-
-			logs chan types.Log        // Log channel receiving the found contract events
-			sub  interfaces.Subscription // Subscription for errors, completion and termination
-			done bool                  // Whether the subscription completed delivering logs
-			fail error                 // Occurred error to stop iteration
-		}
-		// Next advances the iterator to the subsequent event, returning whether there
-		// are any more events found. In case of a retrieval or parsing error, false is
-		// returned and Error() can be queried for the exact failure.
-		func (it *{{$contract.Type}}{{.Normalized.Name}}Iterator) Next() bool {
-			// If the iterator failed, stop iterating
-			if (it.fail != nil) {
-				return false
-			}
-			// If the iterator completed, deliver directly whatever's available
-			if (it.done) {
-				select {
-				case log := <-it.logs:
-					it.Event = new({{$contract.Type}}{{.Normalized.Name}})
-					if err := it.contract.UnpackLog(it.Event, it.event, log); err != nil {
-						it.fail = err
-						return false
-					}
-					it.Event.Raw = log
-					return true
-
-				default:
-					return false
-				}
-			}
-			// Iterator still in progress, wait for either a data or an error event
-			select {
-			case log := <-it.logs:
-				it.Event = new({{$contract.Type}}{{.Normalized.Name}})
-				if err := it.contract.UnpackLog(it.Event, it.event, log); err != nil {
-					it.fail = err
-					return false
-				}
-				it.Event.Raw = log
-				return true
-
-			case err := <-it.sub.Err():
-				it.done = true
-				it.fail = err
-				return it.Next()
-			}
-		}
-		// Error returns any retrieval or parsing error occurred during filtering.
-		func (it *{{$contract.Type}}{{.Normalized.Name}}Iterator) Error() error {
-			return it.fail
-		}
-		// Close terminates the iteration process, releasing any pending underlying
-		// resources.
-		func (it *{{$contract.Type}}{{.Normalized.Name}}Iterator) Close() error {
-			it.sub.Unsubscribe()
-			return nil
-		}
-
-		// {{$contract.Type}}{{.Normalized.Name}} represents a {{.Normalized.Name}} event raised by the {{$contract.Type}} contract.
-		type {{$contract.Type}}{{.Normalized.Name}} struct { {{range .Normalized.Inputs}}
-			{{capitalise .Name}} {{if .Indexed}}{{bindtopictype .Type $structs}}{{else}}{{bindtype .Type $structs}}{{end}}; {{end}}
-			Raw types.Log // Blockchain specific contextual infos
-		}
-
-		// Filter{{.Normalized.Name}} is a free log retrieval operation binding the contract event 0x{{printf "%x" .Original.ID}}.
-		//
-		// Solidity: {{.Original.String}}
- 		func (_{{$contract.Type}} *{{$contract.Type}}Filterer) Filter{{.Normalized.Name}}(opts *bind.FilterOpts{{range .Normalized.Inputs}}{{if .Indexed}}, {{.Name}} []{{bindtype .Type $structs}}{{end}}{{end}}) (*{{$contract.Type}}{{.Normalized.Name}}Iterator, error) {
-			{{range .Normalized.Inputs}}
-			{{if .Indexed}}var {{.Name}}Rule []interface{}
-			for _, {{.Name}}Item := range {{.Name}} {
-				{{.Name}}Rule = append({{.Name}}Rule, {{.Name}}Item)
-			}{{end}}{{end}}
-
-			logs, sub, err := _{{$contract.Type}}.contract.FilterLogs(opts, "{{.Original.Name}}"{{range .Normalized.Inputs}}{{if .Indexed}}, {{.Name}}Rule{{end}}{{end}})
-			if err != nil {
-				return nil, err
-			}
-			return &{{$contract.Type}}{{.Normalized.Name}}Iterator{contract: _{{$contract.Type}}.contract, event: "{{.Original.Name}}", logs: logs, sub: sub}, nil
- 		}
-
-		// Watch{{.Normalized.Name}} is a free log subscription operation binding the contract event 0x{{printf "%x" .Original.ID}}.
-		//
-		// Solidity: {{.Original.String}}
-		func (_{{$contract.Type}} *{{$contract.Type}}Filterer) Watch{{.Normalized.Name}}(opts *bind.WatchOpts, sink chan<- *{{$contract.Type}}{{.Normalized.Name}}{{range .Normalized.Inputs}}{{if .Indexed}}, {{.Name}} []{{bindtype .Type $structs}}{{end}}{{end}}) (event.Subscription, error) {
-			{{range .Normalized.Inputs}}
-			{{if .Indexed}}var {{.Name}}Rule []interface{}
-			for _, {{.Name}}Item := range {{.Name}} {
-				{{.Name}}Rule = append({{.Name}}Rule, {{.Name}}Item)
-			}{{end}}{{end}}
-
-			logs, sub, err := _{{$contract.Type}}.contract.WatchLogs(opts, "{{.Original.Name}}"{{range .Normalized.Inputs}}{{if .Indexed}}, {{.Name}}Rule{{end}}{{end}})
-			if err != nil {
-				return nil, err
-			}
-			return event.NewSubscription(func(quit <-chan struct{}) error {
-				defer sub.Unsubscribe()
-				for {
-					select {
-					case log := <-logs:
-						// New log arrived, parse the event and forward to the user
-						event := new({{$contract.Type}}{{.Normalized.Name}})
-						if err := _{{$contract.Type}}.contract.UnpackLog(event, "{{.Original.Name}}", log); err != nil {
-							return err
-						}
-						event.Raw = log
-
-						select {
-						case sink <- event:
-						case err := <-sub.Err():
-							return err
-						case <-quit:
-							return nil
-						}
-					case err := <-sub.Err():
-						return err
-					case <-quit:
-						return nil
-					}
-				}
-			}), nil
-		}
-
-		// Parse{{.Normalized.Name}} is a log parse operation binding the contract event 0x{{printf "%x" .Original.ID}}.
-		//
-		// Solidity: {{.Original.String}}
-		func (_{{$contract.Type}} *{{$contract.Type}}Filterer) Parse{{.Normalized.Name}}(log types.Log) (*{{$contract.Type}}{{.Normalized.Name}}, error) {
-			event := new({{$contract.Type}}{{.Normalized.Name}})
-			if err := _{{$contract.Type}}.contract.UnpackLog(event, "{{.Original.Name}}", log); err != nil {
-				return nil, err
-			}
-			event.Raw = log
-			return event, nil
-		}
-
-	{{end}}
-{{end}}
-`
-=======
 //
 //go:embed source.go.tpl
-var tmplSourceGo string
->>>>>>> aa55f5ea
+var tmplSourceGo string