--- conflicted
+++ resolved
@@ -18,16 +18,18 @@
 package miner
 
 import (
+	"fmt"
+	"math/big"
+	"sync"
+
 	"github.com/ava-labs/avalanchego/utils/timer/mockable"
 	"github.com/ethereum/go-ethereum/common"
 	"github.com/ethereum/go-ethereum/consensus"
 	"github.com/ethereum/go-ethereum/core"
+	"github.com/ethereum/go-ethereum/core/state"
 	"github.com/ethereum/go-ethereum/core/txpool"
 	"github.com/ethereum/go-ethereum/core/types"
-<<<<<<< HEAD
 	"github.com/ethereum/go-ethereum/event"
-=======
->>>>>>> aa55f5ea
 	"github.com/ethereum/go-ethereum/params"
 	"github.com/ethereum/go-ethereum/precompile/precompileconfig"
 )
@@ -40,52 +42,8 @@
 
 // Config is the configuration parameters of mining.
 type Config struct {
-<<<<<<< HEAD
 	Etherbase            common.Address `toml:",omitempty"` // Public address for block mining rewards
 	AllowDuplicateBlocks bool           // Allow mining of duplicate blocks (used in tests only)
-}
-
-type Miner struct {
-	worker *worker
-}
-
-func New(eth Backend, config *Config, chainConfig *params.ChainConfig, mux *event.TypeMux, engine consensus.Engine, clock *mockable.Clock) *Miner {
-	return &Miner{
-		worker: newWorker(config, chainConfig, engine, eth, mux, clock),
-	}
-}
-
-func (miner *Miner) SetEtherbase(addr common.Address) {
-	miner.worker.setEtherbase(addr)
-}
-
-func (miner *Miner) GenerateBlock(predicateContext *precompileconfig.PredicateContext) (*types.Block, error) {
-	return miner.worker.commitNewWork(predicateContext)
-}
-
-// SubscribePendingLogs starts delivering logs from pending transactions
-// to the given channel.
-func (miner *Miner) SubscribePendingLogs(ch chan<- []*types.Log) event.Subscription {
-	return miner.worker.pendingLogsFeed.Subscribe(ch)
-=======
-	Etherbase           common.Address `toml:"-"`          // Deprecated
-	PendingFeeRecipient common.Address `toml:"-"`          // Address for pending block rewards.
-	ExtraData           hexutil.Bytes  `toml:",omitempty"` // Block extra data set by the miner
-	GasCeil             uint64         // Target gas ceiling for mined blocks.
-	GasPrice            *big.Int       // Minimum gas price for mining a transaction
-	Recommit            time.Duration  // The time interval for miner to re-create mining work.
-}
-
-// DefaultConfig contains default settings for miner.
-var DefaultConfig = Config{
-	GasCeil:  30_000_000,
-	GasPrice: big.NewInt(params.GWei / 1000),
-
-	// The default recommit time is chosen as two seconds since
-	// consensus-layer usually will wait a half slot of time(6s)
-	// for payload generation. It should be enough for Geth to
-	// run 3 rounds.
-	Recommit: 2 * time.Second,
 }
 
 // Miner is the main object which takes care of submitting new work to consensus
@@ -99,6 +57,21 @@
 	chain       *core.BlockChain
 	pending     *pending
 	pendingMu   sync.Mutex // Lock protects the pending block
+}
+
+// XXX: need to fix this file
+func New(eth Backend, config *Config, chainConfig *params.ChainConfig, mux *event.TypeMux, engine consensus.Engine, clock *mockable.Clock) *Miner {
+	return &Miner{
+		worker: newWorker(config, chainConfig, engine, eth, mux, clock),
+	}
+}
+
+func (miner *Miner) SetEtherbase(addr common.Address) {
+	miner.worker.setEtherbase(addr)
+}
+
+func (miner *Miner) GenerateBlock(predicateContext *precompileconfig.PredicateContext) (*types.Block, error) {
+	return miner.worker.commitNewWork(predicateContext)
 }
 
 // New creates a new miner with provided config.
@@ -149,44 +122,4 @@
 	miner.config.GasPrice = tip
 	miner.confMu.Unlock()
 	return nil
-}
-
-// BuildPayload builds the payload according to the provided parameters.
-func (miner *Miner) BuildPayload(args *BuildPayloadArgs) (*Payload, error) {
-	return miner.buildPayload(args)
-}
-
-// getPending retrieves the pending block based on the current head block.
-// The result might be nil if pending generation is failed.
-func (miner *Miner) getPending() *newPayloadResult {
-	header := miner.chain.CurrentHeader()
-	miner.pendingMu.Lock()
-	defer miner.pendingMu.Unlock()
-	if cached := miner.pending.resolve(header.Hash()); cached != nil {
-		return cached
-	}
-
-	var (
-		timestamp  = uint64(time.Now().Unix())
-		withdrawal types.Withdrawals
-	)
-	if miner.chainConfig.IsShanghai(new(big.Int).Add(header.Number, big.NewInt(1)), timestamp) {
-		withdrawal = []*types.Withdrawal{}
-	}
-	ret := miner.generateWork(&generateParams{
-		timestamp:   timestamp,
-		forceTime:   false,
-		parentHash:  header.Hash(),
-		coinbase:    miner.config.PendingFeeRecipient,
-		random:      common.Hash{},
-		withdrawals: withdrawal,
-		beaconRoot:  nil,
-		noTxs:       false,
-	})
-	if ret.err != nil {
-		return nil
-	}
-	miner.pending.update(header.Hash(), ret)
-	return ret
->>>>>>> aa55f5ea
 }