// (c) 2019-2020, Ava Labs, Inc.
//
// This file is a derived work, based on the go-ethereum library whose original
// notices appear below.
//
// It is distributed under a license compatible with the licensing terms of the
// original code from which it is derived.
//
// Much love to the original authors for their work.
// **********
// Copyright 2015 The go-ethereum Authors
// This file is part of the go-ethereum library.
//
// The go-ethereum library is free software: you can redistribute it and/or modify
// it under the terms of the GNU Lesser General Public License as published by
// the Free Software Foundation, either version 3 of the License, or
// (at your option) any later version.
//
// The go-ethereum library is distributed in the hope that it will be useful,
// but WITHOUT ANY WARRANTY; without even the implied warranty of
// MERCHANTABILITY or FITNESS FOR A PARTICULAR PURPOSE. See the
// GNU Lesser General Public License for more details.
//
// You should have received a copy of the GNU Lesser General Public License
// along with the go-ethereum library. If not, see <http://www.gnu.org/licenses/>.
//
// NOTE: this piece of code is modified by Ted Yin.
// The modification is also licensed under the same LGPL.

package miner

import (
	"errors"
	"fmt"
	"math/big"
	"sync"
	"time"

	"github.com/ava-labs/avalanchego/utils/timer/mockable"
	"github.com/ava-labs/avalanchego/utils/units"
	"github.com/ava-labs/subnet-evm/consensus"
	"github.com/ava-labs/subnet-evm/consensus/dummy"
	"github.com/ava-labs/subnet-evm/core"
	"github.com/ava-labs/subnet-evm/core/state"
	"github.com/ava-labs/subnet-evm/core/types"
	"github.com/ava-labs/subnet-evm/params"
<<<<<<< HEAD
	"github.com/ava-labs/subnet-evm/precompile/contract"
=======
	"github.com/ava-labs/subnet-evm/precompile/precompileconfig"
>>>>>>> 737e9c42
	"github.com/ethereum/go-ethereum/common"
	"github.com/ethereum/go-ethereum/event"
	"github.com/ethereum/go-ethereum/log"
)

const (
	targetTxsSize = 1800 * units.KiB
)

// environment is the worker's current environment and holds all of the current state information.
type environment struct {
	signer types.Signer

	state   *state.StateDB // apply state changes here
	tcount  int            // tx count in cycle
	gasPool *core.GasPool  // available gas used to pack transactions

	parent   *types.Header
	header   *types.Header
	txs      []*types.Transaction
	receipts []*types.Receipt
	size     common.StorageSize

	start time.Time // Time that block building began
}

// worker is the main object which takes care of submitting new work to consensus engine
// and gathering the sealing result.
type worker struct {
	config      *Config
	chainConfig *params.ChainConfig
	engine      consensus.Engine
	eth         Backend
	chain       *core.BlockChain

	// Feeds
	// TODO remove since this will never be written to
	pendingLogsFeed event.Feed

	// Subscriptions
	mux      *event.TypeMux // TODO replace
	mu       sync.RWMutex   // The lock used to protect the coinbase and extra fields
	coinbase common.Address
	clock    *mockable.Clock // Allows us mock the clock for testing
}

func newWorker(config *Config, chainConfig *params.ChainConfig, engine consensus.Engine, eth Backend, mux *event.TypeMux, clock *mockable.Clock) *worker {
	worker := &worker{
		config:      config,
		chainConfig: chainConfig,
		engine:      engine,
		eth:         eth,
		mux:         mux,
		chain:       eth.BlockChain(),
		clock:       clock,
	}

	return worker
}

// setEtherbase sets the etherbase used to initialize the block coinbase field.
func (w *worker) setEtherbase(addr common.Address) {
	w.mu.Lock()
	defer w.mu.Unlock()
	w.coinbase = addr
}

// commitNewWork generates several new sealing tasks based on the parent block.
<<<<<<< HEAD
func (w *worker) commitNewWork(predicateContext *contract.PredicateContext) (*types.Block, error) {
=======
func (w *worker) commitNewWork(predicateContext *precompileconfig.ProposerPredicateContext) (*types.Block, error) {
>>>>>>> 737e9c42
	w.mu.RLock()
	defer w.mu.RUnlock()

	tstart := w.clock.Time()
	timestamp := uint64(tstart.Unix())
	parent := w.chain.CurrentBlock()
	// Note: in order to support asynchronous block production, blocks are allowed to have
	// the same timestamp as their parent. This allows more than one block to be produced
	// per second.
	if parent.Time() >= timestamp {
		timestamp = parent.Time()
	}

	bigTimestamp := new(big.Int).SetUint64(timestamp)
	var gasLimit uint64
	// The fee manager relies on the state of the parent block to set the fee config
	// because the fee config may be changed by the current block.
	feeConfig, _, err := w.chain.GetFeeConfigAt(parent.Header())
	if err != nil {
		return nil, err
	}
	configuredGasLimit := feeConfig.GasLimit.Uint64()
	if w.chainConfig.IsSubnetEVM(bigTimestamp) {
		gasLimit = configuredGasLimit
	} else {
		// The gas limit is set in SubnetEVMGasLimit because the ceiling and floor were set to the same value
		// such that the gas limit converged to it. Since this is hardbaked now, we remove the ability to configure it.
		gasLimit = core.CalcGasLimit(parent.GasUsed(), parent.GasLimit(), configuredGasLimit, configuredGasLimit)
	}
	num := parent.Number()
	header := &types.Header{
		ParentHash: parent.Hash(),
		Number:     num.Add(num, common.Big1),
		GasLimit:   gasLimit,
		Extra:      nil,
		Time:       timestamp,
	}

	if w.chainConfig.IsSubnetEVM(bigTimestamp) {
		var err error
		header.Extra, header.BaseFee, err = dummy.CalcBaseFee(w.chainConfig, feeConfig, parent.Header(), timestamp)
		if err != nil {
			return nil, fmt.Errorf("failed to calculate new base fee: %w", err)
		}
	}

	if w.coinbase == (common.Address{}) {
		return nil, errors.New("cannot mine without etherbase")
	}
	header.Coinbase = w.coinbase

	configuredCoinbase, isAllowFeeRecipient, err := w.chain.GetCoinbaseAt(parent.Header())
	if err != nil {
		return nil, fmt.Errorf("failed to get configured coinbase: %w", err)
	}

	// if fee recipients are not allowed, then the coinbase is the configured coinbase
	// don't set w.coinbase directly to the configured coinbase because that would override the
	// coinbase set by the user
	if !isAllowFeeRecipient && w.coinbase != configuredCoinbase {
		log.Info("fee recipients are not allowed, using required coinbase for the mining", "currentminer", w.coinbase, "required", configuredCoinbase)
		header.Coinbase = configuredCoinbase
	}

	if err := w.engine.Prepare(w.chain, header); err != nil {
		return nil, fmt.Errorf("failed to prepare header for mining: %w", err)
	}

	env, err := w.createCurrentEnvironment(parent, header, tstart)
	if err != nil {
		return nil, fmt.Errorf("failed to create new current environment: %w", err)
	}
	// Configure any upgrades that should go into effect during this block.
	err = core.ApplyUpgrades(w.chainConfig, new(big.Int).SetUint64(parent.Time()), types.NewBlockWithHeader(header), env.state)
	if err != nil {
		log.Error("failed to configure precompiles mining new block", "parent", parent.Hash(), "number", header.Number, "timestamp", header.Time, "err", err)
		return nil, err
	}

	// Get the pending txs from TxPool
	pending := w.eth.TxPool().Pending(true)
	// Filter out transactions that don't satisfy predicateContext and remove them from TxPool
	rules := w.chainConfig.AvalancheRules(header.Number, new(big.Int).SetUint64(header.Time))
	pending = w.enforcePredicates(rules, predicateContext, pending)

	// Split the pending transactions into locals and remotes
	localTxs := make(map[common.Address]types.Transactions)
	remoteTxs := pending
	for _, account := range w.eth.TxPool().Locals() {
		if txs := remoteTxs[account]; len(txs) > 0 {
			delete(remoteTxs, account)
			localTxs[account] = txs
		}
	}
	if len(localTxs) > 0 {
		txs := types.NewTransactionsByPriceAndNonce(env.signer, localTxs, header.BaseFee)
		w.commitTransactions(env, txs, header.Coinbase)
	}
	if len(remoteTxs) > 0 {
		txs := types.NewTransactionsByPriceAndNonce(env.signer, remoteTxs, header.BaseFee)
		w.commitTransactions(env, txs, header.Coinbase)
	}

	return w.commit(env)
}

func (w *worker) createCurrentEnvironment(parent *types.Block, header *types.Header, tstart time.Time) (*environment, error) {
	state, err := w.chain.StateAt(parent.Root())
	if err != nil {
		return nil, err
	}
	return &environment{
		signer:  types.MakeSigner(w.chainConfig, header.Number, new(big.Int).SetUint64(header.Time)),
		state:   state,
		parent:  parent.Header(),
		header:  header,
		tcount:  0,
		gasPool: new(core.GasPool).AddGas(header.GasLimit),
		start:   tstart,
	}, nil
}

func (w *worker) commitTransaction(env *environment, tx *types.Transaction, coinbase common.Address) ([]*types.Log, error) {
	snap := env.state.Snapshot()

	receipt, err := core.ApplyTransaction(w.chainConfig, w.chain, &coinbase, env.gasPool, env.state, env.header, tx, &env.header.GasUsed, *w.chain.GetVMConfig())
	if err != nil {
		env.state.RevertToSnapshot(snap)
		return nil, err
	}
	env.txs = append(env.txs, tx)
	env.receipts = append(env.receipts, receipt)
	env.size += tx.Size()

	return receipt.Logs, nil
}

func (w *worker) commitTransactions(env *environment, txs *types.TransactionsByPriceAndNonce, coinbase common.Address) {
	for {
		// If we don't have enough gas for any further transactions then we're done
		if env.gasPool.Gas() < params.TxGas {
			log.Trace("Not enough gas for further transactions", "have", env.gasPool, "want", params.TxGas)
			break
		}
		// Retrieve the next transaction and abort if all done
		tx := txs.Peek()
		if tx == nil {
			break
		}
		// Abort transaction if it won't fit in the block and continue to search for a smaller
		// transction that will fit.
		if totalTxsSize := env.size + tx.Size(); totalTxsSize > targetTxsSize {
			log.Trace("Skipping transaction that would exceed target size", "hash", tx.Hash(), "totalTxsSize", totalTxsSize, "txSize", tx.Size())

			txs.Pop()
			continue
		}
		// Error may be ignored here. The error has already been checked
		// during transaction acceptance is the transaction pool.
		//
		// We use the eip155 signer regardless of the current hf.
		from, _ := types.Sender(env.signer, tx)
		// Check whether the tx is replay protected. If we're not in the EIP155 hf
		// phase, start ignoring the sender until we do.
		if tx.Protected() && !w.chainConfig.IsEIP155(env.header.Number) {
			log.Trace("Ignoring reply protected transaction", "hash", tx.Hash(), "eip155", w.chainConfig.EIP155Block)

			txs.Pop()
			continue
		}
		// Start executing the transaction
		env.state.Prepare(tx.Hash(), env.tcount)

		_, err := w.commitTransaction(env, tx, coinbase)
		switch {
		case errors.Is(err, core.ErrGasLimitReached):
			// Pop the current out-of-gas transaction without shifting in the next from the account
			log.Trace("Gas limit exceeded for current block", "sender", from)
			txs.Pop()

		case errors.Is(err, core.ErrNonceTooLow):
			// New head notification data race between the transaction pool and miner, shift
			log.Trace("Skipping transaction with low nonce", "sender", from, "nonce", tx.Nonce())
			txs.Shift()

		case errors.Is(err, core.ErrNonceTooHigh):
			// Reorg notification data race between the transaction pool and miner, skip account =
			log.Trace("Skipping account with high nonce", "sender", from, "nonce", tx.Nonce())
			txs.Pop()

		case errors.Is(err, nil):
			env.tcount++
			txs.Shift()

		case errors.Is(err, core.ErrTxTypeNotSupported):
			// Pop the unsupported transaction without shifting in the next from the account
			log.Trace("Skipping unsupported transaction type", "sender", from, "type", tx.Type())
			txs.Pop()

		default:
			// Strange error, discard the transaction and get the next in line (note, the
			// nonce-too-high clause will prevent us from executing in vain).
			log.Debug("Transaction failed, account skipped", "hash", tx.Hash(), "err", err)
			txs.Shift()
		}
	}
}

// commit runs any post-transaction state modifications, assembles the final block
// and commits new work if consensus engine is running.
func (w *worker) commit(env *environment) (*types.Block, error) {
	// Deep copy receipts here to avoid interaction between different tasks.
	receipts := copyReceipts(env.receipts)
	block, err := w.engine.FinalizeAndAssemble(w.chain, env.header, env.parent, env.state, env.txs, nil, receipts)
	if err != nil {
		return nil, err
	}

	return w.handleResult(env, block, time.Now(), receipts)
}

func (w *worker) handleResult(env *environment, block *types.Block, createdAt time.Time, unfinishedReceipts []*types.Receipt) (*types.Block, error) {
	// Short circuit when receiving duplicate result caused by resubmitting.
	if w.chain.HasBlock(block.Hash(), block.NumberU64()) {
		return nil, fmt.Errorf("produced duplicate block (Hash: %s, Number %d)", block.Hash(), block.NumberU64())
	}
	// Different block could share same sealhash, deep copy here to prevent write-write conflict.
	var (
		hash     = block.Hash()
		receipts = make([]*types.Receipt, len(unfinishedReceipts))
		logs     []*types.Log
	)
	for i, unfinishedReceipt := range unfinishedReceipts {
		receipt := new(types.Receipt)
		receipts[i] = receipt
		*receipt = *unfinishedReceipt

		// add block location fields
		receipt.BlockHash = hash
		receipt.BlockNumber = block.Number()
		receipt.TransactionIndex = uint(i)

		// Update the block hash in all logs since it is now available and not when the
		// receipt/log of individual transactions were created.
		receipt.Logs = make([]*types.Log, len(unfinishedReceipt.Logs))
		for j, unfinishedLog := range unfinishedReceipt.Logs {
			log := new(types.Log)
			receipt.Logs[j] = log
			*log = *unfinishedLog
			log.BlockHash = hash
		}
		logs = append(logs, receipt.Logs...)
	}

	log.Info("Commit new mining work", "number", block.Number(), "hash", hash, "timestamp", block.Time(), "uncles", 0, "txs", env.tcount,
		"gas", block.GasUsed(), "fees", totalFees(block, receipts), "elapsed", common.PrettyDuration(time.Since(env.start)))

	// Note: the miner no longer emits a NewMinedBlock event. Instead the caller
	// is responsible for running any additional verification and then inserting
	// the block with InsertChain, which will also emit a new head event.
	return block, nil
}

// copyReceipts makes a deep copy of the given receipts.
func copyReceipts(receipts []*types.Receipt) []*types.Receipt {
	result := make([]*types.Receipt, len(receipts))
	for i, l := range receipts {
		cpy := *l
		result[i] = &cpy
	}
	return result
}

// totalFees computes total consumed fees in ETH. Block transactions and receipts have to have the same order.
func totalFees(block *types.Block, receipts []*types.Receipt) *big.Float {
	feesWei := new(big.Int)
	for i, tx := range block.Transactions() {
		feesWei.Add(feesWei, new(big.Int).Mul(new(big.Int).SetUint64(receipts[i].GasUsed), tx.GasPrice()))
	}
	return new(big.Float).Quo(new(big.Float).SetInt(feesWei), new(big.Float).SetInt(big.NewInt(params.Ether)))
}

// enforcePredicates takes a set of pending transactions (grouped by sender, and ordered by nonce)
// and returns the subset of those transactions (following the same grouping) that satisfy predicateContext.
// Any transaction that fails predicate verification will be removed from the tx pool and excluded
// from the return value.
// Transactions with a nonce that follows a removed transaction will be added back to the future
// queue of the tx pool.
func (w *worker) enforcePredicates(
	rules params.Rules,
<<<<<<< HEAD
	predicateContext *contract.PredicateContext,
	pending map[common.Address]types.Transactions,
) map[common.Address]types.Transactions {
=======
	predicateContext *precompileconfig.ProposerPredicateContext,
	pending map[common.Address]types.Transactions,
) map[common.Address]types.Transactions {
	// Short circuit early if there are no precompile predicates to verify and return the
	// unmodified pending transactions.
	if !rules.PredicatesExist() {
		return pending
	}
>>>>>>> 737e9c42
	result := make(map[common.Address]types.Transactions, len(pending))
	for addr, txs := range pending {
		for i, tx := range txs {
			if err := core.CheckPredicates(rules, predicateContext, tx); err != nil {
				log.Debug("Transaction predicate failed verification in miner", "sender", addr, "err", err)
<<<<<<< HEAD
				w.eth.TxPool().RemoveTx(tx.Hash()) // RemoveTx will move all subsequent transactions back to the future queue
				txs = txs[:i]                      // Cut off any transactions past the failed predicate
=======
				// If the transaction fails the predicate check, we remove the transaction from the mempool
				// and move all transactions from the same address with a subsequent nonce back to the
				// future queue of the transaction pool.
				w.eth.TxPool().RemoveTx(tx.Hash())
				txs = txs[:i] // Cut off any transactions past the failed predicate in the return value
>>>>>>> 737e9c42
				break
			}
		}
		if len(txs) > 0 {
			result[addr] = txs
		}
	}
	return result
}<|MERGE_RESOLUTION|>--- conflicted
+++ resolved
@@ -44,11 +44,7 @@
 	"github.com/ava-labs/subnet-evm/core/state"
 	"github.com/ava-labs/subnet-evm/core/types"
 	"github.com/ava-labs/subnet-evm/params"
-<<<<<<< HEAD
-	"github.com/ava-labs/subnet-evm/precompile/contract"
-=======
 	"github.com/ava-labs/subnet-evm/precompile/precompileconfig"
->>>>>>> 737e9c42
 	"github.com/ethereum/go-ethereum/common"
 	"github.com/ethereum/go-ethereum/event"
 	"github.com/ethereum/go-ethereum/log"
@@ -117,11 +113,7 @@
 }
 
 // commitNewWork generates several new sealing tasks based on the parent block.
-<<<<<<< HEAD
-func (w *worker) commitNewWork(predicateContext *contract.PredicateContext) (*types.Block, error) {
-=======
 func (w *worker) commitNewWork(predicateContext *precompileconfig.ProposerPredicateContext) (*types.Block, error) {
->>>>>>> 737e9c42
 	w.mu.RLock()
 	defer w.mu.RUnlock()
 
@@ -412,11 +404,6 @@
 // queue of the tx pool.
 func (w *worker) enforcePredicates(
 	rules params.Rules,
-<<<<<<< HEAD
-	predicateContext *contract.PredicateContext,
-	pending map[common.Address]types.Transactions,
-) map[common.Address]types.Transactions {
-=======
 	predicateContext *precompileconfig.ProposerPredicateContext,
 	pending map[common.Address]types.Transactions,
 ) map[common.Address]types.Transactions {
@@ -425,22 +412,16 @@
 	if !rules.PredicatesExist() {
 		return pending
 	}
->>>>>>> 737e9c42
 	result := make(map[common.Address]types.Transactions, len(pending))
 	for addr, txs := range pending {
 		for i, tx := range txs {
 			if err := core.CheckPredicates(rules, predicateContext, tx); err != nil {
 				log.Debug("Transaction predicate failed verification in miner", "sender", addr, "err", err)
-<<<<<<< HEAD
-				w.eth.TxPool().RemoveTx(tx.Hash()) // RemoveTx will move all subsequent transactions back to the future queue
-				txs = txs[:i]                      // Cut off any transactions past the failed predicate
-=======
 				// If the transaction fails the predicate check, we remove the transaction from the mempool
 				// and move all transactions from the same address with a subsequent nonce back to the
 				// future queue of the transaction pool.
 				w.eth.TxPool().RemoveTx(tx.Hash())
 				txs = txs[:i] // Cut off any transactions past the failed predicate in the return value
->>>>>>> 737e9c42
 				break
 			}
 		}
