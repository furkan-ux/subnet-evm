// Copyright 2015 The go-ethereum Authors
// This file is part of the go-ethereum library.
//
// The go-ethereum library is free software: you can redistribute it and/or modify
// it under the terms of the GNU Lesser General Public License as published by
// the Free Software Foundation, either version 3 of the License, or
// (at your option) any later version.
//
// The go-ethereum library is distributed in the hope that it will be useful,
// but WITHOUT ANY WARRANTY; without even the implied warranty of
// MERCHANTABILITY or FITNESS FOR A PARTICULAR PURPOSE. See the
// GNU Lesser General Public License for more details.
//
// You should have received a copy of the GNU Lesser General Public License
// along with the go-ethereum library. If not, see <http://www.gnu.org/licenses/>.
//
// NOTE: this piece of code is modified by Ted Yin.
// The modification is also licensed under the same LGPL.

package miner

import (
	"errors"
	"fmt"
	"math/big"
	"sync"
	"time"

	"github.com/ava-labs/avalanchego/utils/timer/mockable"
	"github.com/ava-labs/avalanchego/utils/units"
	"github.com/ethereum/go-ethereum/common"
	"github.com/ethereum/go-ethereum/consensus"
<<<<<<< HEAD
	"github.com/ethereum/go-ethereum/consensus/dummy"
=======
	"github.com/ethereum/go-ethereum/consensus/misc/eip1559"
	"github.com/ethereum/go-ethereum/consensus/misc/eip4844"
>>>>>>> dc34fe82
	"github.com/ethereum/go-ethereum/core"
	"github.com/ethereum/go-ethereum/core/state"
	"github.com/ethereum/go-ethereum/core/txpool"
	"github.com/ethereum/go-ethereum/core/types"
	"github.com/ethereum/go-ethereum/core/vm"
	"github.com/ethereum/go-ethereum/event"
	"github.com/ethereum/go-ethereum/log"
	"github.com/ethereum/go-ethereum/params"
	"github.com/ethereum/go-ethereum/precompile/precompileconfig"
	"github.com/ethereum/go-ethereum/predicate"
)

const (
	targetTxsSize = 1800 * units.KiB
)

// environment is the worker's current environment and holds all of the current state information.
type environment struct {
	signer  types.Signer
	state   *state.StateDB // apply state changes here
	tcount  int            // tx count in cycle
	gasPool *core.GasPool  // available gas used to pack transactions

	parent   *types.Header
	header   *types.Header
	txs      []*types.Transaction
	receipts []*types.Receipt
<<<<<<< HEAD
	size     uint64
=======
	sidecars []*types.BlobTxSidecar
	blobs    int
}

// copy creates a deep copy of environment.
func (env *environment) copy() *environment {
	cpy := &environment{
		signer:   env.signer,
		state:    env.state.Copy(),
		tcount:   env.tcount,
		coinbase: env.coinbase,
		header:   types.CopyHeader(env.header),
		receipts: copyReceipts(env.receipts),
	}
	if env.gasPool != nil {
		gasPool := *env.gasPool
		cpy.gasPool = &gasPool
	}
	cpy.txs = make([]*types.Transaction, len(env.txs))
	copy(cpy.txs, env.txs)

	cpy.sidecars = make([]*types.BlobTxSidecar, len(env.sidecars))
	copy(cpy.sidecars, env.sidecars)

	return cpy
}

// discard terminates the background prefetcher go-routine. It should
// always be called for all created environment instances otherwise
// the go-routine leak can happen.
func (env *environment) discard() {
	if env.state == nil {
		return
	}
	env.state.StopPrefetcher()
}

// task contains all information for consensus engine sealing and result submitting.
type task struct {
	receipts  []*types.Receipt
	state     *state.StateDB
	block     *types.Block
	createdAt time.Time
}

const (
	commitInterruptNone int32 = iota
	commitInterruptNewHead
	commitInterruptResubmit
	commitInterruptTimeout
)

// newWorkReq represents a request for new sealing work submitting with relative interrupt notifier.
type newWorkReq struct {
	interrupt *atomic.Int32
	timestamp int64
}

// newPayloadResult is the result of payload generation.
type newPayloadResult struct {
	err      error
	block    *types.Block
	fees     *big.Int               // total block fees
	sidecars []*types.BlobTxSidecar // collected blobs of blob transactions
}
>>>>>>> dc34fe82

	rules            params.Rules
	predicateContext *precompileconfig.PredicateContext
	// predicateResults contains the results of checking the predicates for each transaction in the miner.
	// The results are accumulated as transactions are executed by the miner and set on the BlockContext.
	// If a transaction is dropped, its results must explicitly be removed from predicateResults in the same
	// way that the gas pool and state is reset.
	predicateResults *predicate.Results

	start time.Time // Time that block building began
}

// worker is the main object which takes care of submitting new work to consensus engine
// and gathering the sealing result.
type worker struct {
	config      *Config
	chainConfig *params.ChainConfig
	engine      consensus.Engine
	eth         Backend
	chain       *core.BlockChain

	// Feeds
	// TODO remove since this will never be written to
	pendingLogsFeed event.Feed

	// Subscriptions
	mux      *event.TypeMux // TODO replace
	mu       sync.RWMutex   // The lock used to protect the coinbase and extra fields
	coinbase common.Address
	clock    *mockable.Clock // Allows us mock the clock for testing
}

func newWorker(config *Config, chainConfig *params.ChainConfig, engine consensus.Engine, eth Backend, mux *event.TypeMux, clock *mockable.Clock) *worker {
	worker := &worker{
		config:      config,
		chainConfig: chainConfig,
		engine:      engine,
		eth:         eth,
		chain:       eth.BlockChain(),
		mux:         mux,
		coinbase:    config.Etherbase,
		clock:       clock,
	}

	return worker
}

// setEtherbase sets the etherbase used to initialize the block coinbase field.
func (w *worker) setEtherbase(addr common.Address) {
	w.mu.Lock()
	defer w.mu.Unlock()
	w.coinbase = addr
}

// commitNewWork generates several new sealing tasks based on the parent block.
func (w *worker) commitNewWork(predicateContext *precompileconfig.PredicateContext) (*types.Block, error) {
	w.mu.RLock()
	defer w.mu.RUnlock()

	tstart := w.clock.Time()
	timestamp := uint64(tstart.Unix())
	parent := w.chain.CurrentBlock()
	// Note: in order to support asynchronous block production, blocks are allowed to have
	// the same timestamp as their parent. This allows more than one block to be produced
	// per second.
	if parent.Time >= timestamp {
		timestamp = parent.Time
	}

	var gasLimit uint64
	// The fee manager relies on the state of the parent block to set the fee config
	// because the fee config may be changed by the current block.
	feeConfig, _, err := w.chain.GetFeeConfigAt(parent)
	if err != nil {
		return nil, err
	}
	configuredGasLimit := feeConfig.GasLimit.Uint64()
	if w.chainConfig.IsSubnetEVM(timestamp) {
		gasLimit = configuredGasLimit
	} else {
		// The gas limit is set in SubnetEVMGasLimit because the ceiling and floor were set to the same value
		// such that the gas limit converged to it. Since this is hardbaked now, we remove the ability to configure it.
		gasLimit = core.CalcGasLimit(parent.GasUsed, parent.GasLimit, configuredGasLimit, configuredGasLimit)
	}
	header := &types.Header{
		ParentHash: parent.Hash(),
		Number:     new(big.Int).Add(parent.Number, common.Big1),
		GasLimit:   gasLimit,
		Extra:      nil,
		Time:       timestamp,
	}

	if w.chainConfig.IsSubnetEVM(timestamp) {
		var err error
		header.Extra, header.BaseFee, err = dummy.CalcBaseFee(w.chainConfig, feeConfig, parent, timestamp)
		if err != nil {
			return nil, fmt.Errorf("failed to calculate new base fee: %w", err)
		}
	}

	if w.coinbase == (common.Address{}) {
		return nil, errors.New("cannot mine without etherbase")
	}
	header.Coinbase = w.coinbase

	configuredCoinbase, isAllowFeeRecipient, err := w.chain.GetCoinbaseAt(parent)
	if err != nil {
		return nil, fmt.Errorf("failed to get configured coinbase: %w", err)
	}

	// if fee recipients are not allowed, then the coinbase is the configured coinbase
	// don't set w.coinbase directly to the configured coinbase because that would override the
	// coinbase set by the user
	if !isAllowFeeRecipient && w.coinbase != configuredCoinbase {
		log.Info("fee recipients are not allowed, using required coinbase for the mining", "currentminer", w.coinbase, "required", configuredCoinbase)
		header.Coinbase = configuredCoinbase
	}

	if err := w.engine.Prepare(w.chain, header); err != nil {
		return nil, fmt.Errorf("failed to prepare header for mining: %w", err)
	}

	env, err := w.createCurrentEnvironment(predicateContext, parent, header, tstart)
	if err != nil {
		return nil, fmt.Errorf("failed to create new current environment: %w", err)
	}
	// Ensure we always stop prefetcher after block building is complete.
	defer func() {
<<<<<<< HEAD
		if env.state == nil {
=======
		if w.current != nil {
			w.current.discard()
		}
	}()

	for {
		select {
		case req := <-w.newWorkCh:
			w.commitWork(req.interrupt, req.timestamp)

		case req := <-w.getWorkCh:
			req.result <- w.generateWork(req.params)

		case ev := <-w.txsCh:
			// Apply transactions to the pending state if we're not sealing
			//
			// Note all transactions received may not be continuous with transactions
			// already included in the current sealing block. These transactions will
			// be automatically eliminated.
			if !w.isRunning() && w.current != nil {
				// If block is already full, abort
				if gp := w.current.gasPool; gp != nil && gp.Gas() < params.TxGas {
					continue
				}
				txs := make(map[common.Address][]*txpool.LazyTransaction, len(ev.Txs))
				for _, tx := range ev.Txs {
					acc, _ := types.Sender(w.current.signer, tx)
					txs[acc] = append(txs[acc], &txpool.LazyTransaction{
						Hash:      tx.Hash(),
						Tx:        tx.WithoutBlobTxSidecar(),
						Time:      tx.Time(),
						GasFeeCap: tx.GasFeeCap(),
						GasTipCap: tx.GasTipCap(),
					})
				}
				txset := newTransactionsByPriceAndNonce(w.current.signer, txs, w.current.header.BaseFee)
				tcount := w.current.tcount
				w.commitTransactions(w.current, txset, nil)

				// Only update the snapshot if any new transactions were added
				// to the pending block
				if tcount != w.current.tcount {
					w.updateSnapshot(w.current)
				}
			} else {
				// Special case, if the consensus engine is 0 period clique(dev mode),
				// submit sealing work here since all empty submission will be rejected
				// by clique. Of course the advance sealing(empty submission) is disabled.
				if w.chainConfig.Clique != nil && w.chainConfig.Clique.Period == 0 {
					w.commitWork(nil, time.Now().Unix())
				}
			}
			w.newTxs.Add(int32(len(ev.Txs)))

		// System stopped
		case <-w.exitCh:
			return
		case <-w.txsSub.Err():
			return
		case <-w.chainHeadSub.Err():
>>>>>>> dc34fe82
			return
		}
		env.state.StopPrefetcher()
	}()
	// Configure any upgrades that should go into effect during this block.
	err = core.ApplyUpgrades(w.chainConfig, &parent.Time, types.NewBlockWithHeader(header), env.state)
	if err != nil {
		log.Error("failed to configure precompiles mining new block", "parent", parent.Hash(), "number", header.Number, "timestamp", header.Time, "err", err)
		return nil, err
	}

	// Fill the block with all available pending transactions.
	pending := w.eth.TxPool().PendingWithBaseFee(true, header.BaseFee)

	// Split the pending transactions into locals and remotes
	localTxs := make(map[common.Address][]*txpool.LazyTransaction)
	remoteTxs := pending
	for _, account := range w.eth.TxPool().Locals() {
		if txs := remoteTxs[account]; len(txs) > 0 {
			delete(remoteTxs, account)
			localTxs[account] = txs
		}
	}
	if len(localTxs) > 0 {
		txs := newTransactionsByPriceAndNonce(env.signer, localTxs, header.BaseFee)
		w.commitTransactions(env, txs, header.Coinbase)
	}
	if len(remoteTxs) > 0 {
		txs := newTransactionsByPriceAndNonce(env.signer, remoteTxs, header.BaseFee)
		w.commitTransactions(env, txs, header.Coinbase)
	}

	return w.commit(env)
}

func (w *worker) createCurrentEnvironment(predicateContext *precompileconfig.PredicateContext, parent *types.Header, header *types.Header, tstart time.Time) (*environment, error) {
	state, err := w.chain.StateAt(parent.Root)
	if err != nil {
		return nil, err
	}
	state.StartPrefetcher("miner", w.eth.BlockChain().CacheConfig().TriePrefetcherParallelism)
	return &environment{
		signer:           types.MakeSigner(w.chainConfig, header.Number, header.Time),
		state:            state,
		parent:           parent,
		header:           header,
		tcount:           0,
		gasPool:          new(core.GasPool).AddGas(header.GasLimit),
		rules:            w.chainConfig.Rules(header.Number, header.Time),
		predicateContext: predicateContext,
		predicateResults: predicate.NewResults(),
		start:            tstart,
	}, nil
}

func (w *worker) commitTransaction(env *environment, tx *txpool.Transaction, coinbase common.Address) ([]*types.Log, error) {
	var (
		snap         = env.state.Snapshot()
		gp           = env.gasPool.Gas()
		blockContext vm.BlockContext
	)

	if env.rules.IsDurango {
		results, err := core.CheckPredicates(env.rules, env.predicateContext, tx.Tx)
		if err != nil {
			log.Debug("Transaction predicate failed verification in miner", "tx", tx.Tx.Hash(), "err", err)
			return nil, err
		}
		env.predicateResults.SetTxResults(tx.Tx.Hash(), results)

		blockContext = core.NewEVMBlockContextWithPredicateResults(env.header, w.chain, &coinbase, env.predicateResults)
	} else {
		blockContext = core.NewEVMBlockContext(env.header, w.chain, &coinbase)
	}

<<<<<<< HEAD
	receipt, err := core.ApplyTransaction(w.chainConfig, w.chain, blockContext, env.gasPool, env.state, env.header, tx.Tx, &env.header.GasUsed, *w.chain.GetVMConfig())
	if err != nil {
		env.state.RevertToSnapshot(snap)
		env.gasPool.SetGas(gp)
		env.predicateResults.DeleteTxResults(tx.Tx.Hash())
		return nil, err
	}
	env.txs = append(env.txs, tx.Tx)
	env.receipts = append(env.receipts, receipt)
	env.size += tx.Tx.Size()

	return receipt.Logs, nil
=======
func (w *worker) commitTransaction(env *environment, tx *types.Transaction) ([]*types.Log, error) {
	if tx.Type() == types.BlobTxType {
		return w.commitBlobTransaction(env, tx)
	}

	receipt, err := w.applyTransaction(env, tx)
	if err != nil {
		return nil, err
	}
	env.txs = append(env.txs, tx)
	env.receipts = append(env.receipts, receipt)
	return receipt.Logs, nil
}

func (w *worker) commitBlobTransaction(env *environment, tx *types.Transaction) ([]*types.Log, error) {
	sc := tx.BlobTxSidecar()
	if sc == nil {
		panic("blob transaction without blobs in miner")
	}
	// Checking against blob gas limit: It's kind of ugly to perform this check here, but there
	// isn't really a better place right now. The blob gas limit is checked at block validation time
	// and not during execution. This means core.ApplyTransaction will not return an error if the
	// tx has too many blobs. So we have to explicitly check it here.
	if (env.blobs+len(sc.Blobs))*params.BlobTxBlobGasPerBlob > params.MaxBlobGasPerBlock {
		return nil, errors.New("max data blobs reached")
	}

	receipt, err := w.applyTransaction(env, tx)
	if err != nil {
		return nil, err
	}
	env.txs = append(env.txs, tx.WithoutBlobTxSidecar())
	env.receipts = append(env.receipts, receipt)
	env.sidecars = append(env.sidecars, sc)
	env.blobs += len(sc.Blobs)
	*env.header.BlobGasUsed += receipt.BlobGasUsed
	return receipt.Logs, nil
}

// applyTransaction runs the transaction. If execution fails, state and gas pool are reverted.
func (w *worker) applyTransaction(env *environment, tx *types.Transaction) (*types.Receipt, error) {
	var (
		snap = env.state.Snapshot()
		gp   = env.gasPool.Gas()
	)
	receipt, err := core.ApplyTransaction(w.chainConfig, w.chain, &env.coinbase, env.gasPool, env.state, env.header, tx, &env.header.GasUsed, *w.chain.GetVMConfig())
	if err != nil {
		env.state.RevertToSnapshot(snap)
		env.gasPool.SetGas(gp)
	}
	return receipt, err
>>>>>>> dc34fe82
}

func (w *worker) commitTransactions(env *environment, txs *transactionsByPriceAndNonce, coinbase common.Address) {
	for {
		// If we don't have enough gas for any further transactions then we're done.
		if env.gasPool.Gas() < params.TxGas {
			log.Trace("Not enough gas for further transactions", "have", env.gasPool, "want", params.TxGas)
			break
		}
		// Retrieve the next transaction and abort if all done.
		ltx := txs.Peek()
		if ltx == nil {
			break
		}
		tx := ltx.Resolve()
		if tx == nil {
			log.Warn("Ignoring evicted transaction")
			txs.Pop()
			continue
		}
<<<<<<< HEAD
		// Abort transaction if it won't fit in the block and continue to search for a smaller
		// transction that will fit.
		if totalTxsSize := env.size + tx.Tx.Size(); totalTxsSize > targetTxsSize {
			log.Trace("Skipping transaction that would exceed target size", "hash", tx.Tx.Hash(), "totalTxsSize", totalTxsSize, "txSize", tx.Tx.Size())

			txs.Pop()
			continue
		}
=======

>>>>>>> dc34fe82
		// Error may be ignored here. The error has already been checked
		// during transaction acceptance is the transaction pool.
		from, _ := types.Sender(env.signer, tx)

		// Check whether the tx is replay protected. If we're not in the EIP155 hf
		// phase, start ignoring the sender until we do.
		if tx.Protected() && !w.chainConfig.IsEIP155(env.header.Number) {
			log.Trace("Ignoring replay protected transaction", "hash", tx.Hash(), "eip155", w.chainConfig.EIP155Block)
			txs.Pop()
			continue
		}

		// Start executing the transaction
		env.state.SetTxContext(tx.Hash(), env.tcount)

		_, err := w.commitTransaction(env, tx, coinbase)
		switch {
		case errors.Is(err, core.ErrNonceTooLow):
			// New head notification data race between the transaction pool and miner, shift
			log.Trace("Skipping transaction with low nonce", "sender", from, "nonce", tx.Nonce())
			txs.Shift()

		case errors.Is(err, nil):
			env.tcount++
			txs.Shift()

		default:
			// Transaction is regarded as invalid, drop all consecutive transactions from
			// the same sender because of `nonce-too-high` clause.
			log.Debug("Transaction failed, account skipped", "hash", tx.Hash(), "err", err)
			txs.Pop()
		}
	}
<<<<<<< HEAD
=======
	if !w.isRunning() && len(coalescedLogs) > 0 {
		// We don't push the pendingLogsEvent while we are sealing. The reason is that
		// when we are sealing, the worker will regenerate a sealing block every 3 seconds.
		// In order to avoid pushing the repeated pendingLog, we disable the pending log pushing.

		// make a copy, the state caches the logs and these logs get "upgraded" from pending to mined
		// logs by filling in the block hash when the block was mined by the local miner. This can
		// cause a race condition if a log was "upgraded" before the PendingLogsEvent is processed.
		cpy := make([]*types.Log, len(coalescedLogs))
		for i, l := range coalescedLogs {
			cpy[i] = new(types.Log)
			*cpy[i] = *l
		}
		w.pendingLogsFeed.Send(cpy)
	}
	return nil
}

// generateParams wraps various of settings for generating sealing task.
type generateParams struct {
	timestamp   uint64            // The timstamp for sealing task
	forceTime   bool              // Flag whether the given timestamp is immutable or not
	parentHash  common.Hash       // Parent block hash, empty means the latest chain head
	coinbase    common.Address    // The fee recipient address for including transaction
	random      common.Hash       // The randomness generated by beacon chain, empty before the merge
	withdrawals types.Withdrawals // List of withdrawals to include in block.
	beaconRoot  *common.Hash      // The beacon root (cancun field).
	noTxs       bool              // Flag whether an empty block without any transaction is expected
>>>>>>> dc34fe82
}

// commit runs any post-transaction state modifications, assembles the final block
// and commits new work if consensus engine is running.
func (w *worker) commit(env *environment) (*types.Block, error) {
	if env.rules.IsDurango {
		predicateResultsBytes, err := env.predicateResults.Bytes()
		if err != nil {
			return nil, fmt.Errorf("failed to marshal predicate results: %w", err)
		}
		env.header.Extra = append(env.header.Extra, predicateResultsBytes...)
	}
<<<<<<< HEAD
	// Deep copy receipts here to avoid interaction between different tasks.
	receipts := copyReceipts(env.receipts)
	block, err := w.engine.FinalizeAndAssemble(w.chain, env.header, env.parent, env.state, env.txs, nil, receipts)
=======
	// Apply EIP-4844, EIP-4788.
	if w.chainConfig.IsCancun(header.Number, header.Time) {
		var excessBlobGas uint64
		if w.chainConfig.IsCancun(parent.Number, parent.Time) {
			excessBlobGas = eip4844.CalcExcessBlobGas(*parent.ExcessBlobGas, *parent.BlobGasUsed)
		} else {
			// For the first post-fork block, both parent.data_gas_used and parent.excess_data_gas are evaluated as 0
			excessBlobGas = eip4844.CalcExcessBlobGas(0, 0)
		}
		header.BlobGasUsed = new(uint64)
		header.ExcessBlobGas = &excessBlobGas
		header.ParentBeaconRoot = genParams.beaconRoot
	}
	// Run the consensus preparation with the default or customized consensus engine.
	if err := w.engine.Prepare(w.chain, header); err != nil {
		log.Error("Failed to prepare header for sealing", "err", err)
		return nil, err
	}
	// Could potentially happen if starting to mine in an odd state.
	// Note genParams.coinbase can be different with header.Coinbase
	// since clique algorithm can modify the coinbase field in header.
	env, err := w.makeEnv(parent, header, genParams.coinbase)
>>>>>>> dc34fe82
	if err != nil {
		return nil, err
	}
<<<<<<< HEAD

	return w.handleResult(env, block, time.Now(), receipts)
}

func (w *worker) handleResult(env *environment, block *types.Block, createdAt time.Time, unfinishedReceipts []*types.Receipt) (*types.Block, error) {
	// Short circuit when receiving duplicate result caused by resubmitting.
	if w.chain.HasBlock(block.Hash(), block.NumberU64()) {
		return nil, fmt.Errorf("produced duplicate block (Hash: %s, Number %d)", block.Hash(), block.NumberU64())
=======
	if header.ParentBeaconRoot != nil {
		context := core.NewEVMBlockContext(header, w.chain, nil)
		vmenv := vm.NewEVM(context, vm.TxContext{}, env.state, w.chainConfig, vm.Config{})
		core.ProcessBeaconBlockRoot(*header.ParentBeaconRoot, vmenv, env.state)
	}
	return env, nil
}

// fillTransactions retrieves the pending transactions from the txpool and fills them
// into the given sealing block. The transaction selection and ordering strategy can
// be customized with the plugin in the future.
func (w *worker) fillTransactions(interrupt *atomic.Int32, env *environment) error {
	pending := w.eth.TxPool().Pending(true)

	// Split the pending transactions into locals and remotes.
	localTxs, remoteTxs := make(map[common.Address][]*txpool.LazyTransaction), pending
	for _, account := range w.eth.TxPool().Locals() {
		if txs := remoteTxs[account]; len(txs) > 0 {
			delete(remoteTxs, account)
			localTxs[account] = txs
		}
	}

	// Fill the block with all available pending transactions.
	if len(localTxs) > 0 {
		txs := newTransactionsByPriceAndNonce(env.signer, localTxs, env.header.BaseFee)
		if err := w.commitTransactions(env, txs, interrupt); err != nil {
			return err
		}
	}
	if len(remoteTxs) > 0 {
		txs := newTransactionsByPriceAndNonce(env.signer, remoteTxs, env.header.BaseFee)
		if err := w.commitTransactions(env, txs, interrupt); err != nil {
			return err
		}
	}
	return nil
}

// generateWork generates a sealing block based on the given parameters.
func (w *worker) generateWork(params *generateParams) *newPayloadResult {
	work, err := w.prepareWork(params)
	if err != nil {
		return &newPayloadResult{err: err}
>>>>>>> dc34fe82
	}
	// Different block could share same sealhash, deep copy here to prevent write-write conflict.
	var (
		hash     = block.Hash()
		receipts = make([]*types.Receipt, len(unfinishedReceipts))
		logs     []*types.Log
	)
	for i, unfinishedReceipt := range unfinishedReceipts {
		receipt := new(types.Receipt)
		receipts[i] = receipt
		*receipt = *unfinishedReceipt

		// add block location fields
		receipt.BlockHash = hash
		receipt.BlockNumber = block.Number()
		receipt.TransactionIndex = uint(i)

		// Update the block hash in all logs since it is now available and not when the
		// receipt/log of individual transactions were created.
		receipt.Logs = make([]*types.Log, len(unfinishedReceipt.Logs))
		for j, unfinishedLog := range unfinishedReceipt.Logs {
			log := new(types.Log)
			receipt.Logs[j] = log
			*log = *unfinishedLog
			log.BlockHash = hash
		}
		logs = append(logs, receipt.Logs...)
	}
<<<<<<< HEAD
=======
	block, err := w.engine.FinalizeAndAssemble(w.chain, work.header, work.state, work.txs, nil, work.receipts, params.withdrawals)
	if err != nil {
		return &newPayloadResult{err: err}
	}
	return &newPayloadResult{
		block:    block,
		fees:     totalFees(block, work.receipts),
		sidecars: work.sidecars,
	}
}

// commitWork generates several new sealing tasks based on the parent block
// and submit them to the sealer.
func (w *worker) commitWork(interrupt *atomic.Int32, timestamp int64) {
	// Abort committing if node is still syncing
	if w.syncing.Load() {
		return
	}
	start := time.Now()
>>>>>>> dc34fe82

	feesInEther, err := core.TotalFeesFloat(block, receipts)
	if err != nil {
		log.Error("TotalFeesFloat error: %s", err)
	}
	log.Info("Commit new mining work", "number", block.Number(), "hash", hash,
		"uncles", 0, "txs", env.tcount,
		"gas", block.GasUsed(), "fees", feesInEther,
		"elapsed", common.PrettyDuration(time.Since(env.start)))

<<<<<<< HEAD
	// Note: the miner no longer emits a NewMinedBlock event. Instead the caller
	// is responsible for running any additional verification and then inserting
	// the block with InsertChain, which will also emit a new head event.
	return block, nil
=======
	// Swap out the old work with the new one, terminating any leftover
	// prefetcher processes in the mean time and starting a new one.
	if w.current != nil {
		w.current.discard()
	}
	w.current = work
}

// commit runs any post-transaction state modifications, assembles the final block
// and commits new work if consensus engine is running.
// Note the assumption is held that the mutation is allowed to the passed env, do
// the deep copy first.
func (w *worker) commit(env *environment, interval func(), update bool, start time.Time) error {
	if w.isRunning() {
		if interval != nil {
			interval()
		}
		// Create a local environment copy, avoid the data race with snapshot state.
		// https://github.com/ethereum/go-ethereum/issues/24299
		env := env.copy()
		// Withdrawals are set to nil here, because this is only called in PoW.
		block, err := w.engine.FinalizeAndAssemble(w.chain, env.header, env.state, env.txs, nil, env.receipts, nil)
		if err != nil {
			return err
		}
		// If we're post merge, just ignore
		if !w.isTTDReached(block.Header()) {
			select {
			case w.taskCh <- &task{receipts: env.receipts, state: env.state, block: block, createdAt: time.Now()}:
				fees := totalFees(block, env.receipts)
				feesInEther := new(big.Float).Quo(new(big.Float).SetInt(fees), big.NewFloat(params.Ether))
				log.Info("Commit new sealing work", "number", block.Number(), "sealhash", w.engine.SealHash(block.Header()),
					"txs", env.tcount, "gas", block.GasUsed(), "fees", feesInEther,
					"elapsed", common.PrettyDuration(time.Since(start)))

			case <-w.exitCh:
				log.Info("Worker has exited")
			}
		}
	}
	if update {
		w.updateSnapshot(env)
	}
	return nil
}

// getSealingBlock generates the sealing block based on the given parameters.
// The generation result will be passed back via the given channel no matter
// the generation itself succeeds or not.
func (w *worker) getSealingBlock(params *generateParams) *newPayloadResult {
	req := &getWorkReq{
		params: params,
		result: make(chan *newPayloadResult, 1),
	}
	select {
	case w.getWorkCh <- req:
		return <-req.result
	case <-w.exitCh:
		return &newPayloadResult{err: errors.New("miner closed")}
	}
}

// isTTDReached returns the indicator if the given block has reached the total
// terminal difficulty for The Merge transition.
func (w *worker) isTTDReached(header *types.Header) bool {
	td, ttd := w.chain.GetTd(header.ParentHash, header.Number.Uint64()-1), w.chain.Config().TerminalTotalDifficulty
	return td != nil && ttd != nil && td.Cmp(ttd) >= 0
>>>>>>> dc34fe82
}

// copyReceipts makes a deep copy of the given receipts.
func copyReceipts(receipts []*types.Receipt) []*types.Receipt {
	result := make([]*types.Receipt, len(receipts))
	for i, l := range receipts {
		cpy := *l
		result[i] = &cpy
	}
	return result
}<|MERGE_RESOLUTION|>--- conflicted
+++ resolved
@@ -30,12 +30,8 @@
 	"github.com/ava-labs/avalanchego/utils/units"
 	"github.com/ethereum/go-ethereum/common"
 	"github.com/ethereum/go-ethereum/consensus"
-<<<<<<< HEAD
 	"github.com/ethereum/go-ethereum/consensus/dummy"
-=======
-	"github.com/ethereum/go-ethereum/consensus/misc/eip1559"
 	"github.com/ethereum/go-ethereum/consensus/misc/eip4844"
->>>>>>> dc34fe82
 	"github.com/ethereum/go-ethereum/core"
 	"github.com/ethereum/go-ethereum/core/state"
 	"github.com/ethereum/go-ethereum/core/txpool"
@@ -63,75 +59,9 @@
 	header   *types.Header
 	txs      []*types.Transaction
 	receipts []*types.Receipt
-<<<<<<< HEAD
-	size     uint64
-=======
 	sidecars []*types.BlobTxSidecar
 	blobs    int
-}
-
-// copy creates a deep copy of environment.
-func (env *environment) copy() *environment {
-	cpy := &environment{
-		signer:   env.signer,
-		state:    env.state.Copy(),
-		tcount:   env.tcount,
-		coinbase: env.coinbase,
-		header:   types.CopyHeader(env.header),
-		receipts: copyReceipts(env.receipts),
-	}
-	if env.gasPool != nil {
-		gasPool := *env.gasPool
-		cpy.gasPool = &gasPool
-	}
-	cpy.txs = make([]*types.Transaction, len(env.txs))
-	copy(cpy.txs, env.txs)
-
-	cpy.sidecars = make([]*types.BlobTxSidecar, len(env.sidecars))
-	copy(cpy.sidecars, env.sidecars)
-
-	return cpy
-}
-
-// discard terminates the background prefetcher go-routine. It should
-// always be called for all created environment instances otherwise
-// the go-routine leak can happen.
-func (env *environment) discard() {
-	if env.state == nil {
-		return
-	}
-	env.state.StopPrefetcher()
-}
-
-// task contains all information for consensus engine sealing and result submitting.
-type task struct {
-	receipts  []*types.Receipt
-	state     *state.StateDB
-	block     *types.Block
-	createdAt time.Time
-}
-
-const (
-	commitInterruptNone int32 = iota
-	commitInterruptNewHead
-	commitInterruptResubmit
-	commitInterruptTimeout
-)
-
-// newWorkReq represents a request for new sealing work submitting with relative interrupt notifier.
-type newWorkReq struct {
-	interrupt *atomic.Int32
-	timestamp int64
-}
-
-// newPayloadResult is the result of payload generation.
-type newPayloadResult struct {
-	err      error
-	block    *types.Block
-	fees     *big.Int               // total block fees
-	sidecars []*types.BlobTxSidecar // collected blobs of blob transactions
-}
->>>>>>> dc34fe82
+	size     uint64
 
 	rules            params.Rules
 	predicateContext *precompileconfig.PredicateContext
@@ -158,10 +88,11 @@
 	pendingLogsFeed event.Feed
 
 	// Subscriptions
-	mux      *event.TypeMux // TODO replace
-	mu       sync.RWMutex   // The lock used to protect the coinbase and extra fields
-	coinbase common.Address
-	clock    *mockable.Clock // Allows us mock the clock for testing
+	mux        *event.TypeMux // TODO replace
+	mu         sync.RWMutex   // The lock used to protect the coinbase and extra fields
+	coinbase   common.Address
+	clock      *mockable.Clock // Allows us mock the clock for testing
+	beaconRoot *common.Hash    // XXX: this is not set anywhere
 }
 
 func newWorker(config *Config, chainConfig *params.ChainConfig, engine consensus.Engine, eth Backend, mux *event.TypeMux, clock *mockable.Clock) *worker {
@@ -231,6 +162,19 @@
 			return nil, fmt.Errorf("failed to calculate new base fee: %w", err)
 		}
 	}
+	// Apply EIP-4844, EIP-4788.
+	if w.chainConfig.IsCancun(header.Number, header.Time) {
+		var excessBlobGas uint64
+		if w.chainConfig.IsCancun(parent.Number, parent.Time) {
+			excessBlobGas = eip4844.CalcExcessBlobGas(*parent.ExcessBlobGas, *parent.BlobGasUsed)
+		} else {
+			// For the first post-fork block, both parent.data_gas_used and parent.excess_data_gas are evaluated as 0
+			excessBlobGas = eip4844.CalcExcessBlobGas(0, 0)
+		}
+		header.BlobGasUsed = new(uint64)
+		header.ExcessBlobGas = &excessBlobGas
+		header.ParentBeaconRoot = w.beaconRoot // XXX: this is not set anywhere
+	}
 
 	if w.coinbase == (common.Address{}) {
 		return nil, errors.New("cannot mine without etherbase")
@@ -258,72 +202,14 @@
 	if err != nil {
 		return nil, fmt.Errorf("failed to create new current environment: %w", err)
 	}
+	if header.ParentBeaconRoot != nil {
+		context := core.NewEVMBlockContext(header, w.chain, nil)
+		vmenv := vm.NewEVM(context, vm.TxContext{}, env.state, w.chainConfig, vm.Config{})
+		core.ProcessBeaconBlockRoot(*header.ParentBeaconRoot, vmenv, env.state)
+	}
 	// Ensure we always stop prefetcher after block building is complete.
 	defer func() {
-<<<<<<< HEAD
 		if env.state == nil {
-=======
-		if w.current != nil {
-			w.current.discard()
-		}
-	}()
-
-	for {
-		select {
-		case req := <-w.newWorkCh:
-			w.commitWork(req.interrupt, req.timestamp)
-
-		case req := <-w.getWorkCh:
-			req.result <- w.generateWork(req.params)
-
-		case ev := <-w.txsCh:
-			// Apply transactions to the pending state if we're not sealing
-			//
-			// Note all transactions received may not be continuous with transactions
-			// already included in the current sealing block. These transactions will
-			// be automatically eliminated.
-			if !w.isRunning() && w.current != nil {
-				// If block is already full, abort
-				if gp := w.current.gasPool; gp != nil && gp.Gas() < params.TxGas {
-					continue
-				}
-				txs := make(map[common.Address][]*txpool.LazyTransaction, len(ev.Txs))
-				for _, tx := range ev.Txs {
-					acc, _ := types.Sender(w.current.signer, tx)
-					txs[acc] = append(txs[acc], &txpool.LazyTransaction{
-						Hash:      tx.Hash(),
-						Tx:        tx.WithoutBlobTxSidecar(),
-						Time:      tx.Time(),
-						GasFeeCap: tx.GasFeeCap(),
-						GasTipCap: tx.GasTipCap(),
-					})
-				}
-				txset := newTransactionsByPriceAndNonce(w.current.signer, txs, w.current.header.BaseFee)
-				tcount := w.current.tcount
-				w.commitTransactions(w.current, txset, nil)
-
-				// Only update the snapshot if any new transactions were added
-				// to the pending block
-				if tcount != w.current.tcount {
-					w.updateSnapshot(w.current)
-				}
-			} else {
-				// Special case, if the consensus engine is 0 period clique(dev mode),
-				// submit sealing work here since all empty submission will be rejected
-				// by clique. Of course the advance sealing(empty submission) is disabled.
-				if w.chainConfig.Clique != nil && w.chainConfig.Clique.Period == 0 {
-					w.commitWork(nil, time.Now().Unix())
-				}
-			}
-			w.newTxs.Add(int32(len(ev.Txs)))
-
-		// System stopped
-		case <-w.exitCh:
-			return
-		case <-w.txsSub.Err():
-			return
-		case <-w.chainHeadSub.Err():
->>>>>>> dc34fe82
 			return
 		}
 		env.state.StopPrefetcher()
@@ -335,10 +221,9 @@
 		return nil, err
 	}
 
-	// Fill the block with all available pending transactions.
 	pending := w.eth.TxPool().PendingWithBaseFee(true, header.BaseFee)
 
-	// Split the pending transactions into locals and remotes
+	// Split the pending transactions into locals and remotes.
 	localTxs := make(map[common.Address][]*txpool.LazyTransaction)
 	remoteTxs := pending
 	for _, account := range w.eth.TxPool().Locals() {
@@ -347,6 +232,8 @@
 			localTxs[account] = txs
 		}
 	}
+
+	// Fill the block with all available pending transactions.
 	if len(localTxs) > 0 {
 		txs := newTransactionsByPriceAndNonce(env.signer, localTxs, header.BaseFee)
 		w.commitTransactions(env, txs, header.Coinbase)
@@ -379,46 +266,12 @@
 	}, nil
 }
 
-func (w *worker) commitTransaction(env *environment, tx *txpool.Transaction, coinbase common.Address) ([]*types.Log, error) {
-	var (
-		snap         = env.state.Snapshot()
-		gp           = env.gasPool.Gas()
-		blockContext vm.BlockContext
-	)
-
-	if env.rules.IsDurango {
-		results, err := core.CheckPredicates(env.rules, env.predicateContext, tx.Tx)
-		if err != nil {
-			log.Debug("Transaction predicate failed verification in miner", "tx", tx.Tx.Hash(), "err", err)
-			return nil, err
-		}
-		env.predicateResults.SetTxResults(tx.Tx.Hash(), results)
-
-		blockContext = core.NewEVMBlockContextWithPredicateResults(env.header, w.chain, &coinbase, env.predicateResults)
-	} else {
-		blockContext = core.NewEVMBlockContext(env.header, w.chain, &coinbase)
-	}
-
-<<<<<<< HEAD
-	receipt, err := core.ApplyTransaction(w.chainConfig, w.chain, blockContext, env.gasPool, env.state, env.header, tx.Tx, &env.header.GasUsed, *w.chain.GetVMConfig())
-	if err != nil {
-		env.state.RevertToSnapshot(snap)
-		env.gasPool.SetGas(gp)
-		env.predicateResults.DeleteTxResults(tx.Tx.Hash())
-		return nil, err
-	}
-	env.txs = append(env.txs, tx.Tx)
-	env.receipts = append(env.receipts, receipt)
-	env.size += tx.Tx.Size()
-
-	return receipt.Logs, nil
-=======
-func (w *worker) commitTransaction(env *environment, tx *types.Transaction) ([]*types.Log, error) {
+func (w *worker) commitTransaction(env *environment, tx *types.Transaction, coinbase common.Address) ([]*types.Log, error) {
 	if tx.Type() == types.BlobTxType {
-		return w.commitBlobTransaction(env, tx)
-	}
-
-	receipt, err := w.applyTransaction(env, tx)
+		return w.commitBlobTransaction(env, tx, coinbase)
+	}
+
+	receipt, err := w.applyTransaction(env, tx, coinbase)
 	if err != nil {
 		return nil, err
 	}
@@ -427,7 +280,7 @@
 	return receipt.Logs, nil
 }
 
-func (w *worker) commitBlobTransaction(env *environment, tx *types.Transaction) ([]*types.Log, error) {
+func (w *worker) commitBlobTransaction(env *environment, tx *types.Transaction, coinbase common.Address) ([]*types.Log, error) {
 	sc := tx.BlobTxSidecar()
 	if sc == nil {
 		panic("blob transaction without blobs in miner")
@@ -440,7 +293,7 @@
 		return nil, errors.New("max data blobs reached")
 	}
 
-	receipt, err := w.applyTransaction(env, tx)
+	receipt, err := w.applyTransaction(env, tx, coinbase)
 	if err != nil {
 		return nil, err
 	}
@@ -453,18 +306,33 @@
 }
 
 // applyTransaction runs the transaction. If execution fails, state and gas pool are reverted.
-func (w *worker) applyTransaction(env *environment, tx *types.Transaction) (*types.Receipt, error) {
+func (w *worker) applyTransaction(env *environment, tx *types.Transaction, coinbase common.Address) (*types.Receipt, error) {
 	var (
-		snap = env.state.Snapshot()
-		gp   = env.gasPool.Gas()
+		snap         = env.state.Snapshot()
+		gp           = env.gasPool.Gas()
+		blockContext vm.BlockContext
 	)
-	receipt, err := core.ApplyTransaction(w.chainConfig, w.chain, &env.coinbase, env.gasPool, env.state, env.header, tx, &env.header.GasUsed, *w.chain.GetVMConfig())
+
+	if env.rules.IsDurango {
+		results, err := core.CheckPredicates(env.rules, env.predicateContext, tx)
+		if err != nil {
+			log.Debug("Transaction predicate failed verification in miner", "tx", tx.Hash(), "err", err)
+			return nil, err
+		}
+		env.predicateResults.SetTxResults(tx.Hash(), results)
+
+		blockContext = core.NewEVMBlockContextWithPredicateResults(env.header, w.chain, &coinbase, env.predicateResults)
+	} else {
+		blockContext = core.NewEVMBlockContext(env.header, w.chain, &coinbase)
+	}
+
+	receipt, err := core.ApplyTransaction(w.chainConfig, w.chain, blockContext, env.gasPool, env.state, env.header, tx, &env.header.GasUsed, *w.chain.GetVMConfig())
 	if err != nil {
 		env.state.RevertToSnapshot(snap)
 		env.gasPool.SetGas(gp)
+		env.predicateResults.DeleteTxResults(tx.Hash())
 	}
 	return receipt, err
->>>>>>> dc34fe82
 }
 
 func (w *worker) commitTransactions(env *environment, txs *transactionsByPriceAndNonce, coinbase common.Address) {
@@ -485,18 +353,14 @@
 			txs.Pop()
 			continue
 		}
-<<<<<<< HEAD
 		// Abort transaction if it won't fit in the block and continue to search for a smaller
 		// transction that will fit.
-		if totalTxsSize := env.size + tx.Tx.Size(); totalTxsSize > targetTxsSize {
-			log.Trace("Skipping transaction that would exceed target size", "hash", tx.Tx.Hash(), "totalTxsSize", totalTxsSize, "txSize", tx.Tx.Size())
-
+		if totalTxsSize := env.size + tx.Size(); totalTxsSize > targetTxsSize {
+			log.Trace("Skipping transaction that would exceed target size", "hash", tx.Hash(), "totalTxsSize", totalTxsSize, "txSize", tx.Size())
 			txs.Pop()
 			continue
 		}
-=======
-
->>>>>>> dc34fe82
+
 		// Error may be ignored here. The error has already been checked
 		// during transaction acceptance is the transaction pool.
 		from, _ := types.Sender(env.signer, tx)
@@ -530,37 +394,6 @@
 			txs.Pop()
 		}
 	}
-<<<<<<< HEAD
-=======
-	if !w.isRunning() && len(coalescedLogs) > 0 {
-		// We don't push the pendingLogsEvent while we are sealing. The reason is that
-		// when we are sealing, the worker will regenerate a sealing block every 3 seconds.
-		// In order to avoid pushing the repeated pendingLog, we disable the pending log pushing.
-
-		// make a copy, the state caches the logs and these logs get "upgraded" from pending to mined
-		// logs by filling in the block hash when the block was mined by the local miner. This can
-		// cause a race condition if a log was "upgraded" before the PendingLogsEvent is processed.
-		cpy := make([]*types.Log, len(coalescedLogs))
-		for i, l := range coalescedLogs {
-			cpy[i] = new(types.Log)
-			*cpy[i] = *l
-		}
-		w.pendingLogsFeed.Send(cpy)
-	}
-	return nil
-}
-
-// generateParams wraps various of settings for generating sealing task.
-type generateParams struct {
-	timestamp   uint64            // The timstamp for sealing task
-	forceTime   bool              // Flag whether the given timestamp is immutable or not
-	parentHash  common.Hash       // Parent block hash, empty means the latest chain head
-	coinbase    common.Address    // The fee recipient address for including transaction
-	random      common.Hash       // The randomness generated by beacon chain, empty before the merge
-	withdrawals types.Withdrawals // List of withdrawals to include in block.
-	beaconRoot  *common.Hash      // The beacon root (cancun field).
-	noTxs       bool              // Flag whether an empty block without any transaction is expected
->>>>>>> dc34fe82
 }
 
 // commit runs any post-transaction state modifications, assembles the final block
@@ -573,38 +406,12 @@
 		}
 		env.header.Extra = append(env.header.Extra, predicateResultsBytes...)
 	}
-<<<<<<< HEAD
 	// Deep copy receipts here to avoid interaction between different tasks.
 	receipts := copyReceipts(env.receipts)
 	block, err := w.engine.FinalizeAndAssemble(w.chain, env.header, env.parent, env.state, env.txs, nil, receipts)
-=======
-	// Apply EIP-4844, EIP-4788.
-	if w.chainConfig.IsCancun(header.Number, header.Time) {
-		var excessBlobGas uint64
-		if w.chainConfig.IsCancun(parent.Number, parent.Time) {
-			excessBlobGas = eip4844.CalcExcessBlobGas(*parent.ExcessBlobGas, *parent.BlobGasUsed)
-		} else {
-			// For the first post-fork block, both parent.data_gas_used and parent.excess_data_gas are evaluated as 0
-			excessBlobGas = eip4844.CalcExcessBlobGas(0, 0)
-		}
-		header.BlobGasUsed = new(uint64)
-		header.ExcessBlobGas = &excessBlobGas
-		header.ParentBeaconRoot = genParams.beaconRoot
-	}
-	// Run the consensus preparation with the default or customized consensus engine.
-	if err := w.engine.Prepare(w.chain, header); err != nil {
-		log.Error("Failed to prepare header for sealing", "err", err)
-		return nil, err
-	}
-	// Could potentially happen if starting to mine in an odd state.
-	// Note genParams.coinbase can be different with header.Coinbase
-	// since clique algorithm can modify the coinbase field in header.
-	env, err := w.makeEnv(parent, header, genParams.coinbase)
->>>>>>> dc34fe82
-	if err != nil {
-		return nil, err
-	}
-<<<<<<< HEAD
+	if err != nil {
+		return nil, err
+	}
 
 	return w.handleResult(env, block, time.Now(), receipts)
 }
@@ -613,52 +420,6 @@
 	// Short circuit when receiving duplicate result caused by resubmitting.
 	if w.chain.HasBlock(block.Hash(), block.NumberU64()) {
 		return nil, fmt.Errorf("produced duplicate block (Hash: %s, Number %d)", block.Hash(), block.NumberU64())
-=======
-	if header.ParentBeaconRoot != nil {
-		context := core.NewEVMBlockContext(header, w.chain, nil)
-		vmenv := vm.NewEVM(context, vm.TxContext{}, env.state, w.chainConfig, vm.Config{})
-		core.ProcessBeaconBlockRoot(*header.ParentBeaconRoot, vmenv, env.state)
-	}
-	return env, nil
-}
-
-// fillTransactions retrieves the pending transactions from the txpool and fills them
-// into the given sealing block. The transaction selection and ordering strategy can
-// be customized with the plugin in the future.
-func (w *worker) fillTransactions(interrupt *atomic.Int32, env *environment) error {
-	pending := w.eth.TxPool().Pending(true)
-
-	// Split the pending transactions into locals and remotes.
-	localTxs, remoteTxs := make(map[common.Address][]*txpool.LazyTransaction), pending
-	for _, account := range w.eth.TxPool().Locals() {
-		if txs := remoteTxs[account]; len(txs) > 0 {
-			delete(remoteTxs, account)
-			localTxs[account] = txs
-		}
-	}
-
-	// Fill the block with all available pending transactions.
-	if len(localTxs) > 0 {
-		txs := newTransactionsByPriceAndNonce(env.signer, localTxs, env.header.BaseFee)
-		if err := w.commitTransactions(env, txs, interrupt); err != nil {
-			return err
-		}
-	}
-	if len(remoteTxs) > 0 {
-		txs := newTransactionsByPriceAndNonce(env.signer, remoteTxs, env.header.BaseFee)
-		if err := w.commitTransactions(env, txs, interrupt); err != nil {
-			return err
-		}
-	}
-	return nil
-}
-
-// generateWork generates a sealing block based on the given parameters.
-func (w *worker) generateWork(params *generateParams) *newPayloadResult {
-	work, err := w.prepareWork(params)
-	if err != nil {
-		return &newPayloadResult{err: err}
->>>>>>> dc34fe82
 	}
 	// Different block could share same sealhash, deep copy here to prevent write-write conflict.
 	var (
@@ -687,28 +448,6 @@
 		}
 		logs = append(logs, receipt.Logs...)
 	}
-<<<<<<< HEAD
-=======
-	block, err := w.engine.FinalizeAndAssemble(w.chain, work.header, work.state, work.txs, nil, work.receipts, params.withdrawals)
-	if err != nil {
-		return &newPayloadResult{err: err}
-	}
-	return &newPayloadResult{
-		block:    block,
-		fees:     totalFees(block, work.receipts),
-		sidecars: work.sidecars,
-	}
-}
-
-// commitWork generates several new sealing tasks based on the parent block
-// and submit them to the sealer.
-func (w *worker) commitWork(interrupt *atomic.Int32, timestamp int64) {
-	// Abort committing if node is still syncing
-	if w.syncing.Load() {
-		return
-	}
-	start := time.Now()
->>>>>>> dc34fe82
 
 	feesInEther, err := core.TotalFeesFloat(block, receipts)
 	if err != nil {
@@ -719,80 +458,10 @@
 		"gas", block.GasUsed(), "fees", feesInEther,
 		"elapsed", common.PrettyDuration(time.Since(env.start)))
 
-<<<<<<< HEAD
 	// Note: the miner no longer emits a NewMinedBlock event. Instead the caller
 	// is responsible for running any additional verification and then inserting
 	// the block with InsertChain, which will also emit a new head event.
 	return block, nil
-=======
-	// Swap out the old work with the new one, terminating any leftover
-	// prefetcher processes in the mean time and starting a new one.
-	if w.current != nil {
-		w.current.discard()
-	}
-	w.current = work
-}
-
-// commit runs any post-transaction state modifications, assembles the final block
-// and commits new work if consensus engine is running.
-// Note the assumption is held that the mutation is allowed to the passed env, do
-// the deep copy first.
-func (w *worker) commit(env *environment, interval func(), update bool, start time.Time) error {
-	if w.isRunning() {
-		if interval != nil {
-			interval()
-		}
-		// Create a local environment copy, avoid the data race with snapshot state.
-		// https://github.com/ethereum/go-ethereum/issues/24299
-		env := env.copy()
-		// Withdrawals are set to nil here, because this is only called in PoW.
-		block, err := w.engine.FinalizeAndAssemble(w.chain, env.header, env.state, env.txs, nil, env.receipts, nil)
-		if err != nil {
-			return err
-		}
-		// If we're post merge, just ignore
-		if !w.isTTDReached(block.Header()) {
-			select {
-			case w.taskCh <- &task{receipts: env.receipts, state: env.state, block: block, createdAt: time.Now()}:
-				fees := totalFees(block, env.receipts)
-				feesInEther := new(big.Float).Quo(new(big.Float).SetInt(fees), big.NewFloat(params.Ether))
-				log.Info("Commit new sealing work", "number", block.Number(), "sealhash", w.engine.SealHash(block.Header()),
-					"txs", env.tcount, "gas", block.GasUsed(), "fees", feesInEther,
-					"elapsed", common.PrettyDuration(time.Since(start)))
-
-			case <-w.exitCh:
-				log.Info("Worker has exited")
-			}
-		}
-	}
-	if update {
-		w.updateSnapshot(env)
-	}
-	return nil
-}
-
-// getSealingBlock generates the sealing block based on the given parameters.
-// The generation result will be passed back via the given channel no matter
-// the generation itself succeeds or not.
-func (w *worker) getSealingBlock(params *generateParams) *newPayloadResult {
-	req := &getWorkReq{
-		params: params,
-		result: make(chan *newPayloadResult, 1),
-	}
-	select {
-	case w.getWorkCh <- req:
-		return <-req.result
-	case <-w.exitCh:
-		return &newPayloadResult{err: errors.New("miner closed")}
-	}
-}
-
-// isTTDReached returns the indicator if the given block has reached the total
-// terminal difficulty for The Merge transition.
-func (w *worker) isTTDReached(header *types.Header) bool {
-	td, ttd := w.chain.GetTd(header.ParentHash, header.Number.Uint64()-1), w.chain.Config().TerminalTotalDifficulty
-	return td != nil && ttd != nil && td.Cmp(ttd) >= 0
->>>>>>> dc34fe82
 }
 
 // copyReceipts makes a deep copy of the given receipts.
