// (c) 2019-2020, Ava Labs, Inc.
//
// This file is a derived work, based on the go-ethereum library whose original
// notices appear below.
//
// It is distributed under a license compatible with the licensing terms of the
// original code from which it is derived.
//
// Much love to the original authors for their work.
// **********
// Copyright 2015 The go-ethereum Authors
// This file is part of the go-ethereum library.
//
// The go-ethereum library is free software: you can redistribute it and/or modify
// it under the terms of the GNU Lesser General Public License as published by
// the Free Software Foundation, either version 3 of the License, or
// (at your option) any later version.
//
// The go-ethereum library is distributed in the hope that it will be useful,
// but WITHOUT ANY WARRANTY; without even the implied warranty of
// MERCHANTABILITY or FITNESS FOR A PARTICULAR PURPOSE. See the
// GNU Lesser General Public License for more details.
//
// You should have received a copy of the GNU Lesser General Public License
// along with the go-ethereum library. If not, see <http://www.gnu.org/licenses/>.
//
// NOTE: this piece of code is modified by Ted Yin.
// The modification is also licensed under the same LGPL.

package miner

import (
	"errors"
	"fmt"
	"math/big"
	"sync"
	"time"

	"github.com/ava-labs/avalanchego/utils/timer/mockable"
	"github.com/ava-labs/avalanchego/utils/units"
	"github.com/ava-labs/subnet-evm/consensus"
	"github.com/ava-labs/subnet-evm/consensus/dummy"
	"github.com/ava-labs/subnet-evm/consensus/misc/eip4844"
	"github.com/ava-labs/subnet-evm/core"
	"github.com/ava-labs/subnet-evm/core/state"
	"github.com/ava-labs/subnet-evm/core/txpool"
	"github.com/ava-labs/subnet-evm/core/types"
	"github.com/ava-labs/subnet-evm/core/vm"
	"github.com/ava-labs/subnet-evm/params"
	"github.com/ava-labs/subnet-evm/precompile/precompileconfig"
	"github.com/ava-labs/subnet-evm/predicate"
	"github.com/ethereum/go-ethereum/common"
	"github.com/ethereum/go-ethereum/event"
	"github.com/ethereum/go-ethereum/log"
	"github.com/holiman/uint256"
)

const (
	targetTxsSize = 1800 * units.KiB
)

// environment is the worker's current environment and holds all of the current state information.
type environment struct {
	signer  types.Signer
	state   *state.StateDB // apply state changes here
	tcount  int            // tx count in cycle
	gasPool *core.GasPool  // available gas used to pack transactions

	parent   *types.Header
	header   *types.Header
	txs      []*types.Transaction
	receipts []*types.Receipt
	sidecars []*types.BlobTxSidecar
	blobs    int
	size     uint64

	rules            params.Rules
	predicateContext *precompileconfig.PredicateContext
	// predicateResults contains the results of checking the predicates for each transaction in the miner.
	// The results are accumulated as transactions are executed by the miner and set on the BlockContext.
	// If a transaction is dropped, its results must explicitly be removed from predicateResults in the same
	// way that the gas pool and state is reset.
	predicateResults *predicate.Results

	start time.Time // Time that block building began
}

// worker is the main object which takes care of submitting new work to consensus engine
// and gathering the sealing result.
type worker struct {
	config      *Config
	chainConfig *params.ChainConfig
	engine      consensus.Engine
	eth         Backend
	chain       *core.BlockChain

	// Feeds
	// TODO remove since this will never be written to
	pendingLogsFeed event.Feed

	// Subscriptions
	mux        *event.TypeMux // TODO replace
	mu         sync.RWMutex   // The lock used to protect the coinbase and extra fields
	coinbase   common.Address
	clock      *mockable.Clock // Allows us mock the clock for testing
<<<<<<< HEAD
	beaconRoot *common.Hash    // TODO: not set anywhere, retained for upstream compatibility and future use
=======
	beaconRoot *common.Hash    // TODO: set to empty hash, retained for upstream compatibility and future use
>>>>>>> d3c6ac20
}

func newWorker(config *Config, chainConfig *params.ChainConfig, engine consensus.Engine, eth Backend, mux *event.TypeMux, clock *mockable.Clock) *worker {
	worker := &worker{
		config:      config,
		chainConfig: chainConfig,
		engine:      engine,
		eth:         eth,
		chain:       eth.BlockChain(),
		mux:         mux,
		coinbase:    config.Etherbase,
		clock:       clock,
		beaconRoot:  &common.Hash{},
	}

	return worker
}

// setEtherbase sets the etherbase used to initialize the block coinbase field.
func (w *worker) setEtherbase(addr common.Address) {
	w.mu.Lock()
	defer w.mu.Unlock()
	w.coinbase = addr
}

// commitNewWork generates several new sealing tasks based on the parent block.
func (w *worker) commitNewWork(predicateContext *precompileconfig.PredicateContext) (*types.Block, error) {
	w.mu.RLock()
	defer w.mu.RUnlock()

	tstart := w.clock.Time()
	timestamp := uint64(tstart.Unix())
	parent := w.chain.CurrentBlock()
	// Note: in order to support asynchronous block production, blocks are allowed to have
	// the same timestamp as their parent. This allows more than one block to be produced
	// per second.
	if parent.Time >= timestamp {
		timestamp = parent.Time
	}

	var gasLimit uint64
	// The fee manager relies on the state of the parent block to set the fee config
	// because the fee config may be changed by the current block.
	feeConfig, _, err := w.chain.GetFeeConfigAt(parent)
	if err != nil {
		return nil, err
	}
	configuredGasLimit := feeConfig.GasLimit.Uint64()
	if w.chainConfig.IsSubnetEVM(timestamp) {
		gasLimit = configuredGasLimit
	} else {
		// The gas limit is set in SubnetEVMGasLimit because the ceiling and floor were set to the same value
		// such that the gas limit converged to it. Since this is hardbaked now, we remove the ability to configure it.
		gasLimit = core.CalcGasLimit(parent.GasUsed, parent.GasLimit, configuredGasLimit, configuredGasLimit)
	}
	header := &types.Header{
		ParentHash: parent.Hash(),
		Number:     new(big.Int).Add(parent.Number, common.Big1),
		GasLimit:   gasLimit,
		Extra:      nil,
		Time:       timestamp,
	}

	if w.chainConfig.IsSubnetEVM(timestamp) {
		var err error
		header.Extra, header.BaseFee, err = dummy.CalcBaseFee(w.chainConfig, feeConfig, parent, timestamp)
		if err != nil {
			return nil, fmt.Errorf("failed to calculate new base fee: %w", err)
		}
	}
	// Apply EIP-4844, EIP-4788.
	if w.chainConfig.IsCancun(header.Number, header.Time) {
		var excessBlobGas uint64
		if w.chainConfig.IsCancun(parent.Number, parent.Time) {
			excessBlobGas = eip4844.CalcExcessBlobGas(*parent.ExcessBlobGas, *parent.BlobGasUsed)
		} else {
			// For the first post-fork block, both parent.data_gas_used and parent.excess_data_gas are evaluated as 0
			excessBlobGas = eip4844.CalcExcessBlobGas(0, 0)
		}
		header.BlobGasUsed = new(uint64)
		header.ExcessBlobGas = &excessBlobGas
		header.ParentBeaconRoot = w.beaconRoot
	}

	if w.coinbase == (common.Address{}) {
		return nil, errors.New("cannot mine without etherbase")
	}
	header.Coinbase = w.coinbase

	configuredCoinbase, isAllowFeeRecipient, err := w.chain.GetCoinbaseAt(parent)
	if err != nil {
		return nil, fmt.Errorf("failed to get configured coinbase: %w", err)
	}

	// if fee recipients are not allowed, then the coinbase is the configured coinbase
	// don't set w.coinbase directly to the configured coinbase because that would override the
	// coinbase set by the user
	if !isAllowFeeRecipient && w.coinbase != configuredCoinbase {
		log.Info("fee recipients are not allowed, using required coinbase for the mining", "currentminer", w.coinbase, "required", configuredCoinbase)
		header.Coinbase = configuredCoinbase
	}

	if err := w.engine.Prepare(w.chain, header); err != nil {
		return nil, fmt.Errorf("failed to prepare header for mining: %w", err)
	}

	env, err := w.createCurrentEnvironment(predicateContext, parent, header, tstart)
	if err != nil {
		return nil, fmt.Errorf("failed to create new current environment: %w", err)
	}
	if header.ParentBeaconRoot != nil {
		context := core.NewEVMBlockContext(header, w.chain, nil)
		vmenv := vm.NewEVM(context, vm.TxContext{}, env.state, w.chainConfig, vm.Config{})
		core.ProcessBeaconBlockRoot(*header.ParentBeaconRoot, vmenv, env.state)
	}
	// Ensure we always stop prefetcher after block building is complete.
	defer func() {
		if env.state == nil {
			return
		}
		env.state.StopPrefetcher()
	}()
	// Configure any upgrades that should go into effect during this block.
	err = core.ApplyUpgrades(w.chainConfig, &parent.Time, types.NewBlockWithHeader(header), env.state)
	if err != nil {
		log.Error("failed to configure precompiles mining new block", "parent", parent.Hash(), "number", header.Number, "timestamp", header.Time, "err", err)
		return nil, err
	}

<<<<<<< HEAD
	// Retrieve the pending transactions pre-filtered by the 1559/4844 dynamic fees
	filter := txpool.PendingFilter{}
	if env.header.BaseFee != nil {
		filter.BaseFee = uint256.MustFromBig(env.header.BaseFee)
	}
	if env.header.ExcessBlobGas != nil {
		filter.BlobFee = uint256.MustFromBig(eip4844.CalcBlobFee(*env.header.ExcessBlobGas))
	}
	filter.OnlyPlainTxs, filter.OnlyBlobTxs = true, false
	pendingPlainTxs := w.eth.TxPool().Pending(filter)

	filter.OnlyPlainTxs, filter.OnlyBlobTxs = false, true
	pendingBlobTxs := w.eth.TxPool().Pending(filter)

	// Split the pending transactions into locals and remotes.
	localPlainTxs, remotePlainTxs := make(map[common.Address][]*txpool.LazyTransaction), pendingPlainTxs
	localBlobTxs, remoteBlobTxs := make(map[common.Address][]*txpool.LazyTransaction), pendingBlobTxs
=======
	pending := w.eth.TxPool().PendingWithBaseFee(true, header.BaseFee)

	// Split the pending transactions into locals and remotes.
	localTxs, remoteTxs := make(map[common.Address][]*txpool.LazyTransaction), pending
>>>>>>> d3c6ac20
	for _, account := range w.eth.TxPool().Locals() {
		if txs := remotePlainTxs[account]; len(txs) > 0 {
			delete(remotePlainTxs, account)
			localPlainTxs[account] = txs
		}
		if txs := remoteBlobTxs[account]; len(txs) > 0 {
			delete(remoteBlobTxs, account)
			localBlobTxs[account] = txs
		}
	}
<<<<<<< HEAD
	// Fill the block with all available pending transactions.
	if len(localPlainTxs) > 0 || len(localBlobTxs) > 0 {
		plainTxs := newTransactionsByPriceAndNonce(env.signer, localPlainTxs, env.header.BaseFee)
		blobTxs := newTransactionsByPriceAndNonce(env.signer, localBlobTxs, env.header.BaseFee)

		w.commitTransactions(env, plainTxs, blobTxs, env.header.Coinbase)
=======

	// Fill the block with all available pending transactions.
	if len(localTxs) > 0 {
		txs := newTransactionsByPriceAndNonce(env.signer, localTxs, header.BaseFee)
		w.commitTransactions(env, txs, header.Coinbase)
>>>>>>> d3c6ac20
	}
	if len(remotePlainTxs) > 0 || len(remoteBlobTxs) > 0 {
		plainTxs := newTransactionsByPriceAndNonce(env.signer, remotePlainTxs, env.header.BaseFee)
		blobTxs := newTransactionsByPriceAndNonce(env.signer, remoteBlobTxs, env.header.BaseFee)

		w.commitTransactions(env, plainTxs, blobTxs, env.header.Coinbase)
	}

	return w.commit(env)
}

func (w *worker) createCurrentEnvironment(predicateContext *precompileconfig.PredicateContext, parent *types.Header, header *types.Header, tstart time.Time) (*environment, error) {
	state, err := w.chain.StateAt(parent.Root)
	if err != nil {
		return nil, err
	}
	state.StartPrefetcher("miner", w.eth.BlockChain().CacheConfig().TriePrefetcherParallelism)
	return &environment{
		signer:           types.MakeSigner(w.chainConfig, header.Number, header.Time),
		state:            state,
		parent:           parent,
		header:           header,
		tcount:           0,
		gasPool:          new(core.GasPool).AddGas(header.GasLimit),
		rules:            w.chainConfig.Rules(header.Number, header.Time),
		predicateContext: predicateContext,
		predicateResults: predicate.NewResults(),
		start:            tstart,
	}, nil
}

func (w *worker) commitTransaction(env *environment, tx *types.Transaction, coinbase common.Address) ([]*types.Log, error) {
	if tx.Type() == types.BlobTxType {
		return w.commitBlobTransaction(env, tx, coinbase)
	}
	receipt, err := w.applyTransaction(env, tx, coinbase)
	if err != nil {
		return nil, err
	}
	env.txs = append(env.txs, tx)
	env.receipts = append(env.receipts, receipt)
	return receipt.Logs, nil
}

func (w *worker) commitBlobTransaction(env *environment, tx *types.Transaction, coinbase common.Address) ([]*types.Log, error) {
	sc := tx.BlobTxSidecar()
	if sc == nil {
		panic("blob transaction without blobs in miner")
	}
	// Checking against blob gas limit: It's kind of ugly to perform this check here, but there
	// isn't really a better place right now. The blob gas limit is checked at block validation time
	// and not during execution. This means core.ApplyTransaction will not return an error if the
	// tx has too many blobs. So we have to explicitly check it here.
	if (env.blobs+len(sc.Blobs))*params.BlobTxBlobGasPerBlob > params.MaxBlobGasPerBlock {
		return nil, errors.New("max data blobs reached")
	}
	receipt, err := w.applyTransaction(env, tx, coinbase)
	if err != nil {
		return nil, err
	}
	env.txs = append(env.txs, tx.WithoutBlobTxSidecar())
	env.receipts = append(env.receipts, receipt)
	env.sidecars = append(env.sidecars, sc)
	env.blobs += len(sc.Blobs)
	*env.header.BlobGasUsed += receipt.BlobGasUsed
	return receipt.Logs, nil
}

// applyTransaction runs the transaction. If execution fails, state and gas pool are reverted.
func (w *worker) applyTransaction(env *environment, tx *types.Transaction, coinbase common.Address) (*types.Receipt, error) {
	var (
		snap         = env.state.Snapshot()
		gp           = env.gasPool.Gas()
		blockContext vm.BlockContext
	)

	if env.rules.IsDurango {
		results, err := core.CheckPredicates(env.rules, env.predicateContext, tx)
		if err != nil {
			log.Debug("Transaction predicate failed verification in miner", "tx", tx.Hash(), "err", err)
			return nil, err
		}
		env.predicateResults.SetTxResults(tx.Hash(), results)

		blockContext = core.NewEVMBlockContextWithPredicateResults(env.header, w.chain, &coinbase, env.predicateResults)
	} else {
		blockContext = core.NewEVMBlockContext(env.header, w.chain, &coinbase)
	}

	receipt, err := core.ApplyTransaction(w.chainConfig, w.chain, blockContext, env.gasPool, env.state, env.header, tx, &env.header.GasUsed, *w.chain.GetVMConfig())
	if err != nil {
		env.state.RevertToSnapshot(snap)
		env.gasPool.SetGas(gp)
		env.predicateResults.DeleteTxResults(tx.Hash())
	}
	return receipt, err
}

func (w *worker) commitTransactions(env *environment, plainTxs, blobTxs *transactionsByPriceAndNonce, coinbase common.Address) {
	for {
		// If we don't have enough gas for any further transactions then we're done.
		if env.gasPool.Gas() < params.TxGas {
			log.Trace("Not enough gas for further transactions", "have", env.gasPool, "want", params.TxGas)
			break
		}
		// If we don't have enough blob space for any further blob transactions,
		// skip that list altogether
		if !blobTxs.Empty() && env.blobs*params.BlobTxBlobGasPerBlob >= params.MaxBlobGasPerBlock {
			log.Trace("Not enough blob space for further blob transactions")
			blobTxs.Clear()
			// Fall though to pick up any plain txs
		}
		// If we don't have enough blob space for any further blob transactions,
		// skip that list altogether
		if !blobTxs.Empty() && env.blobs*params.BlobTxBlobGasPerBlob >= params.MaxBlobGasPerBlock {
			log.Trace("Not enough blob space for further blob transactions")
			blobTxs.Clear()
			// Fall though to pick up any plain txs
		}
		// Retrieve the next transaction and abort if all done.
		var (
			ltx *txpool.LazyTransaction
			txs *transactionsByPriceAndNonce
		)
		pltx, ptip := plainTxs.Peek()
		bltx, btip := blobTxs.Peek()

		switch {
		case pltx == nil:
			txs, ltx = blobTxs, bltx
		case bltx == nil:
			txs, ltx = plainTxs, pltx
		default:
			if ptip.Lt(btip) {
				txs, ltx = blobTxs, bltx
			} else {
				txs, ltx = plainTxs, pltx
			}
		}
		if ltx == nil {
			break
		}
		// If we don't have enough space for the next transaction, skip the account.
		if env.gasPool.Gas() < ltx.Gas {
			log.Trace("Not enough gas left for transaction", "hash", ltx.Hash, "left", env.gasPool.Gas(), "needed", ltx.Gas)
			txs.Pop()
			continue
		}
		if left := uint64(params.MaxBlobGasPerBlock - env.blobs*params.BlobTxBlobGasPerBlob); left < ltx.BlobGas {
			log.Trace("Not enough blob gas left for transaction", "hash", ltx.Hash, "left", left, "needed", ltx.BlobGas)
			txs.Pop()
			continue
		}
		// Transaction seems to fit, pull it up from the pool
		tx := ltx.Resolve()
		if tx == nil {
			log.Trace("Ignoring evicted transaction", "hash", ltx.Hash)
			txs.Pop()
			continue
		}
		// Abort transaction if it won't fit in the block and continue to search for a smaller
		// transction that will fit.
		if totalTxsSize := env.size + tx.Size(); totalTxsSize > targetTxsSize {
			log.Trace("Skipping transaction that would exceed target size", "hash", tx.Hash(), "totalTxsSize", totalTxsSize, "txSize", tx.Size())
			txs.Pop()
			continue
		}

		// Error may be ignored here. The error has already been checked
		// during transaction acceptance is the transaction pool.
		from, _ := types.Sender(env.signer, tx)

		// Check whether the tx is replay protected. If we're not in the EIP155 hf
		// phase, start ignoring the sender until we do.
		if tx.Protected() && !w.chainConfig.IsEIP155(env.header.Number) {
			log.Trace("Ignoring replay protected transaction", "hash", ltx.Hash, "eip155", w.chainConfig.EIP155Block)
			txs.Pop()
			continue
		}

		// Start executing the transaction
		env.state.SetTxContext(tx.Hash(), env.tcount)

		_, err := w.commitTransaction(env, tx, coinbase)
		switch {
		case errors.Is(err, core.ErrNonceTooLow):
			// New head notification data race between the transaction pool and miner, shift
			log.Trace("Skipping transaction with low nonce", "hash", ltx.Hash, "sender", from, "nonce", tx.Nonce())
			txs.Shift()

		case errors.Is(err, nil):
			env.tcount++
			txs.Shift()

		default:
			// Transaction is regarded as invalid, drop all consecutive transactions from
			// the same sender because of `nonce-too-high` clause.
			log.Debug("Transaction failed, account skipped", "hash", ltx.Hash, "err", err)
			txs.Pop()
		}
	}
}

// commit runs any post-transaction state modifications, assembles the final block
// and commits new work if consensus engine is running.
func (w *worker) commit(env *environment) (*types.Block, error) {
	if env.rules.IsDurango {
		predicateResultsBytes, err := env.predicateResults.Bytes()
		if err != nil {
			return nil, fmt.Errorf("failed to marshal predicate results: %w", err)
		}
		env.header.Extra = append(env.header.Extra, predicateResultsBytes...)
	}
	// Deep copy receipts here to avoid interaction between different tasks.
	receipts := copyReceipts(env.receipts)
	block, err := w.engine.FinalizeAndAssemble(w.chain, env.header, env.parent, env.state, env.txs, nil, receipts)
	if err != nil {
		return nil, err
	}

	return w.handleResult(env, block, time.Now(), receipts)
}

func (w *worker) handleResult(env *environment, block *types.Block, createdAt time.Time, unfinishedReceipts []*types.Receipt) (*types.Block, error) {
	// Short circuit when receiving duplicate result caused by resubmitting.
	if !w.config.AllowDuplicateBlocks && w.chain.HasBlock(block.Hash(), block.NumberU64()) {
		return nil, fmt.Errorf("produced duplicate block (Hash: %s, Number %d)", block.Hash(), block.NumberU64())
	}
	// Different block could share same sealhash, deep copy here to prevent write-write conflict.
	var (
		hash     = block.Hash()
		receipts = make([]*types.Receipt, len(unfinishedReceipts))
		logs     []*types.Log
	)
	for i, unfinishedReceipt := range unfinishedReceipts {
		receipt := new(types.Receipt)
		receipts[i] = receipt
		*receipt = *unfinishedReceipt

		// add block location fields
		receipt.BlockHash = hash
		receipt.BlockNumber = block.Number()
		receipt.TransactionIndex = uint(i)

		// Update the block hash in all logs since it is now available and not when the
		// receipt/log of individual transactions were created.
		receipt.Logs = make([]*types.Log, len(unfinishedReceipt.Logs))
		for j, unfinishedLog := range unfinishedReceipt.Logs {
			log := new(types.Log)
			receipt.Logs[j] = log
			*log = *unfinishedLog
			log.BlockHash = hash
		}
		logs = append(logs, receipt.Logs...)
	}

	feesInEther, err := core.TotalFeesFloat(block, receipts)
	if err != nil {
		log.Error("TotalFeesFloat error: %s", err)
	}
	log.Info("Commit new mining work", "number", block.Number(), "hash", hash,
		"uncles", 0, "txs", env.tcount,
		"gas", block.GasUsed(), "fees", feesInEther,
		"elapsed", common.PrettyDuration(time.Since(env.start)))

	// Note: the miner no longer emits a NewMinedBlock event. Instead the caller
	// is responsible for running any additional verification and then inserting
	// the block with InsertChain, which will also emit a new head event.
	return block, nil
}

// copyReceipts makes a deep copy of the given receipts.
func copyReceipts(receipts []*types.Receipt) []*types.Receipt {
	result := make([]*types.Receipt, len(receipts))
	for i, l := range receipts {
		cpy := *l
		result[i] = &cpy
	}
	return result
}<|MERGE_RESOLUTION|>--- conflicted
+++ resolved
@@ -103,11 +103,7 @@
 	mu         sync.RWMutex   // The lock used to protect the coinbase and extra fields
 	coinbase   common.Address
 	clock      *mockable.Clock // Allows us mock the clock for testing
-<<<<<<< HEAD
-	beaconRoot *common.Hash    // TODO: not set anywhere, retained for upstream compatibility and future use
-=======
 	beaconRoot *common.Hash    // TODO: set to empty hash, retained for upstream compatibility and future use
->>>>>>> d3c6ac20
 }
 
 func newWorker(config *Config, chainConfig *params.ChainConfig, engine consensus.Engine, eth Backend, mux *event.TypeMux, clock *mockable.Clock) *worker {
@@ -237,7 +233,6 @@
 		return nil, err
 	}
 
-<<<<<<< HEAD
 	// Retrieve the pending transactions pre-filtered by the 1559/4844 dynamic fees
 	filter := txpool.PendingFilter{}
 	if env.header.BaseFee != nil {
@@ -255,12 +250,6 @@
 	// Split the pending transactions into locals and remotes.
 	localPlainTxs, remotePlainTxs := make(map[common.Address][]*txpool.LazyTransaction), pendingPlainTxs
 	localBlobTxs, remoteBlobTxs := make(map[common.Address][]*txpool.LazyTransaction), pendingBlobTxs
-=======
-	pending := w.eth.TxPool().PendingWithBaseFee(true, header.BaseFee)
-
-	// Split the pending transactions into locals and remotes.
-	localTxs, remoteTxs := make(map[common.Address][]*txpool.LazyTransaction), pending
->>>>>>> d3c6ac20
 	for _, account := range w.eth.TxPool().Locals() {
 		if txs := remotePlainTxs[account]; len(txs) > 0 {
 			delete(remotePlainTxs, account)
@@ -271,20 +260,12 @@
 			localBlobTxs[account] = txs
 		}
 	}
-<<<<<<< HEAD
 	// Fill the block with all available pending transactions.
 	if len(localPlainTxs) > 0 || len(localBlobTxs) > 0 {
 		plainTxs := newTransactionsByPriceAndNonce(env.signer, localPlainTxs, env.header.BaseFee)
 		blobTxs := newTransactionsByPriceAndNonce(env.signer, localBlobTxs, env.header.BaseFee)
 
 		w.commitTransactions(env, plainTxs, blobTxs, env.header.Coinbase)
-=======
-
-	// Fill the block with all available pending transactions.
-	if len(localTxs) > 0 {
-		txs := newTransactionsByPriceAndNonce(env.signer, localTxs, header.BaseFee)
-		w.commitTransactions(env, txs, header.Coinbase)
->>>>>>> d3c6ac20
 	}
 	if len(remotePlainTxs) > 0 || len(remoteBlobTxs) > 0 {
 		plainTxs := newTransactionsByPriceAndNonce(env.signer, remotePlainTxs, env.header.BaseFee)
