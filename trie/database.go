// Copyright 2022 The go-ethereum Authors
// This file is part of the go-ethereum library.
//
// The go-ethereum library is free software: you can redistribute it and/or modify
// it under the terms of the GNU Lesser General Public License as published by
// the Free Software Foundation, either version 3 of the License, or
// (at your option) any later version.
//
// The go-ethereum library is distributed in the hope that it will be useful,
// but WITHOUT ANY WARRANTY; without even the implied warranty of
// MERCHANTABILITY or FITNESS FOR A PARTICULAR PURPOSE. See the
// GNU Lesser General Public License for more details.
//
// You should have received a copy of the GNU Lesser General Public License
// along with the go-ethereum library. If not, see <http://www.gnu.org/licenses/>.

package trie

import (
	"errors"

	"github.com/ethereum/go-ethereum/common"
	"github.com/ethereum/go-ethereum/ethdb"
	"github.com/ethereum/go-ethereum/log"
	"github.com/ethereum/go-ethereum/trie/triedb/hashdb"
	"github.com/ethereum/go-ethereum/trie/triedb/pathdb"
	"github.com/ethereum/go-ethereum/trie/trienode"
	"github.com/ethereum/go-ethereum/trie/triestate"
	"github.com/ethereum/go-ethereum/utils"
)

const (
	cacheStatsUpdateFrequency = 1000 // update trie cache stats once per 1000 ops
)

// Config defines all necessary options for database.
type Config struct {
<<<<<<< HEAD
	Cache       int            // Memory allowance (MB) to use for caching trie nodes in memory
	Preimages   bool           // Flag whether the preimage of trie key is recorded
	StatsPrefix string         // Prefix for cache stats (disabled if empty)
	PathDB      *pathdb.Config // Configs for experimental path-based scheme, not used yet.
=======
	Preimages bool           // Flag whether the preimage of node key is recorded
	HashDB    *hashdb.Config // Configs for hash-based scheme
	PathDB    *pathdb.Config // Configs for experimental path-based scheme
}
>>>>>>> dc34fe82

// HashDefaults represents a config for using hash-based scheme with
// default settings.
var HashDefaults = &Config{
	Preimages: false,
	HashDB:    hashdb.Defaults,
}

// backend defines the methods needed to access/update trie nodes in different
// state scheme.
type backend interface {
	// Scheme returns the identifier of used storage scheme.
	Scheme() string

	// Initialized returns an indicator if the state data is already initialized
	// according to the state scheme.
	Initialized(genesisRoot common.Hash) bool

	// Size returns the current storage size of the diff layers on top of the
	// disk layer and the storage size of the nodes cached in the disk layer.
	//
	// For hash scheme, there is no differentiation between diff layer nodes
	// and dirty disk layer nodes, so both are merged into the second return.
	Size() (common.StorageSize, common.StorageSize)

	// Update performs a state transition by committing dirty nodes contained
	// in the given set in order to update state from the specified parent to
	// the specified root.
	//
	// The passed in maps(nodes, states) will be retained to avoid copying
	// everything. Therefore, these maps must not be changed afterwards.
	Update(root common.Hash, parent common.Hash, block uint64, nodes *trienode.MergedNodeSet, states *triestate.Set) error

	// Commit writes all relevant trie nodes belonging to the specified state
	// to disk. Report specifies whether logs will be displayed in info level.
	Commit(root common.Hash, report bool) error

	// Close closes the trie database backend and releases all held resources.
	Close() error
}

type cache interface {
	HasGet([]byte, []byte) ([]byte, bool)
	Del([]byte)
	Set([]byte, []byte)
	SaveToFileConcurrent(dir string, threads int) error
}

// Database is the wrapper of the underlying backend which is shared by different
// types of node backend as an entrypoint. It's responsible for all interactions
// relevant with trie nodes and node preimages.
type Database struct {
	config    *Config        // Configuration for trie database
	diskdb    ethdb.Database // Persistent database to store the snapshot
	preimages *preimageStore // The store for caching preimages
	backend   backend        // The backend for managing trie nodes
}

// NewDatabase initializes the trie database with default settings, note
// the legacy hash-based scheme is used by default.
func NewDatabase(diskdb ethdb.Database, config *Config) *Database {
	// Sanitize the config and use the default one if it's not specified.
	if config == nil {
		config = HashDefaults
	}
	var preimages *preimageStore
	if config.Preimages {
		preimages = newPreimageStore(diskdb)
	}
	db := &Database{
		config:    config,
		diskdb:    diskdb,
		preimages: preimages,
	}
<<<<<<< HEAD
}

// NewDatabase initializes the trie database with default settings, namely
// the legacy hash-based scheme is used by default.
func NewDatabase(diskdb ethdb.Database) *Database {
	return NewDatabaseWithConfig(diskdb, nil)
}

// NewDatabaseWithConfig initializes the trie database with provided configs.
// The path-based scheme is not activated yet, always initialized with legacy
// hash-based scheme by default.
func NewDatabaseWithConfig(diskdb ethdb.Database, config *Config) *Database {
	var cleans cache
	if config != nil && config.Cache != 0 {
		cleans = utils.NewMeteredCache(config.Cache*1024*1024, config.StatsPrefix, cacheStatsUpdateFrequency)
=======
	if config.HashDB != nil && config.PathDB != nil {
		log.Crit("Both 'hash' and 'path' mode are configured")
	}
	if config.PathDB != nil {
		db.backend = pathdb.New(diskdb, config.PathDB)
	} else {
		db.backend = hashdb.New(diskdb, config.HashDB, mptResolver{})
>>>>>>> dc34fe82
	}
	return db
}

// Reader returns a reader for accessing all trie nodes with provided state root.
// An error will be returned if the requested state is not available.
func (db *Database) Reader(blockRoot common.Hash) (Reader, error) {
	switch b := db.backend.(type) {
	case *hashdb.Database:
		return b.Reader(blockRoot)
	case *pathdb.Database:
		return b.Reader(blockRoot)
	}
	return nil, errors.New("unknown backend")
}

// Update performs a state transition by committing dirty nodes contained in the
// given set in order to update state from the specified parent to the specified
// root. The held pre-images accumulated up to this point will be flushed in case
// the size exceeds the threshold.
//
// The passed in maps(nodes, states) will be retained to avoid copying everything.
// Therefore, these maps must not be changed afterwards.
func (db *Database) Update(root common.Hash, parent common.Hash, block uint64, nodes *trienode.MergedNodeSet, states *triestate.Set) error {
	if db.preimages != nil {
		db.preimages.commit(false)
	}
	return db.backend.Update(root, parent, block, nodes, states)
}

func (db *Database) UpdateAndReferenceRoot(root common.Hash, parent common.Hash, block uint64, nodes *trienode.MergedNodeSet, states *triestate.Set) error {
	if db.preimages != nil {
		db.preimages.commit(false)
	}
	hdb, ok := db.backend.(*hashdb.Database)
	if ok {
		return hdb.UpdateAndReferenceRoot(root, parent, block, nodes, states)
	}
	return db.backend.Update(root, parent, block, nodes, states)
}

// Commit iterates over all the children of a particular node, writes them out
// to disk. As a side effect, all pre-images accumulated up to this point are
// also written.
func (db *Database) Commit(root common.Hash, report bool) error {
	if db.preimages != nil {
		db.preimages.commit(true)
	}
	return db.backend.Commit(root, report)
}

// Size returns the storage size of diff layer nodes above the persistent disk
// layer, the dirty nodes buffered within the disk layer, and the size of cached
// preimages.
func (db *Database) Size() (common.StorageSize, common.StorageSize, common.StorageSize) {
	var (
		diffs, nodes common.StorageSize
		preimages    common.StorageSize
	)
	diffs, nodes = db.backend.Size()
	if db.preimages != nil {
		preimages = db.preimages.size()
	}
	return diffs, nodes, preimages
}

// Initialized returns an indicator if the state data is already initialized
// according to the state scheme.
func (db *Database) Initialized(genesisRoot common.Hash) bool {
	return db.backend.Initialized(genesisRoot)
}

// Scheme returns the node scheme used in the database.
func (db *Database) Scheme() string {
	return db.backend.Scheme()
}

// Close flushes the dangling preimages to disk and closes the trie database.
// It is meant to be called when closing the blockchain object, so that all
// resources held can be released correctly.
func (db *Database) Close() error {
	db.WritePreimages()
	return db.backend.Close()
}

// WritePreimages flushes all accumulated preimages to disk forcibly.
func (db *Database) WritePreimages() {
	if db.preimages != nil {
		db.preimages.commit(true)
	}
}

// Preimage retrieves a cached trie node pre-image from memory. If it cannot be
// found cached, the method queries the persistent database for the content.
func (db *Database) Preimage(hash common.Hash) []byte {
	if db.preimages == nil {
		return nil
	}
	return db.preimages.preimage(hash)
}

// Cap iteratively flushes old but still referenced trie nodes until the total
// memory usage goes below the given threshold. The held pre-images accumulated
// up to this point will be flushed in case the size exceeds the threshold.
//
// It's only supported by hash-based database and will return an error for others.
func (db *Database) Cap(limit common.StorageSize) error {
	hdb, ok := db.backend.(*hashdb.Database)
	if !ok {
		return errors.New("not supported")
	}
	if db.preimages != nil {
		db.preimages.commit(false)
	}
	return hdb.Cap(limit)
}

// Reference adds a new reference from a parent node to a child node. This function
// is used to add reference between internal trie node and external node(e.g. storage
// trie root), all internal trie nodes are referenced together by database itself.
//
// It's only supported by hash-based database and will return an error for others.
func (db *Database) Reference(root common.Hash, parent common.Hash) error {
	hdb, ok := db.backend.(*hashdb.Database)
	if !ok {
		return errors.New("not supported")
	}
	hdb.Reference(root, parent)
	return nil
}

// Dereference removes an existing reference from a root node. It's only
// supported by hash-based database and will return an error for others.
func (db *Database) Dereference(root common.Hash) error {
	hdb, ok := db.backend.(*hashdb.Database)
	if !ok {
		return errors.New("not supported")
	}
	hdb.Dereference(root)
	return nil
}

// Node retrieves the rlp-encoded node blob with provided node hash. It's
// only supported by hash-based database and will return an error for others.
// Note, this function should be deprecated once ETH66 is deprecated.
func (db *Database) Node(hash common.Hash) ([]byte, error) {
	hdb, ok := db.backend.(*hashdb.Database)
	if !ok {
		return nil, errors.New("not supported")
	}
	return hdb.Node(hash)
}

// Recover rollbacks the database to a specified historical point. The state is
// supported as the rollback destination only if it's canonical state and the
// corresponding trie histories are existent. It's only supported by path-based
// database and will return an error for others.
func (db *Database) Recover(target common.Hash) error {
	pdb, ok := db.backend.(*pathdb.Database)
	if !ok {
		return errors.New("not supported")
	}
	return pdb.Recover(target, &trieLoader{db: db})
}

// Recoverable returns the indicator if the specified state is enabled to be
// recovered. It's only supported by path-based database and will return an
// error for others.
func (db *Database) Recoverable(root common.Hash) (bool, error) {
	pdb, ok := db.backend.(*pathdb.Database)
	if !ok {
		return false, errors.New("not supported")
	}
	return pdb.Recoverable(root), nil
}

// Disable deactivates the database and invalidates all available state layers
// as stale to prevent access to the persistent state, which is in the syncing
// stage.
//
// It's only supported by path-based database and will return an error for others.
func (db *Database) Disable() error {
	pdb, ok := db.backend.(*pathdb.Database)
	if !ok {
		return errors.New("not supported")
	}
	return pdb.Disable()
}

// Enable activates database and resets the state tree with the provided persistent
// state root once the state sync is finished.
func (db *Database) Enable(root common.Hash) error {
	pdb, ok := db.backend.(*pathdb.Database)
	if !ok {
		return errors.New("not supported")
	}
	return pdb.Enable(root)
}

// Journal commits an entire diff hierarchy to disk into a single journal entry.
// This is meant to be used during shutdown to persist the snapshot without
// flattening everything down (bad for reorgs). It's only supported by path-based
// database and will return an error for others.
func (db *Database) Journal(root common.Hash) error {
	pdb, ok := db.backend.(*pathdb.Database)
	if !ok {
		return errors.New("not supported")
	}
	return pdb.Journal(root)
}

// SetBufferSize sets the node buffer size to the provided value(in bytes).
// It's only supported by path-based database and will return an error for
// others.
func (db *Database) SetBufferSize(size int) error {
	pdb, ok := db.backend.(*pathdb.Database)
	if !ok {
		return errors.New("not supported")
	}
	return pdb.SetBufferSize(size)
}<|MERGE_RESOLUTION|>--- conflicted
+++ resolved
@@ -26,26 +26,14 @@
 	"github.com/ethereum/go-ethereum/trie/triedb/pathdb"
 	"github.com/ethereum/go-ethereum/trie/trienode"
 	"github.com/ethereum/go-ethereum/trie/triestate"
-	"github.com/ethereum/go-ethereum/utils"
-)
-
-const (
-	cacheStatsUpdateFrequency = 1000 // update trie cache stats once per 1000 ops
 )
 
 // Config defines all necessary options for database.
 type Config struct {
-<<<<<<< HEAD
-	Cache       int            // Memory allowance (MB) to use for caching trie nodes in memory
-	Preimages   bool           // Flag whether the preimage of trie key is recorded
-	StatsPrefix string         // Prefix for cache stats (disabled if empty)
-	PathDB      *pathdb.Config // Configs for experimental path-based scheme, not used yet.
-=======
 	Preimages bool           // Flag whether the preimage of node key is recorded
 	HashDB    *hashdb.Config // Configs for hash-based scheme
 	PathDB    *pathdb.Config // Configs for experimental path-based scheme
 }
->>>>>>> dc34fe82
 
 // HashDefaults represents a config for using hash-based scheme with
 // default settings.
@@ -120,23 +108,6 @@
 		diskdb:    diskdb,
 		preimages: preimages,
 	}
-<<<<<<< HEAD
-}
-
-// NewDatabase initializes the trie database with default settings, namely
-// the legacy hash-based scheme is used by default.
-func NewDatabase(diskdb ethdb.Database) *Database {
-	return NewDatabaseWithConfig(diskdb, nil)
-}
-
-// NewDatabaseWithConfig initializes the trie database with provided configs.
-// The path-based scheme is not activated yet, always initialized with legacy
-// hash-based scheme by default.
-func NewDatabaseWithConfig(diskdb ethdb.Database, config *Config) *Database {
-	var cleans cache
-	if config != nil && config.Cache != 0 {
-		cleans = utils.NewMeteredCache(config.Cache*1024*1024, config.StatsPrefix, cacheStatsUpdateFrequency)
-=======
 	if config.HashDB != nil && config.PathDB != nil {
 		log.Crit("Both 'hash' and 'path' mode are configured")
 	}
@@ -144,7 +115,6 @@
 		db.backend = pathdb.New(diskdb, config.PathDB)
 	} else {
 		db.backend = hashdb.New(diskdb, config.HashDB, mptResolver{})
->>>>>>> dc34fe82
 	}
 	return db
 }
