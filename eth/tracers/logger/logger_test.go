// Copyright 2021 The go-ethereum Authors
// This file is part of the go-ethereum library.
//
// The go-ethereum library is free software: you can redistribute it and/or modify
// it under the terms of the GNU Lesser General Public License as published by
// the Free Software Foundation, either version 3 of the License, or
// (at your option) any later version.
//
// The go-ethereum library is distributed in the hope that it will be useful,
// but WITHOUT ANY WARRANTY; without even the implied warranty of
// MERCHANTABILITY or FITNESS FOR A PARTICULAR PURPOSE. See the
// GNU Lesser General Public License for more details.
//
// You should have received a copy of the GNU Lesser General Public License
// along with the go-ethereum library. If not, see <http://www.gnu.org/licenses/>.

package logger

import (
	"encoding/json"
	"errors"
	"math/big"
	"testing"

	"github.com/ethereum/go-ethereum/common"
	"github.com/ethereum/go-ethereum/core/rawdb"
	"github.com/ethereum/go-ethereum/core/state"
	"github.com/ethereum/go-ethereum/core/vm"
	"github.com/ethereum/go-ethereum/params"
	"github.com/holiman/uint256"
)

type dummyContractRef struct {
	calledForEach bool
}

func (dummyContractRef) Address() common.Address     { return common.Address{} }
func (dummyContractRef) Value() *big.Int             { return new(big.Int) }
func (dummyContractRef) SetCode(common.Hash, []byte) {}
func (d *dummyContractRef) ForEachStorage(callback func(key, value common.Hash) bool) {
	d.calledForEach = true
}
func (d *dummyContractRef) SubBalance(amount *big.Int) {}
func (d *dummyContractRef) AddBalance(amount *big.Int) {}
func (d *dummyContractRef) SetBalance(*big.Int)        {}
func (d *dummyContractRef) SetNonce(uint64)            {}
func (d *dummyContractRef) Balance() *big.Int          { return new(big.Int) }

func TestStoreCapture(t *testing.T) {
	var (
<<<<<<< HEAD
		logger     = NewStructLogger(nil)
		statedb, _ = state.New(common.Hash{}, state.NewDatabase(rawdb.NewMemoryDatabase()), nil)
		env        = vm.NewEVM(vm.BlockContext{}, vm.TxContext{}, statedb, params.TestChainConfig, vm.Config{Tracer: logger})
		contract   = vm.NewContract(&dummyContractRef{}, &dummyContractRef{}, new(uint256.Int), 100000)
	)
	contract.Code = []byte{byte(vm.PUSH1), 0x1, byte(vm.PUSH1), 0x0, byte(vm.SSTORE)}
	var index common.Hash
	logger.CaptureStart(env, common.Address{}, contract.Address(), false, nil, 0, nil)
	statedb.Prepare(params.TestRules, common.Address{}, common.Address{}, nil, nil, nil)
=======
		logger   = NewStructLogger(nil)
		env      = vm.NewEVM(vm.BlockContext{}, vm.TxContext{}, &dummyStatedb{}, params.TestChainConfig, vm.Config{Tracer: logger.Hooks()})
		contract = vm.NewContract(&dummyContractRef{}, &dummyContractRef{}, new(uint256.Int), 100000)
	)
	contract.Code = []byte{byte(vm.PUSH1), 0x1, byte(vm.PUSH1), 0x0, byte(vm.SSTORE)}
	var index common.Hash
	logger.OnTxStart(env.GetVMContext(), nil, common.Address{})
>>>>>>> aa55f5ea
	_, err := env.Interpreter().Run(contract, []byte{}, false)
	if err != nil {
		t.Fatal(err)
	}
	if len(logger.storage[contract.Address()]) == 0 {
		t.Fatalf("expected exactly 1 changed value on address %x, got %d", contract.Address(),
			len(logger.storage[contract.Address()]))
	}
	exp := common.BigToHash(big.NewInt(1))
	if logger.storage[contract.Address()][index] != exp {
		t.Errorf("expected %x, got %x", exp, logger.storage[contract.Address()][index])
	}
}

// Tests that blank fields don't appear in logs when JSON marshalled, to reduce
// logs bloat and confusion. See https://github.com/ethereum/go-ethereum/issues/24487
func TestStructLogMarshalingOmitEmpty(t *testing.T) {
	tests := []struct {
		name string
		log  *StructLog
		want string
	}{
		{"empty err and no fields", &StructLog{},
			`{"pc":0,"op":0,"gas":"0x0","gasCost":"0x0","memSize":0,"stack":null,"depth":0,"refund":0,"opName":"STOP"}`},
		{"with err", &StructLog{Err: errors.New("this failed")},
			`{"pc":0,"op":0,"gas":"0x0","gasCost":"0x0","memSize":0,"stack":null,"depth":0,"refund":0,"opName":"STOP","error":"this failed"}`},
		{"with mem", &StructLog{Memory: make([]byte, 2), MemorySize: 2},
			`{"pc":0,"op":0,"gas":"0x0","gasCost":"0x0","memory":"0x0000","memSize":2,"stack":null,"depth":0,"refund":0,"opName":"STOP"}`},
		{"with 0-size mem", &StructLog{Memory: make([]byte, 0)},
			`{"pc":0,"op":0,"gas":"0x0","gasCost":"0x0","memSize":0,"stack":null,"depth":0,"refund":0,"opName":"STOP"}`},
	}

	for _, tt := range tests {
		t.Run(tt.name, func(t *testing.T) {
			blob, err := json.Marshal(tt.log)
			if err != nil {
				t.Fatal(err)
			}
			if have, want := string(blob), tt.want; have != want {
				t.Fatalf("mismatched results\n\thave: %v\n\twant: %v", have, want)
			}
		})
	}
}<|MERGE_RESOLUTION|>--- conflicted
+++ resolved
@@ -48,25 +48,15 @@
 
 func TestStoreCapture(t *testing.T) {
 	var (
-<<<<<<< HEAD
 		logger     = NewStructLogger(nil)
 		statedb, _ = state.New(common.Hash{}, state.NewDatabase(rawdb.NewMemoryDatabase()), nil)
-		env        = vm.NewEVM(vm.BlockContext{}, vm.TxContext{}, statedb, params.TestChainConfig, vm.Config{Tracer: logger})
+		env        = vm.NewEVM(vm.BlockContext{}, vm.TxContext{}, statedb, params.TestChainConfig, vm.Config{Tracer: logger.Hooks()})
 		contract   = vm.NewContract(&dummyContractRef{}, &dummyContractRef{}, new(uint256.Int), 100000)
 	)
 	contract.Code = []byte{byte(vm.PUSH1), 0x1, byte(vm.PUSH1), 0x0, byte(vm.SSTORE)}
 	var index common.Hash
-	logger.CaptureStart(env, common.Address{}, contract.Address(), false, nil, 0, nil)
+	logger.OnTxStart(env.GetVMContext(), nil, common.Address{})
 	statedb.Prepare(params.TestRules, common.Address{}, common.Address{}, nil, nil, nil)
-=======
-		logger   = NewStructLogger(nil)
-		env      = vm.NewEVM(vm.BlockContext{}, vm.TxContext{}, &dummyStatedb{}, params.TestChainConfig, vm.Config{Tracer: logger.Hooks()})
-		contract = vm.NewContract(&dummyContractRef{}, &dummyContractRef{}, new(uint256.Int), 100000)
-	)
-	contract.Code = []byte{byte(vm.PUSH1), 0x1, byte(vm.PUSH1), 0x0, byte(vm.SSTORE)}
-	var index common.Hash
-	logger.OnTxStart(env.GetVMContext(), nil, common.Address{})
->>>>>>> aa55f5ea
 	_, err := env.Interpreter().Run(contract, []byte{}, false)
 	if err != nil {
 		t.Fatal(err)
