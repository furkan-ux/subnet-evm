--- conflicted
+++ resolved
@@ -226,13 +226,8 @@
 	// Initialize test accounts
 	accounts := newAccounts(3)
 	genesis := &core.Genesis{
-<<<<<<< HEAD
-		Config: params.TestSubnetEVMConfig, // TODO: go-ethereum has not enabled Shanghai yet, so we use SubnetEVM here so tests pass.
+		Config: params.TestSubnetEVMChainConfig, // TODO: go-ethereum has not enabled Shanghai yet, so we use SubnetEVM here so tests pass.
 		Alloc: types.GenesisAlloc{
-=======
-		Config: params.TestSubnetEVMChainConfig, // TODO: go-ethereum has not enabled Shanghai yet, so we use SubnetEVM here so tests pass.
-		Alloc: core.GenesisAlloc{
->>>>>>> caf34ea3
 			accounts[0].addr: {Balance: big.NewInt(params.Ether)},
 			accounts[1].addr: {Balance: big.NewInt(params.Ether)},
 			accounts[2].addr: {Balance: big.NewInt(params.Ether)},
@@ -595,13 +590,8 @@
 	accounts := newAccounts(3)
 	storageAccount := common.Address{0x13, 37}
 	genesis := &core.Genesis{
-<<<<<<< HEAD
-		Config: params.TestSubnetEVMConfig, // TODO: go-ethereum has not enabled Shanghai yet, so we use SubnetEVM here so tests pass.
+		Config: params.TestSubnetEVMChainConfig, // TODO: go-ethereum has not enabled Shanghai yet, so we use SubnetEVM here so tests pass.
 		Alloc: types.GenesisAlloc{
-=======
-		Config: params.TestSubnetEVMChainConfig, // TODO: go-ethereum has not enabled Shanghai yet, so we use SubnetEVM here so tests pass.
-		Alloc: core.GenesisAlloc{
->>>>>>> caf34ea3
 			accounts[0].addr: {Balance: big.NewInt(params.Ether)},
 			accounts[1].addr: {Balance: big.NewInt(params.Ether)},
 			accounts[2].addr: {Balance: big.NewInt(params.Ether)},
