// Copyright 2021 The go-ethereum Authors
// This file is part of the go-ethereum library.
//
// The go-ethereum library is free software: you can redistribute it and/or modify
// it under the terms of the GNU Lesser General Public License as published by
// the Free Software Foundation, either version 3 of the License, or
// (at your option) any later version.
//
// The go-ethereum library is distributed in the hope that it will be useful,
// but WITHOUT ANY WARRANTY; without even the implied warranty of
// MERCHANTABILITY or FITNESS FOR A PARTICULAR PURPOSE. See the
// GNU Lesser General Public License for more details.
//
// You should have received a copy of the GNU Lesser General Public License
// along with the go-ethereum library. If not, see <http://www.gnu.org/licenses/>.

package tracetest

import (
	"encoding/json"
	"math/big"
	"os"
	"path/filepath"
	"strings"
	"testing"

	"github.com/ethereum/go-ethereum/common"
	"github.com/ethereum/go-ethereum/common/hexutil"
	"github.com/ethereum/go-ethereum/common/math"
	"github.com/ethereum/go-ethereum/core"
	"github.com/ethereum/go-ethereum/core/rawdb"
	"github.com/ethereum/go-ethereum/core/types"
	"github.com/ethereum/go-ethereum/core/vm"
	"github.com/ethereum/go-ethereum/eth/tracers"
	"github.com/ethereum/go-ethereum/params"
	"github.com/ethereum/go-ethereum/rlp"
	"github.com/ethereum/go-ethereum/tests"
)

type callContext struct {
	Number     math.HexOrDecimal64   `json:"number"`
	Difficulty *math.HexOrDecimal256 `json:"difficulty"`
	Time       math.HexOrDecimal64   `json:"timestamp"`
	GasLimit   math.HexOrDecimal64   `json:"gasLimit"`
	Miner      common.Address        `json:"miner"`
}

// callLog is the result of LOG opCode
type callLog struct {
	Address common.Address `json:"address"`
	Topics  []common.Hash  `json:"topics"`
	Data    hexutil.Bytes  `json:"data"`
}

// callTrace is the result of a callTracer run.
type callTrace struct {
	From         common.Address  `json:"from"`
	Gas          *hexutil.Uint64 `json:"gas"`
	GasUsed      *hexutil.Uint64 `json:"gasUsed"`
	To           *common.Address `json:"to,omitempty"`
	Input        hexutil.Bytes   `json:"input"`
	Output       hexutil.Bytes   `json:"output,omitempty"`
	Error        string          `json:"error,omitempty"`
	RevertReason string          `json:"revertReason,omitempty"`
	Calls        []callTrace     `json:"calls,omitempty"`
	Logs         []callLog       `json:"logs,omitempty"`
	Value        *hexutil.Big    `json:"value,omitempty"`
	// Gencodec adds overridden fields at the end
	Type string `json:"type"`
}

// callTracerTest defines a single test to check the call tracer against.
type callTracerTest struct {
	Genesis      *core.Genesis   `json:"genesis"`
	Context      *callContext    `json:"context"`
	Input        string          `json:"input"`
	TracerConfig json.RawMessage `json:"tracerConfig"`
	Result       *callTrace      `json:"result"`
}

// Iterates over all the input-output datasets in the tracer test harness and
// runs the JavaScript tracers against them.
func TestCallTracerLegacy(t *testing.T) {
	testCallTracer("callTracerLegacy", "call_tracer_legacy", t)
}

func TestCallTracerNative(t *testing.T) {
	testCallTracer("callTracer", "call_tracer", t)
}

func TestCallTracerNativeWithLog(t *testing.T) {
	testCallTracer("callTracer", "call_tracer_withLog", t)
}

func testCallTracer(tracerName string, dirPath string, t *testing.T) {
	isLegacy := strings.HasSuffix(dirPath, "_legacy")
	files, err := os.ReadDir(filepath.Join("testdata", dirPath))
	if err != nil {
		t.Fatalf("failed to retrieve tracer test suite: %v", err)
	}
	for _, file := range files {
		if !strings.HasSuffix(file.Name(), ".json") {
			continue
		}
		file := file // capture range variable
		t.Run(camel(strings.TrimSuffix(file.Name(), ".json")), func(t *testing.T) {
			t.Parallel()

			var (
				test = new(callTracerTest)
				tx   = new(types.Transaction)
			)
			// Call tracer test found, read if from disk
			if blob, err := os.ReadFile(filepath.Join("testdata", dirPath, file.Name())); err != nil {
				t.Fatalf("failed to read testcase: %v", err)
			} else if err := json.Unmarshal(blob, test); err != nil {
				t.Fatalf("failed to parse testcase: %v", err)
			}
			if err := tx.UnmarshalBinary(common.FromHex(test.Input)); err != nil {
				t.Fatalf("failed to parse testcase input: %v", err)
			}
			// Configure a blockchain with the given prestate
			var (
				signer    = types.MakeSigner(test.Genesis.Config, new(big.Int).SetUint64(uint64(test.Context.Number)), uint64(test.Context.Time))
				origin, _ = signer.Sender(tx)
				txContext = vm.TxContext{
					Origin:   origin,
					GasPrice: tx.GasPrice(),
				}
				context = vm.BlockContext{
					CanTransfer: core.CanTransfer,
					Transfer:    core.Transfer,
					Coinbase:    test.Context.Miner,
					BlockNumber: new(big.Int).SetUint64(uint64(test.Context.Number)),
					Time:        uint64(test.Context.Time),
					Difficulty:  (*big.Int)(test.Context.Difficulty),
					GasLimit:    uint64(test.Context.GasLimit),
					BaseFee:     test.Genesis.BaseFee,
				}
				triedb, _, statedb = tests.MakePreState(rawdb.NewMemoryDatabase(), test.Genesis.Alloc, false, rawdb.HashScheme)
			)
			triedb.Close()

			tracer, err := tracers.DefaultDirectory.New(tracerName, new(tracers.Context), test.TracerConfig)
			if err != nil {
				t.Fatalf("failed to create call tracer: %v", err)
			}
			evm := vm.NewEVM(context, txContext, statedb, test.Genesis.Config, vm.Config{Tracer: tracer})
			msg, err := core.TransactionToMessage(tx, signer, nil)
			if err != nil {
				t.Fatalf("failed to prepare transaction for tracing: %v", err)
			}
			vmRet, err := core.ApplyMessage(evm, msg, new(core.GasPool).AddGas(tx.Gas()))
			if err != nil {
				t.Fatalf("failed to execute transaction: %v", err)
			}
			// Retrieve the trace result and compare against the expected.
			res, err := tracer.GetResult()
			if err != nil {
				t.Fatalf("failed to retrieve trace result: %v", err)
			}
			// The legacy javascript calltracer marshals json in js, which
			// is not deterministic (as opposed to the golang json encoder).
			if isLegacy {
				// This is a tweak to make it deterministic. Can be removed when
				// we remove the legacy tracer.
				var x callTrace
				json.Unmarshal(res, &x)
				res, _ = json.Marshal(x)
			}
			want, err := json.Marshal(test.Result)
			if err != nil {
				t.Fatalf("failed to marshal test: %v", err)
			}
			if string(want) != string(res) {
				t.Fatalf("trace mismatch\n have: %v\n want: %v\n", string(res), string(want))
			}
			// Sanity check: compare top call's gas used against vm result
			type simpleResult struct {
				GasUsed hexutil.Uint64
			}
			var topCall simpleResult
			if err := json.Unmarshal(res, &topCall); err != nil {
				t.Fatalf("failed to unmarshal top calls gasUsed: %v", err)
			}
			if uint64(topCall.GasUsed) != vmRet.UsedGas {
				t.Fatalf("top call has invalid gasUsed. have: %d want: %d", topCall.GasUsed, vmRet.UsedGas)
			}
		})
	}
}

func BenchmarkTracers(b *testing.B) {
	files, err := os.ReadDir(filepath.Join("testdata", "call_tracer"))
	if err != nil {
		b.Fatalf("failed to retrieve tracer test suite: %v", err)
	}
	for _, file := range files {
		if !strings.HasSuffix(file.Name(), ".json") {
			continue
		}
		file := file // capture range variable
		b.Run(camel(strings.TrimSuffix(file.Name(), ".json")), func(b *testing.B) {
			blob, err := os.ReadFile(filepath.Join("testdata", "call_tracer", file.Name()))
			if err != nil {
				b.Fatalf("failed to read testcase: %v", err)
			}
			test := new(callTracerTest)
			if err := json.Unmarshal(blob, test); err != nil {
				b.Fatalf("failed to parse testcase: %v", err)
			}
			benchTracer("callTracer", test, b)
		})
	}
}

func benchTracer(tracerName string, test *callTracerTest, b *testing.B) {
	// Configure a blockchain with the given prestate
	tx := new(types.Transaction)
	if err := rlp.DecodeBytes(common.FromHex(test.Input), tx); err != nil {
		b.Fatalf("failed to parse testcase input: %v", err)
	}
	signer := types.MakeSigner(test.Genesis.Config, new(big.Int).SetUint64(uint64(test.Context.Number)), uint64(test.Context.Time))
	msg, err := core.TransactionToMessage(tx, signer, nil)
	if err != nil {
		b.Fatalf("failed to prepare transaction for tracing: %v", err)
	}
	origin, _ := signer.Sender(tx)
	txContext := vm.TxContext{
		Origin:   origin,
		GasPrice: tx.GasPrice(),
	}
	context := vm.BlockContext{
		CanTransfer: core.CanTransfer,
		Transfer:    core.Transfer,
		Coinbase:    test.Context.Miner,
		BlockNumber: new(big.Int).SetUint64(uint64(test.Context.Number)),
		Time:        uint64(test.Context.Time),
		Difficulty:  (*big.Int)(test.Context.Difficulty),
		GasLimit:    uint64(test.Context.GasLimit),
	}
	triedb, _, statedb := tests.MakePreState(rawdb.NewMemoryDatabase(), test.Genesis.Alloc, false, rawdb.HashScheme)
	defer triedb.Close()

	b.ReportAllocs()
	b.ResetTimer()
	for i := 0; i < b.N; i++ {
		tracer, err := tracers.DefaultDirectory.New(tracerName, new(tracers.Context), nil)
		if err != nil {
			b.Fatalf("failed to create call tracer: %v", err)
		}
		evm := vm.NewEVM(context, txContext, statedb, test.Genesis.Config, vm.Config{Tracer: tracer})
		snap := statedb.Snapshot()
		st := core.NewStateTransition(evm, msg, new(core.GasPool).AddGas(tx.Gas()))
		if _, err = st.TransitionDb(); err != nil {
			b.Fatalf("failed to execute transaction: %v", err)
		}
		if _, err = tracer.GetResult(); err != nil {
			b.Fatal(err)
		}
		statedb.RevertToSnapshot(snap)
	}
}

func TestInternals(t *testing.T) {
	var (
		to        = common.HexToAddress("0x00000000000000000000000000000000deadbeef")
		origin    = common.HexToAddress("0x00000000000000000000000000000000feed")
		txContext = vm.TxContext{
			Origin:   origin,
			GasPrice: big.NewInt(1),
		}
		context = vm.BlockContext{
			CanTransfer: core.CanTransfer,
			Transfer:    core.Transfer,
			Coinbase:    common.Address{},
			BlockNumber: new(big.Int).SetUint64(8000000),
			Time:        5,
			Difficulty:  big.NewInt(0x30000),
			GasLimit:    uint64(6000000),
		}
	)
	mkTracer := func(name string, cfg json.RawMessage) tracers.Tracer {
		tr, err := tracers.DefaultDirectory.New(name, nil, cfg)
		if err != nil {
			t.Fatalf("failed to create call tracer: %v", err)
		}
		return tr
	}

	for _, tc := range []struct {
		name   string
		code   []byte
		tracer tracers.Tracer
		want   string
	}{
		{
			// TestZeroValueToNotExitCall tests the calltracer(s) on the following:
			// Tx to A, A calls B with zero value. B does not already exist.
			// Expected: that enter/exit is invoked and the inner call is shown in the result
			name: "ZeroValueToNotExitCall",
			code: []byte{
				byte(vm.PUSH1), 0x0, byte(vm.DUP1), byte(vm.DUP1), byte(vm.DUP1), // in and outs zero
				byte(vm.DUP1), byte(vm.PUSH1), 0xff, byte(vm.GAS), // value=0,address=0xff, gas=GAS
				byte(vm.CALL),
			},
			tracer: mkTracer("callTracer", nil),
			want:   `{"from":"0x000000000000000000000000000000000000feed","gas":"0x13880","gasUsed":"0x54d8","to":"0x00000000000000000000000000000000deadbeef","input":"0x","calls":[{"from":"0x00000000000000000000000000000000deadbeef","gas":"0xe01a","gasUsed":"0x0","to":"0x00000000000000000000000000000000000000ff","input":"0x","value":"0x0","type":"CALL"}],"value":"0x0","type":"CALL"}`,
		},
		{
			name:   "Stack depletion in LOG0",
			code:   []byte{byte(vm.LOG3)},
			tracer: mkTracer("callTracer", json.RawMessage(`{ "withLog": true }`)),
			want:   `{"from":"0x000000000000000000000000000000000000feed","gas":"0x13880","gasUsed":"0x13880","to":"0x00000000000000000000000000000000deadbeef","input":"0x","error":"stack underflow (0 \u003c=\u003e 5)","value":"0x0","type":"CALL"}`,
		},
		{
			name: "Mem expansion in LOG0",
			code: []byte{
				byte(vm.PUSH1), 0x1,
				byte(vm.PUSH1), 0x0,
				byte(vm.MSTORE),
				byte(vm.PUSH1), 0xff,
				byte(vm.PUSH1), 0x0,
				byte(vm.LOG0),
			},
			tracer: mkTracer("callTracer", json.RawMessage(`{ "withLog": true }`)),
			want:   `{"from":"0x000000000000000000000000000000000000feed","gas":"0x13880","gasUsed":"0x5b9e","to":"0x00000000000000000000000000000000deadbeef","input":"0x","logs":[{"address":"0x00000000000000000000000000000000deadbeef","topics":[],"data":"0x000000000000000000000000000000000000000000000000000000000000000100000000000000000000000000000000000000000000000000000000000000000000000000000000000000000000000000000000000000000000000000000000000000000000000000000000000000000000000000000000000000000000000000000000000000000000000000000000000000000000000000000000000000000000000000000000000000000000000000000000000000000000000000000000000000000000000000000000000000000000000000000000000000000000000000000000000000000000000000000000000000000000000000000000000000"}],"value":"0x0","type":"CALL"}`,
		},
		{
			// Leads to OOM on the prestate tracer
			name: "Prestate-tracer - CREATE2 OOM",
			code: []byte{
				byte(vm.PUSH1), 0x1,
				byte(vm.PUSH1), 0x0,
				byte(vm.MSTORE),
				byte(vm.PUSH1), 0x1,
				byte(vm.PUSH5), 0xff, 0xff, 0xff, 0xff, 0xff,
				byte(vm.PUSH1), 0x1,
				byte(vm.PUSH1), 0x0,
				byte(vm.CREATE2),
				byte(vm.PUSH1), 0xff,
				byte(vm.PUSH1), 0x0,
				byte(vm.LOG0),
			},
			tracer: mkTracer("prestateTracer", nil),
			want:   `{"0x0000000000000000000000000000000000000000":{"balance":"0x0"},"0x000000000000000000000000000000000000feed":{"balance":"0x1c6bf52647880"},"0x00000000000000000000000000000000deadbeef":{"balance":"0x0","code":"0x6001600052600164ffffffffff60016000f560ff6000a0"}}`,
		},
		{
			// CREATE2 which requires padding memory by prestate tracer
			name: "Prestate-tracer - CREATE2 Memory padding",
			code: []byte{
				byte(vm.PUSH1), 0x1,
				byte(vm.PUSH1), 0x0,
				byte(vm.MSTORE),
				byte(vm.PUSH1), 0x1,
				byte(vm.PUSH1), 0xff,
				byte(vm.PUSH1), 0x1,
				byte(vm.PUSH1), 0x0,
				byte(vm.CREATE2),
				byte(vm.PUSH1), 0xff,
				byte(vm.PUSH1), 0x0,
				byte(vm.LOG0),
			},
			tracer: mkTracer("prestateTracer", nil),
			want:   `{"0x0000000000000000000000000000000000000000":{"balance":"0x0"},"0x000000000000000000000000000000000000feed":{"balance":"0x1c6bf52647880"},"0x00000000000000000000000000000000deadbeef":{"balance":"0x0","code":"0x6001600052600160ff60016000f560ff6000a0"},"0x91ff9a805d36f54e3e272e230f3e3f5c1b330804":{"balance":"0x0"}}`,
		},
	} {
		t.Run(tc.name, func(t *testing.T) {
			triedb, _, statedb := tests.MakePreState(rawdb.NewMemoryDatabase(),
				core.GenesisAlloc{
					to: core.GenesisAccount{
						Code: tc.code,
					},
					origin: core.GenesisAccount{
						Balance: big.NewInt(500000000000000),
					},
<<<<<<< HEAD
				}, false)
			evm := vm.NewEVM(context, txContext, statedb, params.TestPreSubnetEVMConfig, vm.Config{Tracer: tc.tracer})
=======
				}, false, rawdb.HashScheme)
			defer triedb.Close()

			evm := vm.NewEVM(context, txContext, statedb, params.MainnetChainConfig, vm.Config{Tracer: tc.tracer})
>>>>>>> dc34fe82
			msg := &core.Message{
				To:                &to,
				From:              origin,
				Value:             big.NewInt(0),
				GasLimit:          80000,
				GasPrice:          big.NewInt(0),
				GasFeeCap:         big.NewInt(0),
				GasTipCap:         big.NewInt(0),
				SkipAccountChecks: false,
			}
			st := core.NewStateTransition(evm, msg, new(core.GasPool).AddGas(msg.GasLimit))
			if _, err := st.TransitionDb(); err != nil {
				t.Fatalf("test %v: failed to execute transaction: %v", tc.name, err)
			}
			// Retrieve the trace result and compare against the expected
			res, err := tc.tracer.GetResult()
			if err != nil {
				t.Fatalf("test %v: failed to retrieve trace result: %v", tc.name, err)
			}
			if string(res) != tc.want {
				t.Errorf("test %v: trace mismatch\n have: %v\n want: %v\n", tc.name, string(res), tc.want)
			}
		})
	}
}<|MERGE_RESOLUTION|>--- conflicted
+++ resolved
@@ -374,15 +374,10 @@
 					origin: core.GenesisAccount{
 						Balance: big.NewInt(500000000000000),
 					},
-<<<<<<< HEAD
-				}, false)
-			evm := vm.NewEVM(context, txContext, statedb, params.TestPreSubnetEVMConfig, vm.Config{Tracer: tc.tracer})
-=======
 				}, false, rawdb.HashScheme)
 			defer triedb.Close()
 
-			evm := vm.NewEVM(context, txContext, statedb, params.MainnetChainConfig, vm.Config{Tracer: tc.tracer})
->>>>>>> dc34fe82
+			evm := vm.NewEVM(context, txContext, statedb, params.TestPreSubnetEVMConfig, vm.Config{Tracer: tc.tracer})
 			msg := &core.Message{
 				To:                &to,
 				From:              origin,
