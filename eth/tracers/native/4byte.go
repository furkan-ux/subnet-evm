--- conflicted
+++ resolved
@@ -88,11 +88,7 @@
 
 func (t *fourByteTracer) OnTxStart(env *tracing.VMContext, tx *types.Transaction, from common.Address) {
 	// Update list of precompiles based on current block
-<<<<<<< HEAD
-	rules := env.ChainConfig().Rules(env.Context.BlockNumber, env.Context.Time)
-=======
-	rules := env.ChainConfig.Rules(env.BlockNumber, env.Random != nil, env.Time)
->>>>>>> aa55f5ea
+	rules := env.ChainConfig.Rules(env.BlockNumber, env.Time)
 	t.activePrecompiles = vm.ActivePrecompiles(rules)
 }
 
