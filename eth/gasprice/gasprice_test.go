--- conflicted
+++ resolved
@@ -115,32 +115,13 @@
 
 // newTestBackend creates a test backend. OBS: don't forget to invoke tearDown
 // after use, otherwise the blockchain instance will mem-leak via goroutines.
-<<<<<<< HEAD
 func newTestBackend(t *testing.T, config *params.ChainConfig, numBlocks int, genBlocks func(i int, b *core.BlockGen)) *testBackend {
 	var gspec = &core.Genesis{
 		Config: config,
-		Alloc:  core.GenesisAlloc{addr: core.GenesisAccount{Balance: bal}},
+		Alloc:  types.GenesisAlloc{addr: {Balance: bal}},
 	}
 
 	engine := dummy.NewFaker()
-=======
-func newTestBackend(t *testing.T, londonBlock *big.Int, pending bool) *testBackend {
-	var (
-		key, _ = crypto.HexToECDSA("b71c71a67e1177ad4e901695e1b4b9ee17ae16c6668d313eac2f96dbcda3f291")
-		addr   = crypto.PubkeyToAddress(key.PublicKey)
-		config = *params.TestChainConfig // needs copy because it is modified below
-		gspec  = &core.Genesis{
-			Config: &config,
-			Alloc:  types.GenesisAlloc{addr: {Balance: big.NewInt(math.MaxInt64)}},
-		}
-		signer = types.LatestSigner(gspec.Config)
-	)
-	config.LondonBlock = londonBlock
-	config.ArrowGlacierBlock = londonBlock
-	config.GrayGlacierBlock = londonBlock
-	config.TerminalTotalDifficulty = common.Big0
-	engine := ethash.NewFaker()
->>>>>>> 2bd6bd01
 
 	// Generate testing blocks
 	_, blocks, _, err := core.GenerateChainWithGenesis(gspec, engine, numBlocks, 1, genBlocks)
