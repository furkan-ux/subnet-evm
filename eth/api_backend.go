--- conflicted
+++ resolved
@@ -31,6 +31,7 @@
 	"github.com/ethereum/go-ethereum/core/bloombits"
 	"github.com/ethereum/go-ethereum/core/rawdb"
 	"github.com/ethereum/go-ethereum/core/state"
+	"github.com/ethereum/go-ethereum/core/txpool"
 	"github.com/ethereum/go-ethereum/core/types"
 	"github.com/ethereum/go-ethereum/core/vm"
 	"github.com/ethereum/go-ethereum/eth/gasprice"
@@ -41,13 +42,9 @@
 	"github.com/ethereum/go-ethereum/rpc"
 )
 
-<<<<<<< HEAD
 var ErrUnfinalizedData = errors.New("cannot query unfinalized data")
 
-// EthAPIBackend implements ethapi.Backend for full nodes
-=======
 // EthAPIBackend implements ethapi.Backend and tracers.Backend for full nodes
->>>>>>> bed84606
 type EthAPIBackend struct {
 	extRPCEnabled            bool
 	allowUnprotectedTxs      bool
@@ -79,32 +76,8 @@
 }
 
 func (b *EthAPIBackend) HeaderByNumber(ctx context.Context, number rpc.BlockNumber) (*types.Header, error) {
-<<<<<<< HEAD
-	if err := ctx.Err(); err != nil {
-		return nil, err
-=======
-	// Pending block is only known by the miner
-	if number == rpc.PendingBlockNumber {
-		block := b.eth.miner.PendingBlock()
-		if block == nil {
-			return nil, errors.New("pending block is not available")
-		}
-		return block.Header(), nil
-	}
-	// Otherwise resolve and return the block
-	if number == rpc.LatestBlockNumber {
-		return b.eth.blockchain.CurrentBlock(), nil
-	}
-	if number == rpc.FinalizedBlockNumber {
-		if !b.eth.Merger().TDDReached() {
-			return nil, errors.New("'finalized' tag not supported on pre-merge network")
-		}
-		block := b.eth.blockchain.CurrentFinalBlock()
-		if block != nil {
-			return block, nil
-		}
-		return nil, errors.New("finalized block not found")
->>>>>>> bed84606
+	if err := ctx.Err(); err != nil {
+		return nil, err
 	}
 	// Treat requests for the pending, latest, or accepted block
 	// identically.
@@ -170,23 +143,8 @@
 }
 
 func (b *EthAPIBackend) BlockByNumber(ctx context.Context, number rpc.BlockNumber) (*types.Block, error) {
-<<<<<<< HEAD
-	if err := ctx.Err(); err != nil {
-		return nil, err
-=======
-	// Pending block is only known by the miner
-	if number == rpc.PendingBlockNumber {
-		block := b.eth.miner.PendingBlock()
-		if block == nil {
-			return nil, errors.New("pending block is not available")
-		}
-		return block, nil
-	}
-	// Otherwise resolve and return the block
-	if number == rpc.LatestBlockNumber {
-		header := b.eth.blockchain.CurrentBlock()
-		return b.eth.blockchain.GetBlock(header.Hash(), header.Number.Uint64()), nil
->>>>>>> bed84606
+	if err := ctx.Err(); err != nil {
+		return nil, err
 	}
 	// Treat requests for the pending, latest, or accepted block
 	// identically.
@@ -268,19 +226,7 @@
 }
 
 func (b *EthAPIBackend) StateAndHeaderByNumber(ctx context.Context, number rpc.BlockNumber) (*state.StateDB, *types.Header, error) {
-<<<<<<< HEAD
 	// Request the block by its number and retrieve its state
-=======
-	// Pending state is only known by the miner
-	if number == rpc.PendingBlockNumber {
-		block, state := b.eth.miner.Pending()
-		if block == nil || state == nil {
-			return nil, nil, errors.New("pending state is not available")
-		}
-		return state, block.Header(), nil
-	}
-	// Otherwise resolve the block number and return its state
->>>>>>> bed84606
 	header, err := b.HeaderByNumber(ctx, number)
 	if err != nil {
 		return nil, nil, err
@@ -378,14 +324,10 @@
 }
 
 func (b *EthAPIBackend) SendTx(ctx context.Context, signedTx *types.Transaction) error {
-<<<<<<< HEAD
 	if err := ctx.Err(); err != nil {
 		return err
 	}
-	return b.eth.txPool.AddLocal(signedTx)
-=======
 	return b.eth.txPool.Add([]*txpool.Transaction{{Tx: signedTx}}, true, false)[0]
->>>>>>> bed84606
 }
 
 func (b *EthAPIBackend) GetPoolTransactions() (types.Transactions, error) {
@@ -435,12 +377,11 @@
 	return b.eth.txPool.Stats()
 }
 
-<<<<<<< HEAD
-func (b *EthAPIBackend) TxPoolContent() (map[common.Address]types.Transactions, map[common.Address]types.Transactions) {
+func (b *EthAPIBackend) TxPoolContent() (map[common.Address][]*types.Transaction, map[common.Address][]*types.Transaction) {
 	return b.eth.txPool.Content()
 }
 
-func (b *EthAPIBackend) TxPoolContentFrom(addr common.Address) (types.Transactions, types.Transactions) {
+func (b *EthAPIBackend) TxPoolContentFrom(addr common.Address) ([]*types.Transaction, []*types.Transaction) {
 	return b.eth.txPool.ContentFrom(addr)
 }
 
@@ -450,22 +391,6 @@
 
 func (b *EthAPIBackend) EstimateBaseFee(ctx context.Context) (*big.Int, error) {
 	return b.gpo.EstimateBaseFee(ctx)
-=======
-func (b *EthAPIBackend) TxPoolContent() (map[common.Address][]*types.Transaction, map[common.Address][]*types.Transaction) {
-	return b.eth.txPool.Content()
-}
-
-func (b *EthAPIBackend) TxPoolContentFrom(addr common.Address) ([]*types.Transaction, []*types.Transaction) {
-	return b.eth.txPool.ContentFrom(addr)
-}
-
-func (b *EthAPIBackend) TxPool() *txpool.TxPool {
-	return b.eth.txPool
-}
-
-func (b *EthAPIBackend) SubscribeNewTxsEvent(ch chan<- core.NewTxsEvent) event.Subscription {
-	return b.eth.txPool.SubscribeNewTxsEvent(ch)
->>>>>>> bed84606
 }
 
 func (b *EthAPIBackend) SuggestPrice(ctx context.Context) (*big.Int, error) {
