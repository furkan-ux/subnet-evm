// Copyright 2015 The go-ethereum Authors
// This file is part of the go-ethereum library.
//
// The go-ethereum library is free software: you can redistribute it and/or modify
// it under the terms of the GNU Lesser General Public License as published by
// the Free Software Foundation, either version 3 of the License, or
// (at your option) any later version.
//
// The go-ethereum library is distributed in the hope that it will be useful,
// but WITHOUT ANY WARRANTY; without even the implied warranty of
// MERCHANTABILITY or FITNESS FOR A PARTICULAR PURPOSE. See the
// GNU Lesser General Public License for more details.
//
// You should have received a copy of the GNU Lesser General Public License
// along with the go-ethereum library. If not, see <http://www.gnu.org/licenses/>.

package eth

import (
	"context"
	"errors"
	"math/big"
	"time"

	"github.com/ethereum/go-ethereum/accounts"
	"github.com/ethereum/go-ethereum/common"
	"github.com/ethereum/go-ethereum/commontype"
	"github.com/ethereum/go-ethereum/consensus"
	"github.com/ethereum/go-ethereum/consensus/dummy"
	"github.com/ethereum/go-ethereum/core"
	"github.com/ethereum/go-ethereum/core/bloombits"
	"github.com/ethereum/go-ethereum/core/rawdb"
	"github.com/ethereum/go-ethereum/core/state"
	"github.com/ethereum/go-ethereum/core/txpool"
	"github.com/ethereum/go-ethereum/core/types"
	"github.com/ethereum/go-ethereum/core/vm"
	"github.com/ethereum/go-ethereum/eth/gasprice"
	"github.com/ethereum/go-ethereum/eth/tracers"
	"github.com/ethereum/go-ethereum/ethdb"
	"github.com/ethereum/go-ethereum/event"
	"github.com/ethereum/go-ethereum/params"
	"github.com/ethereum/go-ethereum/rpc"
)

var ErrUnfinalizedData = errors.New("cannot query unfinalized data")

// EthAPIBackend implements ethapi.Backend and tracers.Backend for full nodes
type EthAPIBackend struct {
	extRPCEnabled            bool
	allowUnprotectedTxs      bool
	allowUnprotectedTxHashes map[common.Hash]struct{} // Invariant: read-only after creation.
	allowUnfinalizedQueries  bool
	eth                      *Ethereum
	gpo                      *gasprice.Oracle
}

// ChainConfig returns the active chain configuration.
func (b *EthAPIBackend) ChainConfig() *params.ChainConfig {
	return b.eth.blockchain.Config()
}

func (b *EthAPIBackend) IsAllowUnfinalizedQueries() bool {
	return b.allowUnfinalizedQueries
}

func (b *EthAPIBackend) SetAllowUnfinalizedQueries(allow bool) {
	b.allowUnfinalizedQueries = allow
}

func (b *EthAPIBackend) CurrentBlock() *types.Header {
	return b.eth.blockchain.CurrentBlock()
}

func (b *EthAPIBackend) LastAcceptedBlock() *types.Block {
	return b.eth.LastAcceptedBlock()
}

func (b *EthAPIBackend) HeaderByNumber(ctx context.Context, number rpc.BlockNumber) (*types.Header, error) {
	if err := ctx.Err(); err != nil {
		return nil, err
	}
<<<<<<< HEAD
	// Treat requests for the pending, latest, or accepted block
	// identically.
	acceptedBlock := b.eth.LastAcceptedBlock()
	if number.IsAccepted() {
		if b.isLatestAndAllowed(number) {
			return b.eth.blockchain.CurrentHeader(), nil
		}
		return acceptedBlock.Header(), nil
	}

	if !b.IsAllowUnfinalizedQueries() && acceptedBlock != nil {
		if number.Int64() > acceptedBlock.Number().Int64() {
			return nil, ErrUnfinalizedData
		}
=======
	// Otherwise resolve and return the block
	if number == rpc.LatestBlockNumber {
		return b.eth.blockchain.CurrentBlock(), nil
	}
	if number == rpc.FinalizedBlockNumber {
		block := b.eth.blockchain.CurrentFinalBlock()
		if block == nil {
			return nil, errors.New("finalized block not found")
		}
		return block, nil
	}
	if number == rpc.SafeBlockNumber {
		block := b.eth.blockchain.CurrentSafeBlock()
		if block == nil {
			return nil, errors.New("safe block not found")
		}
		return block, nil
>>>>>>> dc34fe82
	}

	return b.eth.blockchain.GetHeaderByNumber(uint64(number)), nil
}

func (b *EthAPIBackend) GetFeeConfigAt(parent *types.Header) (commontype.FeeConfig, *big.Int, error) {
	return b.eth.blockchain.GetFeeConfigAt(parent)
}

func (b *EthAPIBackend) HeaderByHash(ctx context.Context, hash common.Hash) (*types.Header, error) {
	if err := ctx.Err(); err != nil {
		return nil, err
	}

	header := b.eth.blockchain.GetHeaderByHash(hash)
	if header == nil {
		return nil, nil
	}

	if b.eth.blockchain.GetCanonicalHash(header.Number.Uint64()) != hash {
		return nil, nil
	}

	acceptedBlock := b.eth.LastAcceptedBlock()
	if !b.IsAllowUnfinalizedQueries() && acceptedBlock != nil {
		if header.Number.Cmp(acceptedBlock.Number()) > 0 {
			return nil, ErrUnfinalizedData
		}
	}
	return header, nil
}

func (b *EthAPIBackend) HeaderByNumberOrHash(ctx context.Context, blockNrOrHash rpc.BlockNumberOrHash) (*types.Header, error) {
	if blockNr, ok := blockNrOrHash.Number(); ok {
		return b.HeaderByNumber(ctx, blockNr)
	}
	if hash, ok := blockNrOrHash.Hash(); ok {
		header, err := b.HeaderByHash(ctx, hash)
		if err != nil {
			return nil, err
		}
		if header == nil {
			return nil, errors.New("header for hash not found")
		}
		return header, nil
	}
	return nil, errors.New("invalid arguments; neither block nor hash specified")
}

func (b *EthAPIBackend) BlockByNumber(ctx context.Context, number rpc.BlockNumber) (*types.Block, error) {
	if err := ctx.Err(); err != nil {
		return nil, err
	}
<<<<<<< HEAD
	// Treat requests for the pending, latest, or accepted block
	// identically.
	acceptedBlock := b.eth.LastAcceptedBlock()
	if number.IsAccepted() {
		if b.isLatestAndAllowed(number) {
			header := b.eth.blockchain.CurrentBlock()
			return b.eth.blockchain.GetBlock(header.Hash(), header.Number.Uint64()), nil
		}
		return acceptedBlock, nil
	}

	if !b.IsAllowUnfinalizedQueries() && acceptedBlock != nil {
		if number.Int64() > acceptedBlock.Number().Int64() {
			return nil, ErrUnfinalizedData
=======
	if number == rpc.FinalizedBlockNumber {
		header := b.eth.blockchain.CurrentFinalBlock()
		if header == nil {
			return nil, errors.New("finalized block not found")
		}
		return b.eth.blockchain.GetBlock(header.Hash(), header.Number.Uint64()), nil
	}
	if number == rpc.SafeBlockNumber {
		header := b.eth.blockchain.CurrentSafeBlock()
		if header == nil {
			return nil, errors.New("safe block not found")
>>>>>>> dc34fe82
		}
	}

	return b.eth.blockchain.GetBlockByNumber(uint64(number)), nil
}

func (b *EthAPIBackend) BlockByHash(ctx context.Context, hash common.Hash) (*types.Block, error) {
	if err := ctx.Err(); err != nil {
		return nil, err
	}

	block := b.eth.blockchain.GetBlockByHash(hash)
	if block == nil {
		return nil, nil
	}

	number := block.Number()
	if b.eth.blockchain.GetCanonicalHash(number.Uint64()) != hash {
		return nil, nil
	}

	acceptedBlock := b.eth.LastAcceptedBlock()
	if !b.IsAllowUnfinalizedQueries() && acceptedBlock != nil {
		if number.Cmp(acceptedBlock.Number()) > 0 {
			return nil, ErrUnfinalizedData
		}
	}
	return block, nil
}

// GetBody returns body of a block. It does not resolve special block numbers.
func (b *EthAPIBackend) GetBody(ctx context.Context, hash common.Hash, number rpc.BlockNumber) (*types.Body, error) {
	if number < 0 || hash == (common.Hash{}) {
		return nil, errors.New("invalid arguments; expect hash and no special block numbers")
	}
	if body := b.eth.blockchain.GetBody(hash); body != nil {
		return body, nil
	}
	return nil, errors.New("block body not found")
}

func (b *EthAPIBackend) BlockByNumberOrHash(ctx context.Context, blockNrOrHash rpc.BlockNumberOrHash) (*types.Block, error) {
	if blockNr, ok := blockNrOrHash.Number(); ok {
		return b.BlockByNumber(ctx, blockNr)
	}
	if err := ctx.Err(); err != nil {
		return nil, err
	}
	if hash, ok := blockNrOrHash.Hash(); ok {
		block, err := b.BlockByHash(ctx, hash)
		if err != nil {
			return nil, err
		}
		if block == nil {
			return nil, errors.New("header for hash not found")
		}
		return block, nil
	}
	return nil, errors.New("invalid arguments; neither block nor hash specified")
}

func (b *EthAPIBackend) BadBlocks() ([]*types.Block, []*core.BadBlockReason) {
	return b.eth.blockchain.BadBlocks()
}

func (b *EthAPIBackend) StateAndHeaderByNumber(ctx context.Context, number rpc.BlockNumber) (*state.StateDB, *types.Header, error) {
	// Request the block by its number and retrieve its state
	header, err := b.HeaderByNumber(ctx, number)
	if err != nil {
		return nil, nil, err
	}
	if header == nil {
		return nil, nil, errors.New("header not found")
	}
	stateDb, err := b.eth.BlockChain().StateAt(header.Root)
	if err != nil {
		return nil, nil, err
	}
	return stateDb, header, nil
}

func (b *EthAPIBackend) StateAndHeaderByNumberOrHash(ctx context.Context, blockNrOrHash rpc.BlockNumberOrHash) (*state.StateDB, *types.Header, error) {
	if blockNr, ok := blockNrOrHash.Number(); ok {
		return b.StateAndHeaderByNumber(ctx, blockNr)
	}
	if err := ctx.Err(); err != nil {
		return nil, nil, err
	}
	if hash, ok := blockNrOrHash.Hash(); ok {
		header, err := b.HeaderByHash(ctx, hash)
		if err != nil {
			return nil, nil, err
		}
		if header == nil {
			return nil, nil, errors.New("header for hash not found")
		}
		stateDb, err := b.eth.BlockChain().StateAt(header.Root)
		if err != nil {
			return nil, nil, err
		}
		return stateDb, header, nil
	}
	return nil, nil, errors.New("invalid arguments; neither block nor hash specified")
}

func (b *EthAPIBackend) GetReceipts(ctx context.Context, hash common.Hash) (types.Receipts, error) {
	if err := ctx.Err(); err != nil {
		return nil, err
	}
	return b.eth.blockchain.GetReceiptsByHash(hash), nil
}

func (b *EthAPIBackend) GetLogs(ctx context.Context, hash common.Hash, number uint64) ([][]*types.Log, error) {
<<<<<<< HEAD
	if err := ctx.Err(); err != nil {
		return nil, err
=======
	return rawdb.ReadLogs(b.eth.chainDb, hash, number), nil
}

func (b *EthAPIBackend) GetTd(ctx context.Context, hash common.Hash) *big.Int {
	if header := b.eth.blockchain.GetHeaderByHash(hash); header != nil {
		return b.eth.blockchain.GetTd(hash, header.Number.Uint64())
>>>>>>> dc34fe82
	}
	return b.eth.blockchain.GetLogs(hash, number), nil
}

func (b *EthAPIBackend) GetEVM(ctx context.Context, msg *core.Message, state *state.StateDB, header *types.Header, vmConfig *vm.Config, blockCtx *vm.BlockContext) (*vm.EVM, func() error) {
	if vmConfig == nil {
		vmConfig = b.eth.blockchain.GetVMConfig()
	}
	txContext := core.NewEVMTxContext(msg)
	var context vm.BlockContext
	if blockCtx != nil {
		context = *blockCtx
	} else {
		context = core.NewEVMBlockContext(header, b.eth.BlockChain(), nil)
	}
	return vm.NewEVM(context, txContext, state, b.eth.blockchain.Config(), *vmConfig), state.Error
}

func (b *EthAPIBackend) SubscribeRemovedLogsEvent(ch chan<- core.RemovedLogsEvent) event.Subscription {
	return b.eth.BlockChain().SubscribeRemovedLogsEvent(ch)
}

func (b *EthAPIBackend) SubscribePendingLogsEvent(ch chan<- []*types.Log) event.Subscription {
	return b.eth.miner.SubscribePendingLogs(ch)
}

func (b *EthAPIBackend) SubscribeChainEvent(ch chan<- core.ChainEvent) event.Subscription {
	return b.eth.BlockChain().SubscribeChainEvent(ch)
}

func (b *EthAPIBackend) SubscribeChainAcceptedEvent(ch chan<- core.ChainEvent) event.Subscription {
	return b.eth.BlockChain().SubscribeChainAcceptedEvent(ch)
}

func (b *EthAPIBackend) SubscribeChainHeadEvent(ch chan<- core.ChainHeadEvent) event.Subscription {
	return b.eth.BlockChain().SubscribeChainHeadEvent(ch)
}

func (b *EthAPIBackend) SubscribeChainSideEvent(ch chan<- core.ChainSideEvent) event.Subscription {
	return b.eth.BlockChain().SubscribeChainSideEvent(ch)
}

func (b *EthAPIBackend) SubscribeLogsEvent(ch chan<- []*types.Log) event.Subscription {
	return b.eth.BlockChain().SubscribeLogsEvent(ch)
}

func (b *EthAPIBackend) SubscribeAcceptedLogsEvent(ch chan<- []*types.Log) event.Subscription {
	return b.eth.BlockChain().SubscribeAcceptedLogsEvent(ch)
}

func (b *EthAPIBackend) SubscribeAcceptedTransactionEvent(ch chan<- core.NewTxsEvent) event.Subscription {
	return b.eth.BlockChain().SubscribeAcceptedTransactionEvent(ch)
}

func (b *EthAPIBackend) SendTx(ctx context.Context, signedTx *types.Transaction) error {
<<<<<<< HEAD
	if err := ctx.Err(); err != nil {
		return err
	}
	if err := b.eth.txPool.Add([]*txpool.Transaction{{Tx: signedTx}}, true, false)[0]; err != nil {
		return err
	}

	// We only enqueue transactions for push gossip if they were submitted over the RPC and
	// added to the mempool.
	b.eth.gossiper.Add(signedTx)
	return nil
=======
	return b.eth.txPool.Add([]*types.Transaction{signedTx}, true, false)[0]
>>>>>>> dc34fe82
}

func (b *EthAPIBackend) GetPoolTransactions() (types.Transactions, error) {
	pending := b.eth.txPool.Pending(false)
	var txs types.Transactions
	for _, batch := range pending {
		for _, lazy := range batch {
			if tx := lazy.Resolve(); tx != nil {
				txs = append(txs, tx)
			}
		}
	}
	return txs, nil
}

func (b *EthAPIBackend) GetPoolTransaction(hash common.Hash) *types.Transaction {
	return b.eth.txPool.Get(hash)
}

func (b *EthAPIBackend) GetTransaction(ctx context.Context, txHash common.Hash) (*types.Transaction, common.Hash, uint64, uint64, error) {
	// Note: we only index transactions during Accept, so the below check against unfinalized queries is technically redundant, but
	// we keep it for defense in depth.
	tx, blockHash, blockNumber, index := rawdb.ReadTransaction(b.eth.ChainDb(), txHash)

	// Respond as if the transaction does not exist if it is not yet in an
	// accepted block. We explicitly choose not to error here to avoid breaking
	// expectations with clients (expect an empty response when a transaction
	// does not exist).
	acceptedBlock := b.eth.LastAcceptedBlock()
	if !b.IsAllowUnfinalizedQueries() && acceptedBlock != nil && tx != nil {
		if blockNumber > acceptedBlock.NumberU64() {
			return nil, common.Hash{}, 0, 0, nil
		}
	}

	return tx, blockHash, blockNumber, index, nil
}

func (b *EthAPIBackend) GetPoolNonce(ctx context.Context, addr common.Address) (uint64, error) {
	return b.eth.txPool.Nonce(addr), nil
}

func (b *EthAPIBackend) Stats() (runnable int, blocked int) {
	return b.eth.txPool.Stats()
}

func (b *EthAPIBackend) TxPoolContent() (map[common.Address][]*types.Transaction, map[common.Address][]*types.Transaction) {
	return b.eth.txPool.Content()
}

func (b *EthAPIBackend) TxPoolContentFrom(addr common.Address) ([]*types.Transaction, []*types.Transaction) {
	return b.eth.txPool.ContentFrom(addr)
}

func (b *EthAPIBackend) SubscribeNewTxsEvent(ch chan<- core.NewTxsEvent) event.Subscription {
	return b.eth.txPool.SubscribeNewTxsEvent(ch)
}

func (b *EthAPIBackend) EstimateBaseFee(ctx context.Context) (*big.Int, error) {
	return b.gpo.EstimateBaseFee(ctx)
}

func (b *EthAPIBackend) SuggestPrice(ctx context.Context) (*big.Int, error) {
	return b.gpo.SuggestPrice(ctx)
}

func (b *EthAPIBackend) SuggestGasTipCap(ctx context.Context) (*big.Int, error) {
	return b.gpo.SuggestTipCap(ctx)
}

func (b *EthAPIBackend) FeeHistory(ctx context.Context, blockCount uint64, lastBlock rpc.BlockNumber, rewardPercentiles []float64) (firstBlock *big.Int, reward [][]*big.Int, baseFee []*big.Int, gasUsedRatio []float64, err error) {
	return b.gpo.FeeHistory(ctx, blockCount, lastBlock, rewardPercentiles)
}

func (b *EthAPIBackend) ChainDb() ethdb.Database {
	return b.eth.ChainDb()
}

func (b *EthAPIBackend) EventMux() *event.TypeMux {
	return b.eth.EventMux()
}

func (b *EthAPIBackend) AccountManager() *accounts.Manager {
	return b.eth.AccountManager()
}

func (b *EthAPIBackend) ExtRPCEnabled() bool {
	return b.extRPCEnabled
}

func (b *EthAPIBackend) UnprotectedAllowed(tx *types.Transaction) bool {
	if b.allowUnprotectedTxs {
		return true
	}

	// Check for special cased transaction hashes:
	// Note: this map is read-only after creation, so it is safe to read from it on multiple threads.
	if _, ok := b.allowUnprotectedTxHashes[tx.Hash()]; ok {
		return true
	}

	// Check for "predictable pattern" (Nick's Signature: https://weka.medium.com/how-to-send-ether-to-11-440-people-187e332566b7)
	v, r, s := tx.RawSignatureValues()
	if v == nil || r == nil || s == nil {
		return false
	}

	return tx.Nonce() == 0 && r.Cmp(s) == 0
}

func (b *EthAPIBackend) RPCGasCap() uint64 {
	return b.eth.config.RPCGasCap
}

func (b *EthAPIBackend) RPCEVMTimeout() time.Duration {
	return b.eth.config.RPCEVMTimeout
}

func (b *EthAPIBackend) RPCTxFeeCap() float64 {
	return b.eth.config.RPCTxFeeCap
}

func (b *EthAPIBackend) BloomStatus() (uint64, uint64) {
	sections, _, _ := b.eth.bloomIndexer.Sections()
	return params.BloomBitsBlocks, sections
}

func (b *EthAPIBackend) ServiceFilter(ctx context.Context, session *bloombits.MatcherSession) {
	for i := 0; i < bloomFilterThreads; i++ {
		go session.Multiplex(bloomRetrievalBatch, bloomRetrievalWait, b.eth.bloomRequests)
	}
}

func (b *EthAPIBackend) Engine() consensus.Engine {
	return b.eth.engine
}

func (b *EthAPIBackend) CurrentHeader() *types.Header {
	return b.eth.blockchain.CurrentHeader()
}

func (b *EthAPIBackend) GetMaxBlocksPerRequest() int64 {
	return b.eth.settings.MaxBlocksPerRequest
}

func (b *EthAPIBackend) StateAtBlock(ctx context.Context, block *types.Block, reexec uint64, base *state.StateDB, readOnly bool, preferDisk bool) (*state.StateDB, tracers.StateReleaseFunc, error) {
	return b.eth.stateAtBlock(ctx, block, reexec, base, readOnly, preferDisk)
}

func (b *EthAPIBackend) StateAtNextBlock(ctx context.Context, parent, nextBlock *types.Block, reexec uint64, base *state.StateDB, readOnly bool, preferDisk bool) (*state.StateDB, tracers.StateReleaseFunc, error) {
	return b.eth.StateAtNextBlock(ctx, parent, nextBlock, reexec, base, readOnly, preferDisk)
}

func (b *EthAPIBackend) StateAtTransaction(ctx context.Context, block *types.Block, txIndex int, reexec uint64) (*core.Message, vm.BlockContext, *state.StateDB, tracers.StateReleaseFunc, error) {
	return b.eth.stateAtTransaction(ctx, block, txIndex, reexec)
}

func (b *EthAPIBackend) MinRequiredTip(ctx context.Context, header *types.Header) (*big.Int, error) {
	return dummy.MinRequiredTip(b.ChainConfig(), header)
}

func (b *EthAPIBackend) isLatestAndAllowed(number rpc.BlockNumber) bool {
	return number.IsLatest() && b.IsAllowUnfinalizedQueries()
}<|MERGE_RESOLUTION|>--- conflicted
+++ resolved
@@ -31,7 +31,6 @@
 	"github.com/ethereum/go-ethereum/core/bloombits"
 	"github.com/ethereum/go-ethereum/core/rawdb"
 	"github.com/ethereum/go-ethereum/core/state"
-	"github.com/ethereum/go-ethereum/core/txpool"
 	"github.com/ethereum/go-ethereum/core/types"
 	"github.com/ethereum/go-ethereum/core/vm"
 	"github.com/ethereum/go-ethereum/eth/gasprice"
@@ -79,7 +78,6 @@
 	if err := ctx.Err(); err != nil {
 		return nil, err
 	}
-<<<<<<< HEAD
 	// Treat requests for the pending, latest, or accepted block
 	// identically.
 	acceptedBlock := b.eth.LastAcceptedBlock()
@@ -94,25 +92,6 @@
 		if number.Int64() > acceptedBlock.Number().Int64() {
 			return nil, ErrUnfinalizedData
 		}
-=======
-	// Otherwise resolve and return the block
-	if number == rpc.LatestBlockNumber {
-		return b.eth.blockchain.CurrentBlock(), nil
-	}
-	if number == rpc.FinalizedBlockNumber {
-		block := b.eth.blockchain.CurrentFinalBlock()
-		if block == nil {
-			return nil, errors.New("finalized block not found")
-		}
-		return block, nil
-	}
-	if number == rpc.SafeBlockNumber {
-		block := b.eth.blockchain.CurrentSafeBlock()
-		if block == nil {
-			return nil, errors.New("safe block not found")
-		}
-		return block, nil
->>>>>>> dc34fe82
 	}
 
 	return b.eth.blockchain.GetHeaderByNumber(uint64(number)), nil
@@ -166,7 +145,6 @@
 	if err := ctx.Err(); err != nil {
 		return nil, err
 	}
-<<<<<<< HEAD
 	// Treat requests for the pending, latest, or accepted block
 	// identically.
 	acceptedBlock := b.eth.LastAcceptedBlock()
@@ -181,19 +159,6 @@
 	if !b.IsAllowUnfinalizedQueries() && acceptedBlock != nil {
 		if number.Int64() > acceptedBlock.Number().Int64() {
 			return nil, ErrUnfinalizedData
-=======
-	if number == rpc.FinalizedBlockNumber {
-		header := b.eth.blockchain.CurrentFinalBlock()
-		if header == nil {
-			return nil, errors.New("finalized block not found")
-		}
-		return b.eth.blockchain.GetBlock(header.Hash(), header.Number.Uint64()), nil
-	}
-	if number == rpc.SafeBlockNumber {
-		header := b.eth.blockchain.CurrentSafeBlock()
-		if header == nil {
-			return nil, errors.New("safe block not found")
->>>>>>> dc34fe82
 		}
 	}
 
@@ -307,17 +272,8 @@
 }
 
 func (b *EthAPIBackend) GetLogs(ctx context.Context, hash common.Hash, number uint64) ([][]*types.Log, error) {
-<<<<<<< HEAD
-	if err := ctx.Err(); err != nil {
-		return nil, err
-=======
-	return rawdb.ReadLogs(b.eth.chainDb, hash, number), nil
-}
-
-func (b *EthAPIBackend) GetTd(ctx context.Context, hash common.Hash) *big.Int {
-	if header := b.eth.blockchain.GetHeaderByHash(hash); header != nil {
-		return b.eth.blockchain.GetTd(hash, header.Number.Uint64())
->>>>>>> dc34fe82
+	if err := ctx.Err(); err != nil {
+		return nil, err
 	}
 	return b.eth.blockchain.GetLogs(hash, number), nil
 }
@@ -373,11 +329,10 @@
 }
 
 func (b *EthAPIBackend) SendTx(ctx context.Context, signedTx *types.Transaction) error {
-<<<<<<< HEAD
 	if err := ctx.Err(); err != nil {
 		return err
 	}
-	if err := b.eth.txPool.Add([]*txpool.Transaction{{Tx: signedTx}}, true, false)[0]; err != nil {
+	if err := b.eth.txPool.Add([]*types.Transaction{signedTx}, true, false)[0]; err != nil {
 		return err
 	}
 
@@ -385,9 +340,6 @@
 	// added to the mempool.
 	b.eth.gossiper.Add(signedTx)
 	return nil
-=======
-	return b.eth.txPool.Add([]*types.Transaction{signedTx}, true, false)[0]
->>>>>>> dc34fe82
 }
 
 func (b *EthAPIBackend) GetPoolTransactions() (types.Transactions, error) {
