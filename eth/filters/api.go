// Copyright 2015 The go-ethereum Authors
// This file is part of the go-ethereum library.
//
// The go-ethereum library is free software: you can redistribute it and/or modify
// it under the terms of the GNU Lesser General Public License as published by
// the Free Software Foundation, either version 3 of the License, or
// (at your option) any later version.
//
// The go-ethereum library is distributed in the hope that it will be useful,
// but WITHOUT ANY WARRANTY; without even the implied warranty of
// MERCHANTABILITY or FITNESS FOR A PARTICULAR PURPOSE. See the
// GNU Lesser General Public License for more details.
//
// You should have received a copy of the GNU Lesser General Public License
// along with the go-ethereum library. If not, see <http://www.gnu.org/licenses/>.

package filters

import (
	"context"
	"encoding/json"
	"errors"
	"fmt"
	"math/big"
	"sync"
	"time"

	"github.com/ethereum/go-ethereum/common"
	"github.com/ethereum/go-ethereum/common/hexutil"
	"github.com/ethereum/go-ethereum/core/types"
	"github.com/ethereum/go-ethereum/event"
	"github.com/ethereum/go-ethereum/interfaces"
	"github.com/ethereum/go-ethereum/internal/ethapi"
	"github.com/ethereum/go-ethereum/rpc"
)

var (
	errInvalidTopic           = errors.New("invalid topic(s)")
	errFilterNotFound         = errors.New("filter not found")
	errInvalidBlockRange      = errors.New("invalid block range params")
	errPendingLogsUnsupported = errors.New("pending logs are not supported")
	errExceedMaxTopics        = errors.New("exceed max topics")
)

// The maximum number of topic criteria allowed, vm.LOG4 - vm.LOG0
const maxTopics = 4

// The maximum number of allowed topics within a topic criteria
const maxSubTopics = 1000

// filter is a helper struct that holds meta information over the filter type
// and associated subscription in the event system.
type filter struct {
	typ      Type
	deadline *time.Timer // filter is inactive when deadline triggers
	hashes   []common.Hash
	fullTx   bool
	txs      []*types.Transaction
	crit     FilterCriteria
	logs     []*types.Log
	s        *Subscription // associated subscription in event system
}

// FilterAPI offers support to create and manage filters. This will allow external clients to retrieve various
// information related to the Ethereum protocol such as blocks, transactions and logs.
type FilterAPI struct {
	sys       *FilterSystem
	events    *EventSystem
	filtersMu sync.Mutex
	filters   map[rpc.ID]*filter
	timeout   time.Duration
}

// NewFilterAPI returns a new FilterAPI instance.
func NewFilterAPI(system *FilterSystem) *FilterAPI {
	api := &FilterAPI{
		sys:     system,
		events:  NewEventSystem(system),
		filters: make(map[rpc.ID]*filter),
		timeout: system.cfg.Timeout,
	}
	go api.timeoutLoop(system.cfg.Timeout)

	return api
}

// timeoutLoop runs at the interval set by 'timeout' and deletes filters
// that have not been recently used. It is started when the API is created.
func (api *FilterAPI) timeoutLoop(timeout time.Duration) {
	var toUninstall []*Subscription
	ticker := time.NewTicker(timeout)
	defer ticker.Stop()
	for {
		<-ticker.C
		api.filtersMu.Lock()
		for id, f := range api.filters {
			select {
			case <-f.deadline.C:
				toUninstall = append(toUninstall, f.s)
				delete(api.filters, id)
			default:
				continue
			}
		}
		api.filtersMu.Unlock()

		// Unsubscribes are processed outside the lock to avoid the following scenario:
		// event loop attempts broadcasting events to still active filters while
		// Unsubscribe is waiting for it to process the uninstall request.
		for _, s := range toUninstall {
			s.Unsubscribe()
		}
		toUninstall = nil
	}
}

// NewPendingTransactionFilter creates a filter that fetches pending transactions
// as transactions enter the pending state.
//
// It is part of the filter package because this filter can be used through the
// `eth_getFilterChanges` polling method that is also used for log filters.
func (api *FilterAPI) NewPendingTransactionFilter(fullTx *bool) rpc.ID {
	var (
		pendingTxs   = make(chan []*types.Transaction)
		pendingTxSub = api.events.SubscribePendingTxs(pendingTxs)
	)

	api.filtersMu.Lock()
	api.filters[pendingTxSub.ID] = &filter{typ: PendingTransactionsSubscription, fullTx: fullTx != nil && *fullTx, deadline: time.NewTimer(api.timeout), txs: make([]*types.Transaction, 0), s: pendingTxSub}
	api.filtersMu.Unlock()

	go func() {
		for {
			select {
			case pTx := <-pendingTxs:
				api.filtersMu.Lock()
				if f, found := api.filters[pendingTxSub.ID]; found {
					f.txs = append(f.txs, pTx...)
				}
				api.filtersMu.Unlock()
			case <-pendingTxSub.Err():
				api.filtersMu.Lock()
				delete(api.filters, pendingTxSub.ID)
				api.filtersMu.Unlock()
				return
			}
		}
	}()

	return pendingTxSub.ID
}

// NewPendingTransactions creates a subscription that is triggered each time a
// transaction enters the transaction pool. If fullTx is true the full tx is
// sent to the client, otherwise the hash is sent.
func (api *FilterAPI) NewPendingTransactions(ctx context.Context, fullTx *bool) (*rpc.Subscription, error) {
	notifier, supported := rpc.NotifierFromContext(ctx)
	if !supported {
		return &rpc.Subscription{}, rpc.ErrNotificationsUnsupported
	}

	rpcSub := notifier.CreateSubscription()

	go func() {
		txs := make(chan []*types.Transaction, 128)
		pendingTxSub := api.events.SubscribePendingTxs(txs)
		defer pendingTxSub.Unsubscribe()

		chainConfig := api.sys.backend.ChainConfig()

		for {
			select {
			case txs := <-txs:
				// To keep the original behaviour, send a single tx hash in one notification.
				// TODO(rjl493456442) Send a batch of tx hashes in one notification
				latest := api.sys.backend.CurrentHeader()
				for _, tx := range txs {
					if fullTx != nil && *fullTx {
						rpcTx := ethapi.NewRPCTransaction(tx, latest, latest.BaseFee, chainConfig)
						notifier.Notify(rpcSub.ID, rpcTx)
					} else {
						notifier.Notify(rpcSub.ID, tx.Hash())
					}
				}
			case <-rpcSub.Err():
				return
			}
		}
	}()

	return rpcSub, nil
}

// NewAcceptedTransactions creates a subscription that is triggered each time a
// transaction is accepted. If fullTx is true the full tx is
// sent to the client, otherwise the hash is sent.
func (api *FilterAPI) NewAcceptedTransactions(ctx context.Context, fullTx *bool) (*rpc.Subscription, error) {
	notifier, supported := rpc.NotifierFromContext(ctx)
	if !supported {
		return &rpc.Subscription{}, rpc.ErrNotificationsUnsupported
	}

	rpcSub := notifier.CreateSubscription()

	go func() {
		txs := make(chan []*types.Transaction, 128)
		acceptedTxSub := api.events.SubscribeAcceptedTxs(txs)
		chainConfig := api.sys.backend.ChainConfig()

		for {
			select {
			case txs := <-txs:
				// To keep the original behaviour, send a single tx hash in one notification.
				// TODO(rjl493456442) Send a batch of tx hashes in one notification
				latest := api.sys.backend.LastAcceptedBlock().Header()
				for _, tx := range txs {
					if fullTx != nil && *fullTx {
						rpcTx := ethapi.NewRPCTransaction(tx, latest, latest.BaseFee, chainConfig)
						notifier.Notify(rpcSub.ID, rpcTx)
					} else {
						notifier.Notify(rpcSub.ID, tx.Hash())
					}
				}
			case <-rpcSub.Err():
				acceptedTxSub.Unsubscribe()
				return
			case <-notifier.Closed():
				acceptedTxSub.Unsubscribe()
				return
			}
		}
	}()

	return rpcSub, nil
}

// NewBlockFilter creates a filter that fetches blocks that are imported into the chain.
// It is part of the filter package since polling goes with eth_getFilterChanges.
func (api *FilterAPI) NewBlockFilter() rpc.ID {
	var (
		headers   = make(chan *types.Header)
		headerSub *Subscription
	)

	if api.sys.backend.IsAllowUnfinalizedQueries() {
		headerSub = api.events.SubscribeNewHeads(headers)
	} else {
		headerSub = api.events.SubscribeAcceptedHeads(headers)
	}

	api.filtersMu.Lock()
	api.filters[headerSub.ID] = &filter{typ: BlocksSubscription, deadline: time.NewTimer(api.timeout), hashes: make([]common.Hash, 0), s: headerSub}
	api.filtersMu.Unlock()

	go func() {
		for {
			select {
			case h := <-headers:
				api.filtersMu.Lock()
				if f, found := api.filters[headerSub.ID]; found {
					f.hashes = append(f.hashes, h.Hash())
				}
				api.filtersMu.Unlock()
			case <-headerSub.Err():
				api.filtersMu.Lock()
				delete(api.filters, headerSub.ID)
				api.filtersMu.Unlock()
				return
			}
		}
	}()

	return headerSub.ID
}

// NewHeads send a notification each time a new (header) block is appended to the chain.
func (api *FilterAPI) NewHeads(ctx context.Context) (*rpc.Subscription, error) {
	notifier, supported := rpc.NotifierFromContext(ctx)
	if !supported {
		return &rpc.Subscription{}, rpc.ErrNotificationsUnsupported
	}

	rpcSub := notifier.CreateSubscription()

	go func() {
		var (
			headers    = make(chan *types.Header)
			headersSub event.Subscription
		)

		if api.sys.backend.IsAllowUnfinalizedQueries() {
			headersSub = api.events.SubscribeNewHeads(headers)
		} else {
			headersSub = api.events.SubscribeAcceptedHeads(headers)
		}
		defer headersSub.Unsubscribe()

		for {
			select {
			case h := <-headers:
				notifier.Notify(rpcSub.ID, h)
			case <-rpcSub.Err():
				return
			}
		}
	}()

	return rpcSub, nil
}

// Logs creates a subscription that fires for all new log that match the given filter criteria.
func (api *FilterAPI) Logs(ctx context.Context, crit FilterCriteria) (*rpc.Subscription, error) {
	notifier, supported := rpc.NotifierFromContext(ctx)
	if !supported {
		return &rpc.Subscription{}, rpc.ErrNotificationsUnsupported
	}

	var (
		rpcSub      = notifier.CreateSubscription()
		matchedLogs = make(chan []*types.Log)
		logsSub     event.Subscription
		err         error
	)

	if api.sys.backend.IsAllowUnfinalizedQueries() {
		logsSub, err = api.events.SubscribeLogs(interfaces.FilterQuery(crit), matchedLogs)
		if err != nil {
			return nil, err
		}
	} else {
		logsSub, err = api.events.SubscribeAcceptedLogs(interfaces.FilterQuery(crit), matchedLogs)
		if err != nil {
			return nil, err
		}
	}

	go func() {
		defer logsSub.Unsubscribe()
		for {
			select {
			case logs := <-matchedLogs:
				for _, log := range logs {
					log := log
					notifier.Notify(rpcSub.ID, &log)
				}
			case <-rpcSub.Err(): // client send an unsubscribe request
				return
			}
		}
	}()

	return rpcSub, nil
}

// FilterCriteria represents a request to create a new filter.
// Same as interfaces.FilterQuery but with UnmarshalJSON() method.
type FilterCriteria interfaces.FilterQuery

// NewFilter creates a new filter and returns the filter id. It can be
// used to retrieve logs when the state changes. This method cannot be
// used to fetch logs that are already stored in the state.
//
// Default criteria for the from and to block are "latest".
// Using "latest" as block number will return logs for mined blocks.
// Using "pending" as block number returns logs for not yet mined (pending) blocks.
// In case logs are removed (chain reorg) previously returned logs are returned
// again but with the removed property set to true.
//
// In case "fromBlock" > "toBlock" an error is returned.
func (api *FilterAPI) NewFilter(crit FilterCriteria) (rpc.ID, error) {
	var (
		logs    = make(chan []*types.Log)
		logsSub *Subscription
		err     error
	)

	if api.sys.backend.IsAllowUnfinalizedQueries() {
		logsSub, err = api.events.SubscribeLogs(interfaces.FilterQuery(crit), logs)
		if err != nil {
			return "", err
		}
	} else {
		logsSub, err = api.events.SubscribeAcceptedLogs(interfaces.FilterQuery(crit), logs)
		if err != nil {
			return "", err
		}
	}

	api.filtersMu.Lock()
	api.filters[logsSub.ID] = &filter{typ: LogsSubscription, crit: crit, deadline: time.NewTimer(api.timeout), logs: make([]*types.Log, 0), s: logsSub}
	api.filtersMu.Unlock()

	go func() {
		for {
			select {
			case l := <-logs:
				api.filtersMu.Lock()
				if f, found := api.filters[logsSub.ID]; found {
					f.logs = append(f.logs, l...)
				}
				api.filtersMu.Unlock()
			case <-logsSub.Err():
				api.filtersMu.Lock()
				delete(api.filters, logsSub.ID)
				api.filtersMu.Unlock()
				return
			}
		}
	}()

	return logsSub.ID, nil
}

// GetLogs returns logs matching the given argument that are stored within the state.
func (api *FilterAPI) GetLogs(ctx context.Context, crit FilterCriteria) ([]*types.Log, error) {
	if len(crit.Topics) > maxTopics {
		return nil, errExceedMaxTopics
	}
	var filter *Filter
	if crit.BlockHash != nil {
		// Block filter requested, construct a single-shot filter
		filter = api.sys.NewBlockFilter(*crit.BlockHash, crit.Addresses, crit.Topics)
	} else {
		// Convert the RPC block numbers into internal representations
		// LatestBlockNumber is left in place here to be handled
		// correctly within NewRangeFilter
		begin := rpc.LatestBlockNumber.Int64()
		if crit.FromBlock != nil {
			begin = crit.FromBlock.Int64()
		}
		end := rpc.LatestBlockNumber.Int64()
		if crit.ToBlock != nil {
			end = crit.ToBlock.Int64()
		}
		if begin > 0 && end > 0 && begin > end {
			return nil, errInvalidBlockRange
		}
		// Construct the range filter
		filter = api.sys.NewRangeFilter(begin, end, crit.Addresses, crit.Topics)
	}
	// Run the filter and return all the logs
	logs, err := filter.Logs(ctx)
	if err != nil {
		return nil, err
	}
	return returnLogs(logs), err
}

// UninstallFilter removes the filter with the given filter id.
func (api *FilterAPI) UninstallFilter(id rpc.ID) bool {
	api.filtersMu.Lock()
	f, found := api.filters[id]
	if found {
		delete(api.filters, id)
	}
	api.filtersMu.Unlock()
	if found {
		f.s.Unsubscribe()
	}

	return found
}

// GetFilterLogs returns the logs for the filter with the given id.
// If the filter could not be found an empty array of logs is returned.
func (api *FilterAPI) GetFilterLogs(ctx context.Context, id rpc.ID) ([]*types.Log, error) {
	api.filtersMu.Lock()
	f, found := api.filters[id]
	api.filtersMu.Unlock()

	if !found || f.typ != LogsSubscription {
		return nil, errFilterNotFound
	}

	var filter *Filter
	if f.crit.BlockHash != nil {
		// Block filter requested, construct a single-shot filter
		filter = api.sys.NewBlockFilter(*f.crit.BlockHash, f.crit.Addresses, f.crit.Topics)
	} else {
		// Convert the RPC block numbers into internal representations
		// Leave LatestBlockNumber in place here as the defaults
		// Should be handled correctly as request for the last
		// accepted block instead throughout all APIs.
		begin := rpc.LatestBlockNumber.Int64()
		if f.crit.FromBlock != nil {
			begin = f.crit.FromBlock.Int64()
		}
		end := rpc.LatestBlockNumber.Int64()
		if f.crit.ToBlock != nil {
			end = f.crit.ToBlock.Int64()
		}
		// Construct the range filter
		filter = api.sys.NewRangeFilter(begin, end, f.crit.Addresses, f.crit.Topics)
	}
	// Run the filter and return all the logs
	logs, err := filter.Logs(ctx)
	if err != nil {
		return nil, err
	}
	return returnLogs(logs), nil
}

// GetFilterChanges returns the logs for the filter with the given id since
// last time it was called. This can be used for polling.
//
// For pending transaction and block filters the result is []common.Hash.
// (pending)Log filters return []Log.
func (api *FilterAPI) GetFilterChanges(id rpc.ID) (interface{}, error) {
	api.filtersMu.Lock()
	defer api.filtersMu.Unlock()

	chainConfig := api.sys.backend.ChainConfig()
	latest := api.sys.backend.CurrentHeader()

	var baseFee *big.Int
	if latest != nil {
		baseFee = latest.BaseFee
	}

	if f, found := api.filters[id]; found {
		if !f.deadline.Stop() {
			// timer expired but filter is not yet removed in timeout loop
			// receive timer value and reset timer
			<-f.deadline.C
		}
		f.deadline.Reset(api.timeout)

		switch f.typ {
		case BlocksSubscription, AcceptedBlocksSubscription:
			hashes := f.hashes
			f.hashes = nil
			return returnHashes(hashes), nil
		case PendingTransactionsSubscription, AcceptedTransactionsSubscription:
			if f.fullTx {
				txs := make([]*ethapi.RPCTransaction, 0, len(f.txs))
				for _, tx := range f.txs {
					txs = append(txs, ethapi.NewRPCTransaction(tx, latest, baseFee, chainConfig))
				}
				f.txs = nil
				return txs, nil
			} else {
				hashes := make([]common.Hash, 0, len(f.txs))
				for _, tx := range f.txs {
					hashes = append(hashes, tx.Hash())
				}
				f.txs = nil
				return hashes, nil
			}
<<<<<<< HEAD
		case LogsSubscription, AcceptedLogsSubscription, MinedAndPendingLogsSubscription:
=======
		case LogsSubscription:
>>>>>>> aa55f5ea
			logs := f.logs
			f.logs = nil
			return returnLogs(logs), nil
		}
	}

	return []interface{}{}, errFilterNotFound
}

// returnHashes is a helper that will return an empty hash array case the given hash array is nil,
// otherwise the given hashes array is returned.
func returnHashes(hashes []common.Hash) []common.Hash {
	if hashes == nil {
		return []common.Hash{}
	}
	return hashes
}

// returnLogs is a helper that will return an empty log array in case the given logs array is nil,
// otherwise the given logs array is returned.
func returnLogs(logs []*types.Log) []*types.Log {
	if logs == nil {
		return []*types.Log{}
	}
	return logs
}

// UnmarshalJSON sets *args fields with given data.
func (args *FilterCriteria) UnmarshalJSON(data []byte) error {
	type input struct {
		BlockHash *common.Hash     `json:"blockHash"`
		FromBlock *rpc.BlockNumber `json:"fromBlock"`
		ToBlock   *rpc.BlockNumber `json:"toBlock"`
		Addresses interface{}      `json:"address"`
		Topics    []interface{}    `json:"topics"`
	}

	var raw input
	if err := json.Unmarshal(data, &raw); err != nil {
		return err
	}

	if raw.BlockHash != nil {
		if raw.FromBlock != nil || raw.ToBlock != nil {
			// BlockHash is mutually exclusive with FromBlock/ToBlock criteria
			return errors.New("cannot specify both BlockHash and FromBlock/ToBlock, choose one or the other")
		}
		args.BlockHash = raw.BlockHash
	} else {
		if raw.FromBlock != nil {
			args.FromBlock = big.NewInt(raw.FromBlock.Int64())
		}

		if raw.ToBlock != nil {
			args.ToBlock = big.NewInt(raw.ToBlock.Int64())
		}
	}

	args.Addresses = []common.Address{}

	if raw.Addresses != nil {
		// raw.Address can contain a single address or an array of addresses
		switch rawAddr := raw.Addresses.(type) {
		case []interface{}:
			for i, addr := range rawAddr {
				if strAddr, ok := addr.(string); ok {
					addr, err := decodeAddress(strAddr)
					if err != nil {
						return fmt.Errorf("invalid address at index %d: %v", i, err)
					}
					args.Addresses = append(args.Addresses, addr)
				} else {
					return fmt.Errorf("non-string address at index %d", i)
				}
			}
		case string:
			addr, err := decodeAddress(rawAddr)
			if err != nil {
				return fmt.Errorf("invalid address: %v", err)
			}
			args.Addresses = []common.Address{addr}
		default:
			return errors.New("invalid addresses in query")
		}
	}
	if len(raw.Topics) > maxTopics {
		return errExceedMaxTopics
	}

	// topics is an array consisting of strings and/or arrays of strings.
	// JSON null values are converted to common.Hash{} and ignored by the filter manager.
	if len(raw.Topics) > 0 {
		args.Topics = make([][]common.Hash, len(raw.Topics))
		for i, t := range raw.Topics {
			switch topic := t.(type) {
			case nil:
				// ignore topic when matching logs

			case string:
				// match specific topic
				top, err := decodeTopic(topic)
				if err != nil {
					return err
				}
				args.Topics[i] = []common.Hash{top}

			case []interface{}:
				// or case e.g. [null, "topic0", "topic1"]
				if len(topic) > maxSubTopics {
					return errExceedMaxTopics
				}
				for _, rawTopic := range topic {
					if rawTopic == nil {
						// null component, match all
						args.Topics[i] = nil
						break
					}
					if topic, ok := rawTopic.(string); ok {
						parsed, err := decodeTopic(topic)
						if err != nil {
							return err
						}
						args.Topics[i] = append(args.Topics[i], parsed)
					} else {
						return errInvalidTopic
					}
				}
			default:
				return errInvalidTopic
			}
		}
	}

	return nil
}

func decodeAddress(s string) (common.Address, error) {
	b, err := hexutil.Decode(s)
	if err == nil && len(b) != common.AddressLength {
		err = fmt.Errorf("hex has invalid length %d after decoding; expected %d for address", len(b), common.AddressLength)
	}
	return common.BytesToAddress(b), err
}

func decodeTopic(s string) (common.Hash, error) {
	b, err := hexutil.Decode(s)
	if err == nil && len(b) != common.HashLength {
		err = fmt.Errorf("hex has invalid length %d after decoding; expected %d for topic", len(b), common.HashLength)
	}
	return common.BytesToHash(b), err
}<|MERGE_RESOLUTION|>--- conflicted
+++ resolved
@@ -546,11 +546,7 @@
 				f.txs = nil
 				return hashes, nil
 			}
-<<<<<<< HEAD
-		case LogsSubscription, AcceptedLogsSubscription, MinedAndPendingLogsSubscription:
-=======
-		case LogsSubscription:
->>>>>>> aa55f5ea
+		case LogsSubscription, AcceptedLogsSubscription:
 			logs := f.logs
 			f.logs = nil
 			return returnLogs(logs), nil
