--- conflicted
+++ resolved
@@ -34,11 +34,8 @@
 	"github.com/ethereum/go-ethereum/crypto"
 	"github.com/ethereum/go-ethereum/params"
 	"github.com/ethereum/go-ethereum/rpc"
-<<<<<<< HEAD
+	"github.com/ethereum/go-ethereum/trie"
 	"github.com/stretchr/testify/require"
-=======
-	"github.com/ethereum/go-ethereum/trie"
->>>>>>> bed84606
 )
 
 func makeReceipt(addr common.Address) *types.Receipt {
@@ -166,28 +163,18 @@
 		hash2 = common.BytesToHash([]byte("topic2"))
 		hash3 = common.BytesToHash([]byte("topic3"))
 		hash4 = common.BytesToHash([]byte("topic4"))
-		hash5 = common.BytesToHash([]byte("topic5"))
 
 		gspec = &core.Genesis{
-<<<<<<< HEAD
-			Config:  params.TestChainConfig,
-			Alloc:   core.GenesisAlloc{addr: {Balance: big.NewInt(1000000)}},
-			BaseFee: big.NewInt(1),
-=======
 			Config: params.TestChainConfig,
 			Alloc: core.GenesisAlloc{
 				addr:      {Balance: big.NewInt(0).Mul(big.NewInt(100), big.NewInt(params.Ether))},
 				contract:  {Balance: big.NewInt(0), Code: bytecode},
 				contract2: {Balance: big.NewInt(0), Code: bytecode},
 			},
-			BaseFee: big.NewInt(params.InitialBaseFee),
->>>>>>> bed84606
+			BaseFee: big.NewInt(1),
 		}
 	)
 
-<<<<<<< HEAD
-	_, chain, receipts, err := core.GenerateChainWithGenesis(gspec, dummy.NewFaker(), 1000, 10, func(i int, gen *core.BlockGen) {
-=======
 	contractABI, err := abi.JSON(strings.NewReader(abiStr))
 	if err != nil {
 		t.Fatal(err)
@@ -199,8 +186,8 @@
 	if err != nil {
 		t.Fatal(err)
 	}
-	chain, _ := core.GenerateChain(gspec.Config, gspec.ToBlock(), ethash.NewFaker(), db, 1000, func(i int, gen *core.BlockGen) {
->>>>>>> bed84606
+	//_, chain, receipts, err := core.GenerateChainWithGenesis(gspec, dummy.NewFaker(), 1000, 10, func(i int, gen *core.BlockGen) {
+	chain, _, err := core.GenerateChain(gspec.Config, gspec.ToBlock(), dummy.NewFaker(), db, 1000, 10, func(i int, gen *core.BlockGen) {
 		switch i {
 		case 1:
 			data, err := contractABI.Pack("log1", hash1.Big())
@@ -264,26 +251,8 @@
 			gen.AddTx(tx)
 		}
 	})
-<<<<<<< HEAD
 	require.NoError(t, err)
-	// The test txs are not properly signed, can't simply create a chain
-	// and then import blocks. TODO(rjl493456442) try to get rid of the
-	// manual database writes.
-	gspec.MustCommit(db)
-	for i, block := range chain {
-		rawdb.WriteBlock(db, block)
-		rawdb.WriteCanonicalHash(db, block.Hash(), block.NumberU64())
-		rawdb.WriteHeadBlockHash(db, block.Hash())
-		rawdb.WriteReceipts(db, block.Hash(), block.NumberU64(), receipts[i])
-	}
-
-	// Set block 998 as Finalized (-3)
-	// rawdb.WriteFinalizedBlockHash(db, chain[998].Hash())
-	err = rawdb.WriteAcceptorTip(db, chain[998].Hash())
-	require.NoError(t, err)
-=======
-	var l uint64
-	bc, err := core.NewBlockChain(db, nil, gspec, nil, ethash.NewFaker(), vm.Config{}, nil, &l)
+	bc, err := core.NewBlockChain(db, core.DefaultCacheConfig, gspec, dummy.NewFaker(), vm.Config{}, common.Hash{}, false)
 	if err != nil {
 		t.Fatal(err)
 	}
@@ -293,26 +262,9 @@
 	}
 
 	// Set block 998 as Finalized (-3)
-	bc.SetFinalized(chain[998].Header())
->>>>>>> bed84606
-
-	// Generate pending block
-	pchain, preceipts := core.GenerateChain(gspec.Config, chain[len(chain)-1], ethash.NewFaker(), db, 1, func(i int, gen *core.BlockGen) {
-		data, err := contractABI.Pack("log1", hash5.Big())
-		if err != nil {
-			t.Fatal(err)
-		}
-		tx, _ := types.SignTx(types.NewTx(&types.LegacyTx{
-			Nonce:    5,
-			GasPrice: gen.BaseFee(),
-			Gas:      30000,
-			To:       &contract,
-			Data:     data,
-		}), signer, key1)
-		gen.AddTx(tx)
-	})
-	sys.backend.(*testBackend).pendingBlock = pchain[0]
-	sys.backend.(*testBackend).pendingReceipts = preceipts[0]
+	// bc.SetFinalized(chain[998].Header())
+	err = rawdb.WriteAcceptorTip(db, chain[998].Hash())
+	require.NoError(t, err)
 
 	for i, tc := range []struct {
 		f    *Filter
