// Copyright 2015 The go-ethereum Authors
// This file is part of the go-ethereum library.
//
// The go-ethereum library is free software: you can redistribute it and/or modify
// it under the terms of the GNU Lesser General Public License as published by
// the Free Software Foundation, either version 3 of the License, or
// (at your option) any later version.
//
// The go-ethereum library is distributed in the hope that it will be useful,
// but WITHOUT ANY WARRANTY; without even the implied warranty of
// MERCHANTABILITY or FITNESS FOR A PARTICULAR PURPOSE. See the
// GNU Lesser General Public License for more details.
//
// You should have received a copy of the GNU Lesser General Public License
// along with the go-ethereum library. If not, see <http://www.gnu.org/licenses/>.

// Package filters implements an ethereum filtering system for block,
// transactions and log events.
package filters

import (
	"context"
	"errors"
	"fmt"
	"sync"
	"time"

	"github.com/ethereum/go-ethereum/common"
	"github.com/ethereum/go-ethereum/core"
	"github.com/ethereum/go-ethereum/core/bloombits"
	"github.com/ethereum/go-ethereum/core/types"
	"github.com/ethereum/go-ethereum/ethdb"
	"github.com/ethereum/go-ethereum/event"
	"github.com/ethereum/go-ethereum/interfaces"
	"github.com/ethereum/go-ethereum/log"
	"github.com/ethereum/go-ethereum/params"
	"github.com/ethereum/go-ethereum/rpc"
)

// Config represents the configuration of the filter system.
type Config struct {
	Timeout time.Duration // how long filters stay active (default: 5min)
}

func (cfg Config) withDefaults() Config {
	if cfg.Timeout == 0 {
		cfg.Timeout = 5 * time.Minute
	}
	return cfg
}

type Backend interface {
	ChainDb() ethdb.Database
	HeaderByNumber(ctx context.Context, blockNr rpc.BlockNumber) (*types.Header, error)
	HeaderByHash(ctx context.Context, blockHash common.Hash) (*types.Header, error)
	GetBody(ctx context.Context, hash common.Hash, number rpc.BlockNumber) (*types.Body, error)
	GetReceipts(ctx context.Context, blockHash common.Hash) (types.Receipts, error)
	GetLogs(ctx context.Context, blockHash common.Hash, number uint64) ([][]*types.Log, error)

	CurrentHeader() *types.Header
	ChainConfig() *params.ChainConfig
	SubscribeNewTxsEvent(chan<- core.NewTxsEvent) event.Subscription
	SubscribeChainEvent(ch chan<- core.ChainEvent) event.Subscription
	SubscribeChainAcceptedEvent(ch chan<- core.ChainEvent) event.Subscription
	SubscribeRemovedLogsEvent(ch chan<- core.RemovedLogsEvent) event.Subscription
	SubscribeLogsEvent(ch chan<- []*types.Log) event.Subscription
	SubscribeAcceptedLogsEvent(ch chan<- []*types.Log) event.Subscription

	SubscribePendingLogsEvent(ch chan<- []*types.Log) event.Subscription

	SubscribeAcceptedTransactionEvent(ch chan<- core.NewTxsEvent) event.Subscription

	BloomStatus() (uint64, uint64)
	ServiceFilter(ctx context.Context, session *bloombits.MatcherSession)

	// Added to the backend interface to support limiting of logs requests
	IsAllowUnfinalizedQueries() bool
	LastAcceptedBlock() *types.Block
	GetMaxBlocksPerRequest() int64
}

// FilterSystem holds resources shared by all filters.
type FilterSystem struct {
	// Note: go-ethereum uses an LRU cache for logs,
	// instead we cache logs on the blockchain object itself.
	backend Backend
	cfg     *Config
}

// NewFilterSystem creates a filter system.
func NewFilterSystem(backend Backend, config Config) *FilterSystem {
	config = config.withDefaults()
	return &FilterSystem{
		backend: backend,
		cfg:     &config,
	}
}

// getLogs loads block logs from the backend. The backend is responsible for
// performing any log caching.
func (sys *FilterSystem) getLogs(ctx context.Context, blockHash common.Hash, number uint64) ([][]*types.Log, error) {
	logs, err := sys.backend.GetLogs(ctx, blockHash, number)
	if err != nil {
		return nil, err
	}
	if logs == nil {
		return nil, fmt.Errorf("failed to get logs for block #%d (0x%s)", number, blockHash.TerminalString())
	}
	return logs, nil
}

// Type determines the kind of filter and is used to put the filter in to
// the correct bucket when added.
type Type byte

const (
	// UnknownSubscription indicates an unknown subscription type
	UnknownSubscription Type = iota
	// LogsSubscription queries for new or removed (chain reorg) logs
	LogsSubscription
	// AcceptedLogsSubscription queries for new or removed (chain reorg) logs
	AcceptedLogsSubscription
	// PendingLogsSubscription queries for logs in pending blocks
	PendingLogsSubscription
	// MinedAndPendingLogsSubscription queries for logs in mined and pending blocks.
	MinedAndPendingLogsSubscription
	// PendingTransactionsSubscription queries for pending transactions entering
	// the pending state
	PendingTransactionsSubscription
	// AcceptedTransactionsSubscription queries for accepted transactions
	AcceptedTransactionsSubscription
	// BlocksSubscription queries hashes for blocks that are imported
	BlocksSubscription
	// AcceptedBlocksSubscription queries hashes for blocks that are accepted
	AcceptedBlocksSubscription
	// LastIndexSubscription keeps track of the last index
	LastIndexSubscription
)

const (
	// txChanSize is the size of channel listening to NewTxsEvent.
	// The number is referenced from the size of tx pool.
	txChanSize = 4096
	// rmLogsChanSize is the size of channel listening to RemovedLogsEvent.
	rmLogsChanSize = 10
	// logsChanSize is the size of channel listening to LogsEvent.
	logsChanSize = 10
	// chainEvChanSize is the size of channel listening to ChainEvent.
	chainEvChanSize = 10
)

type subscription struct {
	id        rpc.ID
	typ       Type
	created   time.Time
	logsCrit  interfaces.FilterQuery
	logs      chan []*types.Log
	txs       chan []*types.Transaction
	headers   chan *types.Header
	installed chan struct{} // closed when the filter is installed
	err       chan error    // closed when the filter is uninstalled
}

// EventSystem creates subscriptions, processes events and broadcasts them to the
// subscription which match the subscription criteria.
type EventSystem struct {
	backend Backend
	sys     *FilterSystem

	// Subscriptions
	txsSub           event.Subscription // Subscription for new transaction event
	logsSub          event.Subscription // Subscription for new log event
	logsAcceptedSub  event.Subscription // Subscription for new accepted log event
	rmLogsSub        event.Subscription // Subscription for removed log event
	pendingLogsSub   event.Subscription // Subscription for pending log event
	chainSub         event.Subscription // Subscription for new chain event
	chainAcceptedSub event.Subscription // Subscription for new chain accepted event
	txsAcceptedSub   event.Subscription // Subscription for new accepted txs

	// Channels
	install         chan *subscription         // install filter for event notification
	uninstall       chan *subscription         // remove filter for event notification
	txsCh           chan core.NewTxsEvent      // Channel to receive new transactions event
	logsCh          chan []*types.Log          // Channel to receive new log event
	logsAcceptedCh  chan []*types.Log          // Channel to receive new accepted log event
	pendingLogsCh   chan []*types.Log          // Channel to receive new log event
	rmLogsCh        chan core.RemovedLogsEvent // Channel to receive removed log event
	chainCh         chan core.ChainEvent       // Channel to receive new chain event
	chainAcceptedCh chan core.ChainEvent       // Channel to receive new chain accepted event
	txsAcceptedCh   chan core.NewTxsEvent      // Channel to receive new accepted txs
}

// NewEventSystem creates a new manager that listens for event on the given mux,
// parses and filters them. It uses the all map to retrieve filter changes. The
// work loop holds its own index that is used to forward events to filters.
//
// The returned manager has a loop that needs to be stopped with the Stop function
// or by stopping the given mux.
func NewEventSystem(sys *FilterSystem) *EventSystem {
	m := &EventSystem{
		sys:             sys,
		backend:         sys.backend,
		install:         make(chan *subscription),
		uninstall:       make(chan *subscription),
		txsCh:           make(chan core.NewTxsEvent, txChanSize),
		logsCh:          make(chan []*types.Log, logsChanSize),
		logsAcceptedCh:  make(chan []*types.Log, logsChanSize),
		rmLogsCh:        make(chan core.RemovedLogsEvent, rmLogsChanSize),
		pendingLogsCh:   make(chan []*types.Log, logsChanSize),
		chainCh:         make(chan core.ChainEvent, chainEvChanSize),
		chainAcceptedCh: make(chan core.ChainEvent, chainEvChanSize),
		txsAcceptedCh:   make(chan core.NewTxsEvent, txChanSize),
	}

	// Subscribe events
	m.txsSub = m.backend.SubscribeNewTxsEvent(m.txsCh)
	m.logsSub = m.backend.SubscribeLogsEvent(m.logsCh)
	m.logsAcceptedSub = m.backend.SubscribeAcceptedLogsEvent(m.logsAcceptedCh)
	m.rmLogsSub = m.backend.SubscribeRemovedLogsEvent(m.rmLogsCh)
	m.chainSub = m.backend.SubscribeChainEvent(m.chainCh)
	m.chainAcceptedSub = m.backend.SubscribeChainAcceptedEvent(m.chainAcceptedCh)
	m.pendingLogsSub = m.backend.SubscribePendingLogsEvent(m.pendingLogsCh)
	m.txsAcceptedSub = m.backend.SubscribeAcceptedTransactionEvent(m.txsAcceptedCh)

	// Make sure none of the subscriptions are empty
	if m.txsSub == nil || m.logsSub == nil || m.logsAcceptedSub == nil || m.rmLogsSub == nil || m.chainSub == nil || m.chainAcceptedSub == nil || m.pendingLogsSub == nil || m.txsAcceptedSub == nil {
		log.Crit("Subscribe for event system failed")
	}

	go m.eventLoop()
	return m
}

// Subscription is created when the client registers itself for a particular event.
type Subscription struct {
	ID        rpc.ID
	f         *subscription
	es        *EventSystem
	unsubOnce sync.Once
}

// Err returns a channel that is closed when unsubscribed.
func (sub *Subscription) Err() <-chan error {
	return sub.f.err
}

// Unsubscribe uninstalls the subscription from the event broadcast loop.
func (sub *Subscription) Unsubscribe() {
	sub.unsubOnce.Do(func() {
	uninstallLoop:
		for {
			// write uninstall request and consume logs/hashes. This prevents
			// the eventLoop broadcast method to deadlock when writing to the
			// filter event channel while the subscription loop is waiting for
			// this method to return (and thus not reading these events).
			select {
			case sub.es.uninstall <- sub.f:
				break uninstallLoop
			case <-sub.f.logs:
			case <-sub.f.txs:
			case <-sub.f.headers:
			}
		}

		// wait for filter to be uninstalled in work loop before returning
		// this ensures that the manager won't use the event channel which
		// will probably be closed by the client asap after this method returns.
		<-sub.Err()
	})
}

// subscribe installs the subscription in the event broadcast loop.
func (es *EventSystem) subscribe(sub *subscription) *Subscription {
	es.install <- sub
	<-sub.installed
	return &Subscription{ID: sub.id, f: sub, es: es}
}

// SubscribeLogs creates a subscription that will write all logs matching the
// given criteria to the given logs channel. Default value for the from and to
// block is "latest". If the fromBlock > toBlock an error is returned.
func (es *EventSystem) SubscribeLogs(crit interfaces.FilterQuery, logs chan []*types.Log) (*Subscription, error) {
	var from, to rpc.BlockNumber
	if crit.FromBlock == nil {
		from = rpc.LatestBlockNumber
	} else {
		from = rpc.BlockNumber(crit.FromBlock.Int64())
	}
	if crit.ToBlock == nil {
		to = rpc.LatestBlockNumber
	} else {
		to = rpc.BlockNumber(crit.ToBlock.Int64())
	}

	// only interested in pending logs
	if from == rpc.PendingBlockNumber && to == rpc.PendingBlockNumber {
		return es.subscribePendingLogs(crit, logs), nil
	}
	// only interested in new mined logs
	if from == rpc.LatestBlockNumber && to == rpc.LatestBlockNumber {
		return es.subscribeLogs(crit, logs), nil
	}
	// only interested in mined logs within a specific block range
	if from >= 0 && to >= 0 && to >= from {
		return es.subscribeLogs(crit, logs), nil
	}
	// interested in mined logs from a specific block number, new logs and pending logs
	if from >= rpc.LatestBlockNumber && to == rpc.PendingBlockNumber {
		return es.subscribeMinedPendingLogs(crit, logs), nil
	}
	// interested in logs from a specific block number to new mined blocks
	if from >= 0 && to == rpc.LatestBlockNumber {
		return es.subscribeLogs(crit, logs), nil
	}
	return nil, errors.New("invalid from and to block combination: from > to")
}

func (es *EventSystem) SubscribeAcceptedLogs(crit interfaces.FilterQuery, logs chan []*types.Log) (*Subscription, error) {
	var from, to rpc.BlockNumber
	if crit.FromBlock == nil {
		from = rpc.LatestBlockNumber
	} else {
		from = rpc.BlockNumber(crit.FromBlock.Int64())
	}
	if crit.ToBlock == nil {
		to = rpc.LatestBlockNumber
	} else {
		to = rpc.BlockNumber(crit.ToBlock.Int64())
	}

	// subscribeAcceptedLogs if filter is valid (from SubscribeLogs)
	if from == rpc.PendingBlockNumber && to == rpc.PendingBlockNumber ||
		from == rpc.LatestBlockNumber && to == rpc.LatestBlockNumber ||
		from >= 0 && to >= 0 && to >= from ||
		from >= rpc.LatestBlockNumber && to == rpc.PendingBlockNumber ||
		from >= 0 && to == rpc.LatestBlockNumber {
		return es.subscribeAcceptedLogs(crit, logs), nil
	}

	return nil, fmt.Errorf("invalid from and to block combination: from > to")
}

func (es *EventSystem) subscribeAcceptedLogs(crit interfaces.FilterQuery, logs chan []*types.Log) *Subscription {
	sub := &subscription{
		id:        rpc.NewID(),
		typ:       AcceptedLogsSubscription,
		logsCrit:  crit,
		created:   time.Now(),
		logs:      logs,
		txs:       make(chan []*types.Transaction),
		headers:   make(chan *types.Header),
		installed: make(chan struct{}),
		err:       make(chan error),
	}
	return es.subscribe(sub)
}

// subscribeMinedPendingLogs creates a subscription that returned mined and
// pending logs that match the given criteria.
func (es *EventSystem) subscribeMinedPendingLogs(crit interfaces.FilterQuery, logs chan []*types.Log) *Subscription {
	sub := &subscription{
		id:        rpc.NewID(),
		typ:       MinedAndPendingLogsSubscription,
		logsCrit:  crit,
		created:   time.Now(),
		logs:      logs,
		txs:       make(chan []*types.Transaction),
		headers:   make(chan *types.Header),
		installed: make(chan struct{}),
		err:       make(chan error),
	}
	return es.subscribe(sub)
}

// subscribeLogs creates a subscription that will write all logs matching the
// given criteria to the given logs channel.
func (es *EventSystem) subscribeLogs(crit interfaces.FilterQuery, logs chan []*types.Log) *Subscription {
	sub := &subscription{
		id:        rpc.NewID(),
		typ:       LogsSubscription,
		logsCrit:  crit,
		created:   time.Now(),
		logs:      logs,
		txs:       make(chan []*types.Transaction),
		headers:   make(chan *types.Header),
		installed: make(chan struct{}),
		err:       make(chan error),
	}
	return es.subscribe(sub)
}

// subscribePendingLogs creates a subscription that writes contract event logs for
// transactions that enter the transaction pool.
func (es *EventSystem) subscribePendingLogs(crit interfaces.FilterQuery, logs chan []*types.Log) *Subscription {
	sub := &subscription{
		id:        rpc.NewID(),
		typ:       PendingLogsSubscription,
		logsCrit:  crit,
		created:   time.Now(),
		logs:      logs,
		txs:       make(chan []*types.Transaction),
		headers:   make(chan *types.Header),
		installed: make(chan struct{}),
		err:       make(chan error),
	}
	return es.subscribe(sub)
}

// SubscribeNewHeads creates a subscription that writes the header of a block that is
// imported in the chain.
func (es *EventSystem) SubscribeNewHeads(headers chan *types.Header) *Subscription {
	sub := &subscription{
		id:        rpc.NewID(),
		typ:       BlocksSubscription,
		created:   time.Now(),
		logs:      make(chan []*types.Log),
		txs:       make(chan []*types.Transaction),
		headers:   headers,
		installed: make(chan struct{}),
		err:       make(chan error),
	}
	return es.subscribe(sub)
}

// SubscribeAcceptedHeads creates a subscription that writes the header of an accepted block that is
// imported in the chain.
func (es *EventSystem) SubscribeAcceptedHeads(headers chan *types.Header) *Subscription {
	sub := &subscription{
		id:        rpc.NewID(),
		typ:       AcceptedBlocksSubscription,
		created:   time.Now(),
		logs:      make(chan []*types.Log),
		txs:       make(chan []*types.Transaction),
		headers:   headers,
		installed: make(chan struct{}),
		err:       make(chan error),
	}
	return es.subscribe(sub)
}

// SubscribePendingTxs creates a subscription that writes transactions for
// transactions that enter the transaction pool.
func (es *EventSystem) SubscribePendingTxs(txs chan []*types.Transaction) *Subscription {
	sub := &subscription{
		id:        rpc.NewID(),
		typ:       PendingTransactionsSubscription,
		created:   time.Now(),
		logs:      make(chan []*types.Log),
		txs:       txs,
		headers:   make(chan *types.Header),
		installed: make(chan struct{}),
		err:       make(chan error),
	}
	return es.subscribe(sub)
}

// SubscribeAcceptedTxs creates a subscription that writes transactions for
// transactions have been accepted.
func (es *EventSystem) SubscribeAcceptedTxs(txs chan []*types.Transaction) *Subscription {
	sub := &subscription{
		id:        rpc.NewID(),
		typ:       AcceptedTransactionsSubscription,
		created:   time.Now(),
		logs:      make(chan []*types.Log),
		txs:       txs,
		headers:   make(chan *types.Header),
		installed: make(chan struct{}),
		err:       make(chan error),
	}
	return es.subscribe(sub)
}

type filterIndex map[Type]map[rpc.ID]*subscription

func (es *EventSystem) handleLogs(filters filterIndex, ev []*types.Log) {
	if len(ev) == 0 {
		return
	}
	for _, f := range filters[LogsSubscription] {
		matchedLogs := filterLogs(ev, f.logsCrit.FromBlock, f.logsCrit.ToBlock, f.logsCrit.Addresses, f.logsCrit.Topics)
		if len(matchedLogs) > 0 {
			f.logs <- matchedLogs
		}
	}
}

func (es *EventSystem) handleAcceptedLogs(filters filterIndex, ev []*types.Log) {
	if len(ev) == 0 {
		return
	}
	for _, f := range filters[AcceptedLogsSubscription] {
		matchedLogs := filterLogs(ev, f.logsCrit.FromBlock, f.logsCrit.ToBlock, f.logsCrit.Addresses, f.logsCrit.Topics)
		if len(matchedLogs) > 0 {
			f.logs <- matchedLogs
		}
	}
}

func (es *EventSystem) handlePendingLogs(filters filterIndex, ev []*types.Log) {
	if len(ev) == 0 {
		return
	}
	for _, f := range filters[PendingLogsSubscription] {
		matchedLogs := filterLogs(ev, nil, f.logsCrit.ToBlock, f.logsCrit.Addresses, f.logsCrit.Topics)
		if len(matchedLogs) > 0 {
			f.logs <- matchedLogs
		}
	}
}

<<<<<<< HEAD
func (es *EventSystem) handleRemovedLogs(filters filterIndex, ev core.RemovedLogsEvent) {
	for _, f := range filters[LogsSubscription] {
		matchedLogs := filterLogs(ev.Logs, f.logsCrit.FromBlock, f.logsCrit.ToBlock, f.logsCrit.Addresses, f.logsCrit.Topics)
		if len(matchedLogs) > 0 {
			f.logs <- matchedLogs
		}
	}
}

func (es *EventSystem) handleTxsEvent(filters filterIndex, ev core.NewTxsEvent, accepted bool) {
=======
func (es *EventSystem) handleTxsEvent(filters filterIndex, ev core.NewTxsEvent) {
>>>>>>> bed84606
	for _, f := range filters[PendingTransactionsSubscription] {
		f.txs <- ev.Txs
	}
	if accepted {
		for _, f := range filters[AcceptedTransactionsSubscription] {
			f.txs <- ev.Txs
		}
	}
}

func (es *EventSystem) handleChainEvent(filters filterIndex, ev core.ChainEvent) {
	for _, f := range filters[BlocksSubscription] {
		f.headers <- ev.Block.Header()
	}
}

func (es *EventSystem) handleChainAcceptedEvent(filters filterIndex, ev core.ChainEvent) {
	for _, f := range filters[AcceptedBlocksSubscription] {
		f.headers <- ev.Block.Header()
	}
}

// eventLoop (un)installs filters and processes mux events.
func (es *EventSystem) eventLoop() {
	// Ensure all subscriptions get cleaned up
	defer func() {
		es.txsSub.Unsubscribe()
		es.logsSub.Unsubscribe()
		es.logsAcceptedSub.Unsubscribe()
		es.rmLogsSub.Unsubscribe()
		es.pendingLogsSub.Unsubscribe()
		es.chainSub.Unsubscribe()
		es.chainAcceptedSub.Unsubscribe()
		es.txsAcceptedSub.Unsubscribe()
	}()

	index := make(filterIndex)
	for i := UnknownSubscription; i < LastIndexSubscription; i++ {
		index[i] = make(map[rpc.ID]*subscription)
	}

	for {
		select {
		case ev := <-es.txsCh:
			es.handleTxsEvent(index, ev, false)
		case ev := <-es.logsCh:
			es.handleLogs(index, ev)
		case ev := <-es.logsAcceptedCh:
			es.handleAcceptedLogs(index, ev)
		case ev := <-es.rmLogsCh:
			es.handleLogs(index, ev.Logs)
		case ev := <-es.pendingLogsCh:
			es.handlePendingLogs(index, ev)
		case ev := <-es.chainCh:
			es.handleChainEvent(index, ev)
		case ev := <-es.chainAcceptedCh:
			es.handleChainAcceptedEvent(index, ev)
		case ev := <-es.txsAcceptedCh:
			es.handleTxsEvent(index, ev, true)

		case f := <-es.install:
			if f.typ == MinedAndPendingLogsSubscription {
				// the type are logs and pending logs subscriptions
				index[LogsSubscription][f.id] = f
				index[PendingLogsSubscription][f.id] = f
			} else {
				index[f.typ][f.id] = f
			}
			close(f.installed)

		case f := <-es.uninstall:
			if f.typ == MinedAndPendingLogsSubscription {
				// the type are logs and pending logs subscriptions
				delete(index[LogsSubscription], f.id)
				delete(index[PendingLogsSubscription], f.id)
			} else {
				delete(index[f.typ], f.id)
			}
			close(f.err)

		// System stopped
		case <-es.txsSub.Err():
			return
		case <-es.logsSub.Err():
			return
		case <-es.logsAcceptedSub.Err():
			return
		case <-es.rmLogsSub.Err():
			return
		case <-es.chainSub.Err():
			return
		case <-es.chainAcceptedSub.Err():
			return
		case <-es.txsAcceptedSub.Err():
			return
		}
	}
}<|MERGE_RESOLUTION|>--- conflicted
+++ resolved
@@ -508,20 +508,7 @@
 	}
 }
 
-<<<<<<< HEAD
-func (es *EventSystem) handleRemovedLogs(filters filterIndex, ev core.RemovedLogsEvent) {
-	for _, f := range filters[LogsSubscription] {
-		matchedLogs := filterLogs(ev.Logs, f.logsCrit.FromBlock, f.logsCrit.ToBlock, f.logsCrit.Addresses, f.logsCrit.Topics)
-		if len(matchedLogs) > 0 {
-			f.logs <- matchedLogs
-		}
-	}
-}
-
 func (es *EventSystem) handleTxsEvent(filters filterIndex, ev core.NewTxsEvent, accepted bool) {
-=======
-func (es *EventSystem) handleTxsEvent(filters filterIndex, ev core.NewTxsEvent) {
->>>>>>> bed84606
 	for _, f := range filters[PendingTransactionsSubscription] {
 		f.txs <- ev.Txs
 	}
