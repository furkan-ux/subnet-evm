--- conflicted
+++ resolved
@@ -108,7 +108,6 @@
 		return f.blockLogs(ctx, header)
 	}
 
-<<<<<<< HEAD
 	// Disallow blocks past the last accepted block if the backend does not
 	// allow unfinalized queries.
 	allowUnfinalizedQueries := f.sys.backend.IsAllowUnfinalizedQueries()
@@ -123,29 +122,6 @@
 		}
 	}
 
-	// Short-cut if all we care about is pending logs
-	if f.begin == rpc.PendingBlockNumber.Int64() {
-		if f.end != rpc.PendingBlockNumber.Int64() {
-			return nil, errors.New("invalid block range")
-		}
-		// There is no pending block, if the request specifies only the pending block, then return nil.
-		return nil, nil
-	}
-	// Figure out the limits of the filter range
-	// LatestBlockNumber is transformed into the last accepted block in HeaderByNumber
-	// so it is left in place here.
-	header, err := f.sys.backend.HeaderByNumber(ctx, rpc.LatestBlockNumber)
-	if err != nil {
-		return nil, err
-	}
-	if header == nil {
-		return nil, nil
-	}
-	var (
-		head = header.Number.Int64()
-	)
-
-=======
 	var (
 		beginPending = f.begin == rpc.PendingBlockNumber.Int64()
 		endPending   = f.end == rpc.PendingBlockNumber.Int64()
@@ -158,10 +134,9 @@
 
 	// Short-cut if all we care about is pending logs
 	if beginPending && endPending {
-		return f.pendingLogs(), nil
-	}
-
->>>>>>> bed84606
+		return nil, nil
+	}
+
 	resolveSpecial := func(number int64) (int64, error) {
 		var hdr *types.Header
 		switch number {
@@ -197,7 +172,6 @@
 		return nil, err
 	}
 
-<<<<<<< HEAD
 	// When querying unfinalized data without a populated end block, it is
 	// possible that the begin will be greater than the end.
 	//
@@ -214,7 +188,6 @@
 		return nil, fmt.Errorf("requested too many blocks from %d to %d, maximum is set to %d", f.begin, f.end, maxBlocks)
 	}
 	// Gather all indexed logs, and finish with non indexed ones
-=======
 	logChan, errChan := f.rangeLogsAsync(ctx)
 	var logs []*types.Log
 	for {
@@ -226,11 +199,6 @@
 				// if an error occurs during extraction, we do return the extracted data
 				return logs, err
 			}
-			// Append the pending ones
-			if endPending {
-				pendingLogs := f.pendingLogs()
-				logs = append(logs, pendingLogs...)
-			}
 			return logs, nil
 		}
 	}
@@ -239,7 +207,6 @@
 // rangeLogsAsync retrieves block-range logs that match the filter criteria asynchronously,
 // it creates and returns two channels: one for delivering log data, and one for reporting errors.
 func (f *Filter) rangeLogsAsync(ctx context.Context) (chan *types.Log, chan error) {
->>>>>>> bed84606
 	var (
 		logChan = make(chan *types.Log)
 		errChan = make(chan error)
@@ -266,12 +233,6 @@
 				return
 			}
 		}
-<<<<<<< HEAD
-	}
-	rest, err := f.unindexedLogs(ctx, end)
-	logs = append(logs, rest...)
-	return logs, err
-=======
 
 		if err := f.unindexedLogs(ctx, end, logChan); err != nil {
 			errChan <- err
@@ -282,7 +243,6 @@
 	}()
 
 	return logChan, errChan
->>>>>>> bed84606
 }
 
 // indexedLogs returns the logs matching the filter criteria based on the bloom
@@ -370,7 +330,6 @@
 		return nil, err
 	}
 
-<<<<<<< HEAD
 	unfiltered := types.FlattenLogs(logsList)
 	logs := filterLogs(unfiltered, nil, nil, f.addresses, f.topics)
 	if len(logs) > 0 {
@@ -387,35 +346,8 @@
 			logs = filterLogs(unfiltered, nil, nil, f.addresses, f.topics)
 		}
 		return logs, nil
-=======
-	body, err := f.sys.cachedGetBody(ctx, cached, hash, header.Number.Uint64())
-	if err != nil {
-		return nil, err
-	}
-	for i, log := range logs {
-		// Copy log not to modify cache elements
-		logcopy := *log
-		logcopy.TxHash = body.Transactions[logcopy.TxIndex].Hash()
-		logs[i] = &logcopy
-	}
-	return logs, nil
-}
-
-// pendingLogs returns the logs matching the filter criteria within the pending block.
-func (f *Filter) pendingLogs() []*types.Log {
-	block, receipts := f.sys.backend.PendingBlockAndReceipts()
-	if block == nil || receipts == nil {
-		return nil
-	}
-	if bloomFilter(block.Bloom(), f.addresses, f.topics) {
-		var unfiltered []*types.Log
-		for _, r := range receipts {
-			unfiltered = append(unfiltered, r.Logs...)
-		}
-		return filterLogs(unfiltered, nil, nil, f.addresses, f.topics)
->>>>>>> bed84606
-	}
-	return nil
+	}
+	return nil, nil
 }
 
 func includes(addresses []common.Address, a common.Address) bool {
