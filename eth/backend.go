// (c) 2019-2020, Ava Labs, Inc.
//
// This file is a derived work, based on the go-ethereum library whose original
// notices appear below.
//
// It is distributed under a license compatible with the licensing terms of the
// original code from which it is derived.
//
// Much love to the original authors for their work.
// **********
// Copyright 2014 The go-ethereum Authors
// This file is part of the go-ethereum library.
//
// The go-ethereum library is free software: you can redistribute it and/or modify
// it under the terms of the GNU Lesser General Public License as published by
// the Free Software Foundation, either version 3 of the License, or
// (at your option) any later version.
//
// The go-ethereum library is distributed in the hope that it will be useful,
// but WITHOUT ANY WARRANTY; without even the implied warranty of
// MERCHANTABILITY or FITNESS FOR A PARTICULAR PURPOSE. See the
// GNU Lesser General Public License for more details.
//
// You should have received a copy of the GNU Lesser General Public License
// along with the go-ethereum library. If not, see <http://www.gnu.org/licenses/>.

// Package eth implements the Ethereum protocol.
package eth

import (
	"errors"
	"fmt"
	"math/big"
	"sync"
	"time"

	"github.com/ava-labs/avalanchego/utils/timer/mockable"
	"github.com/ava-labs/subnet-evm/accounts"
	"github.com/ava-labs/subnet-evm/consensus"
	"github.com/ava-labs/subnet-evm/consensus/dummy"
	"github.com/ava-labs/subnet-evm/core"
	"github.com/ava-labs/subnet-evm/core/bloombits"
	"github.com/ava-labs/subnet-evm/core/rawdb"
	"github.com/ava-labs/subnet-evm/core/state/pruner"
	"github.com/ava-labs/subnet-evm/core/txpool"
	"github.com/ava-labs/subnet-evm/core/txpool/legacypool"
	"github.com/ava-labs/subnet-evm/core/types"
	"github.com/ava-labs/subnet-evm/core/vm"
	"github.com/ava-labs/subnet-evm/eth/ethconfig"
	"github.com/ava-labs/subnet-evm/eth/filters"
	"github.com/ava-labs/subnet-evm/eth/gasprice"
	"github.com/ava-labs/subnet-evm/eth/tracers"
	"github.com/ava-labs/subnet-evm/internal/ethapi"
	"github.com/ava-labs/subnet-evm/internal/shutdowncheck"
	"github.com/ava-labs/subnet-evm/miner"
	"github.com/ava-labs/subnet-evm/node"
	"github.com/ava-labs/subnet-evm/params"
	"github.com/ava-labs/subnet-evm/rpc"
	"github.com/ethereum/go-ethereum/common"
	"github.com/ethereum/go-ethereum/ethdb"
	"github.com/ethereum/go-ethereum/event"
	"github.com/ethereum/go-ethereum/log"
)

// Config contains the configuration options of the ETH protocol.
// Deprecated: use ethconfig.Config instead.
type Config = ethconfig.Config

var DefaultSettings Settings = Settings{MaxBlocksPerRequest: 2000}

type Settings struct {
	MaxBlocksPerRequest int64 // Maximum number of blocks to serve per getLogs request
}

// PushGossiper sends pushes pending transactions to peers until they are
// removed from the mempool.
type PushGossiper interface {
	Add(*types.Transaction)
}

// Ethereum implements the Ethereum full node service.
type Ethereum struct {
	config *Config

	// Handlers
	txPool *txpool.TxPool

	blockchain *core.BlockChain
	gossiper   PushGossiper

	// DB interfaces
	chainDb ethdb.Database // Block chain database

	eventMux       *event.TypeMux
	engine         consensus.Engine
	accountManager *accounts.Manager

	bloomRequests     chan chan *bloombits.Retrieval // Channel receiving bloom data retrieval requests
	bloomIndexer      *core.ChainIndexer             // Bloom indexer operating during block imports
	closeBloomHandler chan struct{}

	APIBackend *EthAPIBackend

	miner     *miner.Miner
	etherbase common.Address

	networkID     uint64
	netRPCService *ethapi.NetAPI

	lock sync.RWMutex // Protects the variadic fields (e.g. gas price and etherbase)

	shutdownTracker *shutdowncheck.ShutdownTracker // Tracks if and when the node has shutdown ungracefully

	stackRPCs []rpc.API

	settings Settings // Settings for Ethereum API
}

// roundUpCacheSize returns [input] rounded up to the next multiple of [allocSize]
func roundUpCacheSize(input int, allocSize int) int {
	cacheChunks := (input + allocSize - 1) / allocSize
	return cacheChunks * allocSize
}

// New creates a new Ethereum object (including the
// initialisation of the common Ethereum object)
func New(
	stack *node.Node,
	config *Config,
	gossiper PushGossiper,
	chainDb ethdb.Database,
	settings Settings,
	lastAcceptedHash common.Hash,
	clock *mockable.Clock,
) (*Ethereum, error) {
	if chainDb == nil {
		return nil, errors.New("chainDb cannot be nil")
	}

	// round TrieCleanCache and SnapshotCache up to nearest 64MB, since fastcache will mmap
	// memory in 64MBs chunks.
	config.TrieCleanCache = roundUpCacheSize(config.TrieCleanCache, 64)
	config.SnapshotCache = roundUpCacheSize(config.SnapshotCache, 64)

	log.Info(
		"Allocated memory caches",
		"trie clean", common.StorageSize(config.TrieCleanCache)*1024*1024,
		"trie dirty", common.StorageSize(config.TrieDirtyCache)*1024*1024,
		"snapshot clean", common.StorageSize(config.SnapshotCache)*1024*1024,
	)

<<<<<<< HEAD
	scheme, err := rawdb.ParseStateScheme(config.StateScheme, chainDb)
	if err != nil {
		return nil, err
	}
	// Try to recover offline state pruning only in hash-based.
	if scheme == rawdb.HashScheme {
=======
	// Try to recover offline state pruning only in hash-based.
	if config.StateScheme == rawdb.HashScheme {
>>>>>>> 5e7c6925
		// Note: RecoverPruning must be called to handle the case that we are midway through offline pruning.
		// If the data directory is changed in between runs preventing RecoverPruning from performing its job correctly,
		// it may cause DB corruption.
		// Since RecoverPruning will only continue a pruning run that already began, we do not need to ensure that
		// reprocessState has already been called and completed successfully. To ensure this, we must maintain
		// that Prune is only run after reprocessState has finished successfully.
		if err := pruner.RecoverPruning(config.OfflinePruningDataDirectory, chainDb); err != nil {
			log.Error("Failed to recover state", "error", err)
		}
	}

	networkID := config.NetworkId
	if networkID == 0 {
		networkID = config.Genesis.Config.ChainID.Uint64()
	}
	eth := &Ethereum{
		config:            config,
		gossiper:          gossiper,
		chainDb:           chainDb,
		eventMux:          new(event.TypeMux),
		accountManager:    stack.AccountManager(),
		engine:            dummy.NewFakerWithClock(clock),
		closeBloomHandler: make(chan struct{}),
		networkID:         networkID,
		etherbase:         config.Miner.Etherbase,
		bloomRequests:     make(chan chan *bloombits.Retrieval),
		bloomIndexer:      core.NewBloomIndexer(chainDb, params.BloomBitsBlocks, params.BloomConfirms),
		settings:          settings,
		shutdownTracker:   shutdowncheck.NewShutdownTracker(chainDb),
	}
	bcVersion := rawdb.ReadDatabaseVersion(chainDb)
	dbVer := "<nil>"
	if bcVersion != nil {
		dbVer = fmt.Sprintf("%d", *bcVersion)
	}
	log.Info("Initialising Ethereum protocol", "network", networkID, "dbversion", dbVer)

	if !config.SkipBcVersionCheck {
		if bcVersion != nil && *bcVersion > core.BlockChainVersion {
			return nil, fmt.Errorf("database version is v%d, Subnet-EVM %s only supports v%d", *bcVersion, params.VersionWithMeta, core.BlockChainVersion)
		} else if bcVersion == nil || *bcVersion < core.BlockChainVersion {
			log.Warn("Upgrade blockchain database version", "from", dbVer, "to", core.BlockChainVersion)
			rawdb.WriteDatabaseVersion(chainDb, core.BlockChainVersion)
		}
	}
	var (
		vmConfig = vm.Config{
			EnablePreimageRecording: config.EnablePreimageRecording,
		}
		cacheConfig = &core.CacheConfig{
			TrieCleanLimit:                  config.TrieCleanCache,
			TrieDirtyLimit:                  config.TrieDirtyCache,
			TrieDirtyCommitTarget:           config.TrieDirtyCommitTarget,
			TriePrefetcherParallelism:       config.TriePrefetcherParallelism,
			Pruning:                         config.Pruning,
			AcceptorQueueLimit:              config.AcceptorQueueLimit,
			CommitInterval:                  config.CommitInterval,
			PopulateMissingTries:            config.PopulateMissingTries,
			PopulateMissingTriesParallelism: config.PopulateMissingTriesParallelism,
			AllowMissingTries:               config.AllowMissingTries,
			SnapshotDelayInit:               config.SnapshotDelayInit,
			SnapshotLimit:                   config.SnapshotCache,
			SnapshotWait:                    config.SnapshotWait,
			SnapshotVerify:                  config.SnapshotVerify,
			SnapshotNoBuild:                 config.SkipSnapshotRebuild,
			Preimages:                       config.Preimages,
			AcceptedCacheSize:               config.AcceptedCacheSize,
			TxLookupLimit:                   config.TxLookupLimit,
			SkipTxIndexing:                  config.SkipTxIndexing,
			StateHistory:                    config.StateHistory,
<<<<<<< HEAD
			StateScheme:                     scheme,
=======
			StateScheme:                     config.StateScheme,
>>>>>>> 5e7c6925
		}
	)

	if err := eth.precheckPopulateMissingTries(); err != nil {
		return nil, err
	}
	eth.blockchain, err = core.NewBlockChain(chainDb, cacheConfig, config.Genesis, eth.engine, vmConfig, lastAcceptedHash, config.SkipUpgradeCheck)
	if err != nil {
		return nil, err
	}

	// Free airdrop data to save memory usage
	defer func() {
		config.Genesis.AirdropData = nil
	}()

	if err := eth.handleOfflinePruning(cacheConfig, config.Genesis, vmConfig, lastAcceptedHash); err != nil {
		return nil, err
	}

	eth.bloomIndexer.Start(eth.blockchain)

	// config.BlobPool.Datadir = ""
	// blobPool := blobpool.New(config.BlobPool, &chainWithFinalBlock{eth.blockchain})

	legacyPool := legacypool.New(config.TxPool, eth.blockchain)

	eth.txPool, err = txpool.New(new(big.Int).SetUint64(config.TxPool.PriceLimit), eth.blockchain, []txpool.SubPool{legacyPool}) //, blobPool})
	if err != nil {
		return nil, err
	}

	eth.miner = miner.New(eth, &config.Miner, eth.blockchain.Config(), eth.EventMux(), eth.engine, clock)

	allowUnprotectedTxHashes := make(map[common.Hash]struct{})
	for _, txHash := range config.AllowUnprotectedTxHashes {
		allowUnprotectedTxHashes[txHash] = struct{}{}
	}

	eth.APIBackend = &EthAPIBackend{
		extRPCEnabled:            stack.Config().ExtRPCEnabled(),
		allowUnprotectedTxs:      config.AllowUnprotectedTxs,
		allowUnprotectedTxHashes: allowUnprotectedTxHashes,
		allowUnfinalizedQueries:  config.AllowUnfinalizedQueries,
		eth:                      eth,
	}
	if config.AllowUnprotectedTxs {
		log.Info("Unprotected transactions allowed")
	}
	gpoParams := config.GPO
	eth.APIBackend.gpo, err = gasprice.NewOracle(eth.APIBackend, gpoParams)
	if err != nil {
		return nil, err
	}

	// Start the RPC service
	eth.netRPCService = ethapi.NewNetAPI(eth.NetVersion())

	eth.stackRPCs = stack.APIs()

	// Successful startup; push a marker and check previous unclean shutdowns.
	eth.shutdownTracker.MarkStartup()

	return eth, nil
}

// APIs return the collection of RPC services the ethereum package offers.
// NOTE, some of these services probably need to be moved to somewhere else.
func (s *Ethereum) APIs() []rpc.API {
	apis := ethapi.GetAPIs(s.APIBackend)

	// Append tracing APIs
	apis = append(apis, tracers.APIs(s.APIBackend)...)

	// Add the APIs from the node
	apis = append(apis, s.stackRPCs...)

	// Create [filterSystem] with the log cache size set in the config.
	filterSystem := filters.NewFilterSystem(s.APIBackend, filters.Config{
		Timeout: 5 * time.Minute,
	})

	// Append all the local APIs and return
	return append(apis, []rpc.API{
		{
			Namespace: "eth",
			Service:   NewEthereumAPI(s),
			Name:      "eth",
		}, {
			Namespace: "eth",
			Service:   filters.NewFilterAPI(filterSystem),
			Name:      "eth-filter",
		}, {
			Namespace: "admin",
			Service:   NewAdminAPI(s),
			Name:      "admin",
		}, {
			Namespace: "debug",
			Service:   NewDebugAPI(s),
			Name:      "debug",
		}, {
			Namespace: "net",
			Service:   s.netRPCService,
			Name:      "net",
		},
	}...)
}

func (s *Ethereum) Etherbase() (eb common.Address, err error) {
	s.lock.RLock()
	etherbase := s.etherbase
	s.lock.RUnlock()

	if etherbase != (common.Address{}) {
		return etherbase, nil
	}
	return common.Address{}, fmt.Errorf("etherbase must be explicitly specified")
}

// SetEtherbase sets the mining reward address.
func (s *Ethereum) SetEtherbase(etherbase common.Address) {
	s.lock.Lock()
	s.etherbase = etherbase
	s.lock.Unlock()

	s.miner.SetEtherbase(etherbase)
}

func (s *Ethereum) Miner() *miner.Miner { return s.miner }

func (s *Ethereum) AccountManager() *accounts.Manager { return s.accountManager }
func (s *Ethereum) BlockChain() *core.BlockChain      { return s.blockchain }
func (s *Ethereum) TxPool() *txpool.TxPool            { return s.txPool }
func (s *Ethereum) EventMux() *event.TypeMux          { return s.eventMux }
func (s *Ethereum) Engine() consensus.Engine          { return s.engine }
func (s *Ethereum) ChainDb() ethdb.Database           { return s.chainDb }

func (s *Ethereum) NetVersion() uint64               { return s.networkID }
func (s *Ethereum) ArchiveMode() bool                { return !s.config.Pruning }
func (s *Ethereum) BloomIndexer() *core.ChainIndexer { return s.bloomIndexer }

// Start implements node.Lifecycle, starting all internal goroutines needed by the
// Ethereum protocol implementation.
func (s *Ethereum) Start() {
	// Start the bloom bits servicing goroutines
	s.startBloomHandlers(params.BloomBitsBlocks)

	// Regularly update shutdown marker
	s.shutdownTracker.Start()
}

// Stop implements node.Lifecycle, terminating all internal goroutines used by the
// Ethereum protocol.
// FIXME remove error from type if this will never return an error
func (s *Ethereum) Stop() error {
	s.bloomIndexer.Close()
	close(s.closeBloomHandler)
	s.txPool.Close()
	s.blockchain.Stop()
	s.engine.Close()

	// Clean shutdown marker as the last thing before closing db
	s.shutdownTracker.Stop()
	log.Info("Stopped shutdownTracker")

	s.chainDb.Close()
	log.Info("Closed chaindb")
	s.eventMux.Stop()
	log.Info("Stopped EventMux")
	return nil
}

func (s *Ethereum) LastAcceptedBlock() *types.Block {
	return s.blockchain.LastAcceptedBlock()
}

// precheckPopulateMissingTries returns an error if config flags should prevent
// [populateMissingTries]
//
// NOTE: [populateMissingTries] is called from [New] to ensure all
// state is repaired before any async processes (specifically snapshot re-generation)
// are started which could interfere with historical re-generation.
func (s *Ethereum) precheckPopulateMissingTries() error {
	if s.config.PopulateMissingTries != nil && (s.config.Pruning || s.config.OfflinePruning) {
		return fmt.Errorf("cannot run populate missing tries when pruning (enabled: %t)/offline pruning (enabled: %t) is enabled", s.config.Pruning, s.config.OfflinePruning)
	}

	if s.config.PopulateMissingTries == nil {
		// Delete the populate missing tries marker to indicate that the node started with
		// populate missing tries disabled.
		if err := rawdb.DeletePopulateMissingTries(s.chainDb); err != nil {
			return fmt.Errorf("failed to write populate missing tries disabled marker: %w", err)
		}
		return nil
	}

	if lastRun, err := rawdb.ReadPopulateMissingTries(s.chainDb); err == nil {
		log.Error("Populate missing tries is not meant to be left enabled permanently. Please disable populate missing tries and allow your node to start successfully before running again.")
		return fmt.Errorf("cannot start chain with populate missing tries enabled on consecutive starts (last=%v)", lastRun)
	}

	// Note: Time Marker is written inside of [populateMissingTries] once it
	// succeeds inside of [NewBlockChain]
	return nil
}

func (s *Ethereum) handleOfflinePruning(cacheConfig *core.CacheConfig, gspec *core.Genesis, vmConfig vm.Config, lastAcceptedHash common.Hash) error {
	if s.config.OfflinePruning && !s.config.Pruning {
		return core.ErrRefuseToCorruptArchiver
	}

	if !s.config.OfflinePruning {
		// Delete the offline pruning marker to indicate that the node started with offline pruning disabled.
		if err := rawdb.DeleteOfflinePruning(s.chainDb); err != nil {
			return fmt.Errorf("failed to write offline pruning disabled marker: %w", err)
		}
		return nil
	}

	// Perform offline pruning after NewBlockChain has been called to ensure that we have rolled back the chain
	// to the last accepted block before pruning begins.
	// If offline pruning marker is on disk, then we force the node to be started with offline pruning disabled
	// before allowing another run of offline pruning.
	if lastRun, err := rawdb.ReadOfflinePruning(s.chainDb); err == nil {
		log.Error("Offline pruning is not meant to be left enabled permanently. Please disable offline pruning and allow your node to start successfully before running offline pruning again.")
		return fmt.Errorf("cannot start chain with offline pruning enabled on consecutive starts (last=%v)", lastRun)
	}

	// Clean up middle roots
	if err := s.blockchain.CleanBlockRootsAboveLastAccepted(); err != nil {
		return err
	}
	targetRoot := s.blockchain.LastAcceptedBlock().Root()

	// Allow the blockchain to be garbage collected immediately, since we will shut down the chain after offline pruning completes.
	s.blockchain.Stop()
	s.blockchain = nil
	log.Info("Starting offline pruning", "dataDir", s.config.OfflinePruningDataDirectory, "bloomFilterSize", s.config.OfflinePruningBloomFilterSize)
	prunerConfig := pruner.Config{
		BloomSize: s.config.OfflinePruningBloomFilterSize,
		Datadir:   s.config.OfflinePruningDataDirectory,
	}

	pruner, err := pruner.NewPruner(s.chainDb, prunerConfig)
	if err != nil {
		return fmt.Errorf("failed to create new pruner with data directory: %s, size: %d, due to: %w", s.config.OfflinePruningDataDirectory, s.config.OfflinePruningBloomFilterSize, err)
	}
	if err := pruner.Prune(targetRoot); err != nil {
		return fmt.Errorf("failed to prune blockchain with target root: %s due to: %w", targetRoot, err)
	}
	// Note: Time Marker is written inside of [Prune] before compaction begins
	// (considered an optional optimization)
	s.blockchain, err = core.NewBlockChain(s.chainDb, cacheConfig, gspec, s.engine, vmConfig, lastAcceptedHash, s.config.SkipUpgradeCheck)
	if err != nil {
		return fmt.Errorf("failed to re-initialize blockchain after offline pruning: %w", err)
	}

	return nil
}<|MERGE_RESOLUTION|>--- conflicted
+++ resolved
@@ -149,17 +149,12 @@
 		"snapshot clean", common.StorageSize(config.SnapshotCache)*1024*1024,
 	)
 
-<<<<<<< HEAD
 	scheme, err := rawdb.ParseStateScheme(config.StateScheme, chainDb)
 	if err != nil {
 		return nil, err
 	}
 	// Try to recover offline state pruning only in hash-based.
 	if scheme == rawdb.HashScheme {
-=======
-	// Try to recover offline state pruning only in hash-based.
-	if config.StateScheme == rawdb.HashScheme {
->>>>>>> 5e7c6925
 		// Note: RecoverPruning must be called to handle the case that we are midway through offline pruning.
 		// If the data directory is changed in between runs preventing RecoverPruning from performing its job correctly,
 		// it may cause DB corruption.
@@ -230,11 +225,7 @@
 			TxLookupLimit:                   config.TxLookupLimit,
 			SkipTxIndexing:                  config.SkipTxIndexing,
 			StateHistory:                    config.StateHistory,
-<<<<<<< HEAD
 			StateScheme:                     scheme,
-=======
-			StateScheme:                     config.StateScheme,
->>>>>>> 5e7c6925
 		}
 	)
 
