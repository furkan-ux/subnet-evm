// Copyright 2014 The go-ethereum Authors
// This file is part of the go-ethereum library.
//
// The go-ethereum library is free software: you can redistribute it and/or modify
// it under the terms of the GNU Lesser General Public License as published by
// the Free Software Foundation, either version 3 of the License, or
// (at your option) any later version.
//
// The go-ethereum library is distributed in the hope that it will be useful,
// but WITHOUT ANY WARRANTY; without even the implied warranty of
// MERCHANTABILITY or FITNESS FOR A PARTICULAR PURPOSE. See the
// GNU Lesser General Public License for more details.
//
// You should have received a copy of the GNU Lesser General Public License
// along with the go-ethereum library. If not, see <http://www.gnu.org/licenses/>.

// Package eth implements the Ethereum protocol.
package eth

import (
	"errors"
	"fmt"
	"math/big"
	"sync"
	"time"

	"github.com/ava-labs/avalanchego/utils/timer/mockable"
	"github.com/ethereum/go-ethereum/accounts"
	"github.com/ethereum/go-ethereum/common"
	"github.com/ethereum/go-ethereum/consensus"
	"github.com/ethereum/go-ethereum/consensus/dummy"
	"github.com/ethereum/go-ethereum/core"
	"github.com/ethereum/go-ethereum/core/bloombits"
	"github.com/ethereum/go-ethereum/core/rawdb"
	"github.com/ethereum/go-ethereum/core/state/pruner"
	"github.com/ethereum/go-ethereum/core/txpool"
	"github.com/ethereum/go-ethereum/core/txpool/blobpool"
	"github.com/ethereum/go-ethereum/core/txpool/legacypool"
	"github.com/ethereum/go-ethereum/core/types"
	"github.com/ethereum/go-ethereum/core/vm"
	"github.com/ethereum/go-ethereum/eth/ethconfig"
	"github.com/ethereum/go-ethereum/eth/filters"
	"github.com/ethereum/go-ethereum/eth/gasprice"
	"github.com/ethereum/go-ethereum/eth/tracers"
	"github.com/ethereum/go-ethereum/ethdb"
	"github.com/ethereum/go-ethereum/event"
	"github.com/ethereum/go-ethereum/internal/ethapi"
	"github.com/ethereum/go-ethereum/internal/shutdowncheck"
	"github.com/ethereum/go-ethereum/log"
	"github.com/ethereum/go-ethereum/miner"
	"github.com/ethereum/go-ethereum/node"
	"github.com/ethereum/go-ethereum/params"
	"github.com/ethereum/go-ethereum/rpc"
)

// Config contains the configuration options of the ETH protocol.
// Deprecated: use ethconfig.Config instead.
type Config = ethconfig.Config

var DefaultSettings Settings = Settings{MaxBlocksPerRequest: 2000}

type Settings struct {
	MaxBlocksPerRequest int64 // Maximum number of blocks to serve per getLogs request
}

// PushGossiper sends pushes pending transactions to peers until they are
// removed from the mempool.
type PushGossiper interface {
	Add(*types.Transaction)
}

// Ethereum implements the Ethereum full node service.
type Ethereum struct {
	config *Config

	// Handlers
	txPool *txpool.TxPool

	blockchain *core.BlockChain
	gossiper   PushGossiper

	// DB interfaces
	chainDb ethdb.Database // Block chain database

	eventMux       *event.TypeMux
	engine         consensus.Engine
	accountManager *accounts.Manager

	bloomRequests     chan chan *bloombits.Retrieval // Channel receiving bloom data retrieval requests
	bloomIndexer      *core.ChainIndexer             // Bloom indexer operating during block imports
	closeBloomHandler chan struct{}

	APIBackend *EthAPIBackend

	miner     *miner.Miner
	etherbase common.Address

	networkID     uint64
	netRPCService *ethapi.NetAPI

	lock sync.RWMutex // Protects the variadic fields (e.g. gas price and etherbase)

	shutdownTracker *shutdowncheck.ShutdownTracker // Tracks if and when the node has shutdown ungracefully

	stackRPCs []rpc.API

	settings Settings // Settings for Ethereum API
}

// roundUpCacheSize returns [input] rounded up to the next multiple of [allocSize]
func roundUpCacheSize(input int, allocSize int) int {
	cacheChunks := (input + allocSize - 1) / allocSize
	return cacheChunks * allocSize
}

// New creates a new Ethereum object (including the
// initialisation of the common Ethereum object)
func New(
	stack *node.Node,
	config *Config,
	gossiper PushGossiper,
	chainDb ethdb.Database,
	settings Settings,
	lastAcceptedHash common.Hash,
	clock *mockable.Clock,
) (*Ethereum, error) {
	if chainDb == nil {
		return nil, errors.New("chainDb cannot be nil")
	}

	// round TrieCleanCache and SnapshotCache up to nearest 64MB, since fastcache will mmap
	// memory in 64MBs chunks.
	config.TrieCleanCache = roundUpCacheSize(config.TrieCleanCache, 64)
	config.SnapshotCache = roundUpCacheSize(config.SnapshotCache, 64)

	log.Info(
		"Allocated memory caches",
		"trie clean", common.StorageSize(config.TrieCleanCache)*1024*1024,
		"trie dirty", common.StorageSize(config.TrieDirtyCache)*1024*1024,
		"snapshot clean", common.StorageSize(config.SnapshotCache)*1024*1024,
	)

<<<<<<< HEAD
	// Note: RecoverPruning must be called to handle the case that we are midway through offline pruning.
	// If the data directory is changed in between runs preventing RecoverPruning from performing its job correctly,
	// it may cause DB corruption.
	// Since RecoverPruning will only continue a pruning run that already began, we do not need to ensure that
	// reprocessState has already been called and completed successfully. To ensure this, we must maintain
	// that Prune is only run after reprocessState has finished successfully.
	if err := pruner.RecoverPruning(config.OfflinePruningDataDirectory, chainDb); err != nil {
		log.Error("Failed to recover state", "error", err)
=======
	// Assemble the Ethereum object
	chainDb, err := stack.OpenDatabaseWithFreezer("chaindata", config.DatabaseCache, config.DatabaseHandles, config.DatabaseFreezer, "eth/db/chaindata/", false)
	if err != nil {
		return nil, err
	}
	// Try to recover offline state pruning only in hash-based.
	if config.StateScheme == rawdb.HashScheme {
		if err := pruner.RecoverPruning(stack.ResolvePath(""), chainDb); err != nil {
			log.Error("Failed to recover state", "error", err)
		}
>>>>>>> dc34fe82
	}

	eth := &Ethereum{
		config:            config,
		gossiper:          gossiper,
		chainDb:           chainDb,
		eventMux:          new(event.TypeMux),
		accountManager:    stack.AccountManager(),
		engine:            dummy.NewFakerWithClock(clock),
		closeBloomHandler: make(chan struct{}),
		networkID:         config.NetworkId,
		etherbase:         config.Miner.Etherbase,
		bloomRequests:     make(chan chan *bloombits.Retrieval),
		bloomIndexer:      core.NewBloomIndexer(chainDb, params.BloomBitsBlocks, params.BloomConfirms),
		settings:          settings,
		shutdownTracker:   shutdowncheck.NewShutdownTracker(chainDb),
	}
	bcVersion := rawdb.ReadDatabaseVersion(chainDb)
	dbVer := "<nil>"
	if bcVersion != nil {
		dbVer = fmt.Sprintf("%d", *bcVersion)
	}
	log.Info("Initialising Ethereum protocol", "network", config.NetworkId, "dbversion", dbVer)

	if !config.SkipBcVersionCheck {
		if bcVersion != nil && *bcVersion > core.BlockChainVersion {
			return nil, fmt.Errorf("database version is v%d, Subnet-EVM %s only supports v%d", *bcVersion, params.VersionWithMeta, core.BlockChainVersion)
		} else if bcVersion == nil || *bcVersion < core.BlockChainVersion {
			log.Warn("Upgrade blockchain database version", "from", dbVer, "to", core.BlockChainVersion)
			rawdb.WriteDatabaseVersion(chainDb, core.BlockChainVersion)
		}
	}
	var (
		vmConfig = vm.Config{
			EnablePreimageRecording: config.EnablePreimageRecording,
		}
		cacheConfig = &core.CacheConfig{
<<<<<<< HEAD
			TrieCleanLimit:                  config.TrieCleanCache,
			TrieDirtyLimit:                  config.TrieDirtyCache,
			TrieDirtyCommitTarget:           config.TrieDirtyCommitTarget,
			TriePrefetcherParallelism:       config.TriePrefetcherParallelism,
			Pruning:                         config.Pruning,
			AcceptorQueueLimit:              config.AcceptorQueueLimit,
			CommitInterval:                  config.CommitInterval,
			PopulateMissingTries:            config.PopulateMissingTries,
			PopulateMissingTriesParallelism: config.PopulateMissingTriesParallelism,
			AllowMissingTries:               config.AllowMissingTries,
			SnapshotDelayInit:               config.SnapshotDelayInit,
			SnapshotLimit:                   config.SnapshotCache,
			SnapshotWait:                    config.SnapshotWait,
			SnapshotVerify:                  config.SnapshotVerify,
			SnapshotNoBuild:                 config.SkipSnapshotRebuild,
			Preimages:                       config.Preimages,
			AcceptedCacheSize:               config.AcceptedCacheSize,
			TxLookupLimit:                   config.TxLookupLimit,
			SkipTxIndexing:                  config.SkipTxIndexing,
=======
			TrieCleanLimit:      config.TrieCleanCache,
			TrieCleanNoPrefetch: config.NoPrefetch,
			TrieDirtyLimit:      config.TrieDirtyCache,
			TrieDirtyDisabled:   config.NoPruning,
			TrieTimeLimit:       config.TrieTimeout,
			SnapshotLimit:       config.SnapshotCache,
			Preimages:           config.Preimages,
			StateHistory:        config.StateHistory,
			StateScheme:         config.StateScheme,
>>>>>>> dc34fe82
		}
	)

	if err := eth.precheckPopulateMissingTries(); err != nil {
		return nil, err
	}
<<<<<<< HEAD
	var err error
	eth.blockchain, err = core.NewBlockChain(chainDb, cacheConfig, config.Genesis, eth.engine, vmConfig, lastAcceptedHash, config.SkipUpgradeCheck)
=======
	eth.blockchain, err = core.NewBlockChain(chainDb, cacheConfig, config.Genesis, &overrides, eth.engine, vmConfig, eth.shouldPreserve, &config.TransactionHistory)
>>>>>>> dc34fe82
	if err != nil {
		return nil, err
	}

	// Free airdrop data to save memory usage
	defer func() {
		config.Genesis.AirdropData = nil
	}()

	if err := eth.handleOfflinePruning(cacheConfig, config.Genesis, vmConfig, lastAcceptedHash); err != nil {
		return nil, err
	}

	eth.bloomIndexer.Start(eth.blockchain)

	config.BlobPool.Datadir = ""
	blobPool := blobpool.New(config.BlobPool, &chainWithFinalBlock{eth.blockchain})

	legacyPool := legacypool.New(config.TxPool, eth.blockchain)

	eth.txPool, err = txpool.New(new(big.Int).SetUint64(config.TxPool.PriceLimit), eth.blockchain, []txpool.SubPool{legacyPool, blobPool})
	if err != nil {
		return nil, err
	}

	eth.miner = miner.New(eth, &config.Miner, eth.blockchain.Config(), eth.EventMux(), eth.engine, clock)

	allowUnprotectedTxHashes := make(map[common.Hash]struct{})
	for _, txHash := range config.AllowUnprotectedTxHashes {
		allowUnprotectedTxHashes[txHash] = struct{}{}
	}

	eth.APIBackend = &EthAPIBackend{
		extRPCEnabled:            stack.Config().ExtRPCEnabled(),
		allowUnprotectedTxs:      config.AllowUnprotectedTxs,
		allowUnprotectedTxHashes: allowUnprotectedTxHashes,
		allowUnfinalizedQueries:  config.AllowUnfinalizedQueries,
		eth:                      eth,
	}
	if config.AllowUnprotectedTxs {
		log.Info("Unprotected transactions allowed")
	}
	gpoParams := config.GPO
	eth.APIBackend.gpo, err = gasprice.NewOracle(eth.APIBackend, gpoParams)
	if err != nil {
		return nil, err
	}

	// Start the RPC service
	eth.netRPCService = ethapi.NewNetAPI(eth.NetVersion())

	eth.stackRPCs = stack.APIs()

	// Successful startup; push a marker and check previous unclean shutdowns.
	eth.shutdownTracker.MarkStartup()

	return eth, nil
}

// APIs return the collection of RPC services the ethereum package offers.
// NOTE, some of these services probably need to be moved to somewhere else.
func (s *Ethereum) APIs() []rpc.API {
	apis := ethapi.GetAPIs(s.APIBackend)

	// Append tracing APIs
	apis = append(apis, tracers.APIs(s.APIBackend)...)

	// Add the APIs from the node
	apis = append(apis, s.stackRPCs...)

	// Create [filterSystem] with the log cache size set in the config.
	filterSystem := filters.NewFilterSystem(s.APIBackend, filters.Config{
		Timeout: 5 * time.Minute,
	})

	// Append all the local APIs and return
	return append(apis, []rpc.API{
		{
			Namespace: "eth",
			Service:   NewEthereumAPI(s),
			Name:      "eth",
		}, {
			Namespace: "eth",
			Service:   filters.NewFilterAPI(filterSystem),
			Name:      "eth-filter",
		}, {
			Namespace: "admin",
			Service:   NewAdminAPI(s),
			Name:      "admin",
		}, {
			Namespace: "debug",
			Service:   NewDebugAPI(s),
			Name:      "debug",
		}, {
			Namespace: "net",
			Service:   s.netRPCService,
			Name:      "net",
		},
	}...)
}

func (s *Ethereum) Etherbase() (eb common.Address, err error) {
	s.lock.RLock()
	etherbase := s.etherbase
	s.lock.RUnlock()

	if etherbase != (common.Address{}) {
		return etherbase, nil
	}
<<<<<<< HEAD
	return common.Address{}, fmt.Errorf("etherbase must be explicitly specified")
=======
	return common.Address{}, errors.New("etherbase must be explicitly specified")
}

// isLocalBlock checks whether the specified block is mined
// by local miner accounts.
//
// We regard two types of accounts as local miner account: etherbase
// and accounts specified via `txpool.locals` flag.
func (s *Ethereum) isLocalBlock(header *types.Header) bool {
	author, err := s.engine.Author(header)
	if err != nil {
		log.Warn("Failed to retrieve block author", "number", header.Number.Uint64(), "hash", header.Hash(), "err", err)
		return false
	}
	// Check whether the given address is etherbase.
	s.lock.RLock()
	etherbase := s.etherbase
	s.lock.RUnlock()
	if author == etherbase {
		return true
	}
	// Check whether the given address is specified by `txpool.local`
	// CLI flag.
	for _, account := range s.config.TxPool.Locals {
		if account == author {
			return true
		}
	}
	return false
}

// shouldPreserve checks whether we should preserve the given block
// during the chain reorg depending on whether the author of block
// is a local account.
func (s *Ethereum) shouldPreserve(header *types.Header) bool {
	// The reason we need to disable the self-reorg preserving for clique
	// is it can be probable to introduce a deadlock.
	//
	// e.g. If there are 7 available signers
	//
	// r1   A
	// r2     B
	// r3       C
	// r4         D
	// r5   A      [X] F G
	// r6    [X]
	//
	// In the round5, the in-turn signer E is offline, so the worst case
	// is A, F and G sign the block of round5 and reject the block of opponents
	// and in the round6, the last available signer B is offline, the whole
	// network is stuck.
	if _, ok := s.engine.(*clique.Clique); ok {
		return false
	}
	return s.isLocalBlock(header)
>>>>>>> dc34fe82
}

// SetEtherbase sets the mining reward address.
func (s *Ethereum) SetEtherbase(etherbase common.Address) {
	s.lock.Lock()
	s.etherbase = etherbase
	s.lock.Unlock()

	s.miner.SetEtherbase(etherbase)
}

<<<<<<< HEAD
func (s *Ethereum) Miner() *miner.Miner { return s.miner }

func (s *Ethereum) AccountManager() *accounts.Manager { return s.accountManager }
func (s *Ethereum) BlockChain() *core.BlockChain      { return s.blockchain }
func (s *Ethereum) TxPool() *txpool.TxPool            { return s.txPool }
func (s *Ethereum) EventMux() *event.TypeMux          { return s.eventMux }
func (s *Ethereum) Engine() consensus.Engine          { return s.engine }
func (s *Ethereum) ChainDb() ethdb.Database           { return s.chainDb }
=======
// StartMining starts the miner with the given number of CPU threads. If mining
// is already running, this method adjust the number of threads allowed to use
// and updates the minimum price required by the transaction pool.
func (s *Ethereum) StartMining() error {
	// If the miner was not running, initialize it
	if !s.IsMining() {
		// Propagate the initial price point to the transaction pool
		s.lock.RLock()
		price := s.gasPrice
		s.lock.RUnlock()
		s.txPool.SetGasTip(price)

		// Configure the local mining address
		eb, err := s.Etherbase()
		if err != nil {
			log.Error("Cannot start mining without etherbase", "err", err)
			return fmt.Errorf("etherbase missing: %v", err)
		}
		var cli *clique.Clique
		if c, ok := s.engine.(*clique.Clique); ok {
			cli = c
		} else if cl, ok := s.engine.(*beacon.Beacon); ok {
			if c, ok := cl.InnerEngine().(*clique.Clique); ok {
				cli = c
			}
		}
		if cli != nil {
			wallet, err := s.accountManager.Find(accounts.Account{Address: eb})
			if wallet == nil || err != nil {
				log.Error("Etherbase account unavailable locally", "err", err)
				return fmt.Errorf("signer missing: %v", err)
			}
			cli.Authorize(eb, wallet.SignData)
		}
		// If mining is started, we can disable the transaction rejection mechanism
		// introduced to speed sync times.
		s.handler.enableSyncedFeatures()

		go s.miner.Start()
	}
	return nil
}

// StopMining terminates the miner, both at the consensus engine level as well as
// at the block creation level.
func (s *Ethereum) StopMining() {
	// Update the thread count within the consensus engine
	type threaded interface {
		SetThreads(threads int)
	}
	if th, ok := s.engine.(threaded); ok {
		th.SetThreads(-1)
	}
	// Stop the block creating itself
	s.miner.Stop()
}

func (s *Ethereum) IsMining() bool      { return s.miner.Mining() }
func (s *Ethereum) Miner() *miner.Miner { return s.miner }

func (s *Ethereum) AccountManager() *accounts.Manager  { return s.accountManager }
func (s *Ethereum) BlockChain() *core.BlockChain       { return s.blockchain }
func (s *Ethereum) TxPool() *txpool.TxPool             { return s.txPool }
func (s *Ethereum) EventMux() *event.TypeMux           { return s.eventMux }
func (s *Ethereum) Engine() consensus.Engine           { return s.engine }
func (s *Ethereum) ChainDb() ethdb.Database            { return s.chainDb }
func (s *Ethereum) IsListening() bool                  { return true } // Always listening
func (s *Ethereum) Downloader() *downloader.Downloader { return s.handler.downloader }
func (s *Ethereum) Synced() bool                       { return s.handler.synced.Load() }
func (s *Ethereum) SetSynced()                         { s.handler.enableSyncedFeatures() }
func (s *Ethereum) ArchiveMode() bool                  { return s.config.NoPruning }
func (s *Ethereum) BloomIndexer() *core.ChainIndexer   { return s.bloomIndexer }
func (s *Ethereum) Merger() *consensus.Merger          { return s.merger }
func (s *Ethereum) SyncMode() downloader.SyncMode {
	mode, _ := s.handler.chainSync.modeAndLocalHead()
	return mode
}
>>>>>>> dc34fe82

func (s *Ethereum) NetVersion() uint64               { return s.networkID }
func (s *Ethereum) ArchiveMode() bool                { return !s.config.Pruning }
func (s *Ethereum) BloomIndexer() *core.ChainIndexer { return s.bloomIndexer }

// Start implements node.Lifecycle, starting all internal goroutines needed by the
// Ethereum protocol implementation.
func (s *Ethereum) Start() {
	// Start the bloom bits servicing goroutines
	s.startBloomHandlers(params.BloomBitsBlocks)

	// Regularly update shutdown marker
	s.shutdownTracker.Start()
}

// Stop implements node.Lifecycle, terminating all internal goroutines used by the
// Ethereum protocol.
// FIXME remove error from type if this will never return an error
func (s *Ethereum) Stop() error {
	s.bloomIndexer.Close()
	close(s.closeBloomHandler)
	s.txPool.Close()
	s.blockchain.Stop()
	s.engine.Close()

	// Clean shutdown marker as the last thing before closing db
	s.shutdownTracker.Stop()
	log.Info("Stopped shutdownTracker")

	s.chainDb.Close()
	log.Info("Closed chaindb")
	s.eventMux.Stop()
	log.Info("Stopped EventMux")
	return nil
}

func (s *Ethereum) LastAcceptedBlock() *types.Block {
	return s.blockchain.LastAcceptedBlock()
}

// precheckPopulateMissingTries returns an error if config flags should prevent
// [populateMissingTries]
//
// NOTE: [populateMissingTries] is called from [New] to ensure all
// state is repaired before any async processes (specifically snapshot re-generation)
// are started which could interfere with historical re-generation.
func (s *Ethereum) precheckPopulateMissingTries() error {
	if s.config.PopulateMissingTries != nil && (s.config.Pruning || s.config.OfflinePruning) {
		return fmt.Errorf("cannot run populate missing tries when pruning (enabled: %t)/offline pruning (enabled: %t) is enabled", s.config.Pruning, s.config.OfflinePruning)
	}

	if s.config.PopulateMissingTries == nil {
		// Delete the populate missing tries marker to indicate that the node started with
		// populate missing tries disabled.
		if err := rawdb.DeletePopulateMissingTries(s.chainDb); err != nil {
			return fmt.Errorf("failed to write populate missing tries disabled marker: %w", err)
		}
		return nil
	}

	if lastRun, err := rawdb.ReadPopulateMissingTries(s.chainDb); err == nil {
		log.Error("Populate missing tries is not meant to be left enabled permanently. Please disable populate missing tries and allow your node to start successfully before running again.")
		return fmt.Errorf("cannot start chain with populate missing tries enabled on consecutive starts (last=%v)", lastRun)
	}

	// Note: Time Marker is written inside of [populateMissingTries] once it
	// succeeds inside of [NewBlockChain]
	return nil
}

func (s *Ethereum) handleOfflinePruning(cacheConfig *core.CacheConfig, gspec *core.Genesis, vmConfig vm.Config, lastAcceptedHash common.Hash) error {
	if s.config.OfflinePruning && !s.config.Pruning {
		return core.ErrRefuseToCorruptArchiver
	}

	if !s.config.OfflinePruning {
		// Delete the offline pruning marker to indicate that the node started with offline pruning disabled.
		if err := rawdb.DeleteOfflinePruning(s.chainDb); err != nil {
			return fmt.Errorf("failed to write offline pruning disabled marker: %w", err)
		}
		return nil
	}

	// Perform offline pruning after NewBlockChain has been called to ensure that we have rolled back the chain
	// to the last accepted block before pruning begins.
	// If offline pruning marker is on disk, then we force the node to be started with offline pruning disabled
	// before allowing another run of offline pruning.
	if lastRun, err := rawdb.ReadOfflinePruning(s.chainDb); err == nil {
		log.Error("Offline pruning is not meant to be left enabled permanently. Please disable offline pruning and allow your node to start successfully before running offline pruning again.")
		return fmt.Errorf("cannot start chain with offline pruning enabled on consecutive starts (last=%v)", lastRun)
	}

	// Clean up middle roots
	if err := s.blockchain.CleanBlockRootsAboveLastAccepted(); err != nil {
		return err
	}
	targetRoot := s.blockchain.LastAcceptedBlock().Root()

	// Allow the blockchain to be garbage collected immediately, since we will shut down the chain after offline pruning completes.
	s.blockchain.Stop()
	s.blockchain = nil
	log.Info("Starting offline pruning", "dataDir", s.config.OfflinePruningDataDirectory, "bloomFilterSize", s.config.OfflinePruningBloomFilterSize)
	prunerConfig := pruner.Config{
		BloomSize: s.config.OfflinePruningBloomFilterSize,
		Datadir:   s.config.OfflinePruningDataDirectory,
	}

	pruner, err := pruner.NewPruner(s.chainDb, prunerConfig)
	if err != nil {
		return fmt.Errorf("failed to create new pruner with data directory: %s, size: %d, due to: %w", s.config.OfflinePruningDataDirectory, s.config.OfflinePruningBloomFilterSize, err)
	}
	if err := pruner.Prune(targetRoot); err != nil {
		return fmt.Errorf("failed to prune blockchain with target root: %s due to: %w", targetRoot, err)
	}
	// Note: Time Marker is written inside of [Prune] before compaction begins
	// (considered an optional optimization)
	s.blockchain, err = core.NewBlockChain(s.chainDb, cacheConfig, gspec, s.engine, vmConfig, lastAcceptedHash, s.config.SkipUpgradeCheck)
	if err != nil {
		return fmt.Errorf("failed to re-initialize blockchain after offline pruning: %w", err)
	}

	return nil
}<|MERGE_RESOLUTION|>--- conflicted
+++ resolved
@@ -140,27 +140,17 @@
 		"snapshot clean", common.StorageSize(config.SnapshotCache)*1024*1024,
 	)
 
-<<<<<<< HEAD
-	// Note: RecoverPruning must be called to handle the case that we are midway through offline pruning.
-	// If the data directory is changed in between runs preventing RecoverPruning from performing its job correctly,
-	// it may cause DB corruption.
-	// Since RecoverPruning will only continue a pruning run that already began, we do not need to ensure that
-	// reprocessState has already been called and completed successfully. To ensure this, we must maintain
-	// that Prune is only run after reprocessState has finished successfully.
-	if err := pruner.RecoverPruning(config.OfflinePruningDataDirectory, chainDb); err != nil {
-		log.Error("Failed to recover state", "error", err)
-=======
-	// Assemble the Ethereum object
-	chainDb, err := stack.OpenDatabaseWithFreezer("chaindata", config.DatabaseCache, config.DatabaseHandles, config.DatabaseFreezer, "eth/db/chaindata/", false)
-	if err != nil {
-		return nil, err
-	}
 	// Try to recover offline state pruning only in hash-based.
 	if config.StateScheme == rawdb.HashScheme {
-		if err := pruner.RecoverPruning(stack.ResolvePath(""), chainDb); err != nil {
+		// Note: RecoverPruning must be called to handle the case that we are midway through offline pruning.
+		// If the data directory is changed in between runs preventing RecoverPruning from performing its job correctly,
+		// it may cause DB corruption.
+		// Since RecoverPruning will only continue a pruning run that already began, we do not need to ensure that
+		// reprocessState has already been called and completed successfully. To ensure this, we must maintain
+		// that Prune is only run after reprocessState has finished successfully.
+		if err := pruner.RecoverPruning(config.OfflinePruningDataDirectory, chainDb); err != nil {
 			log.Error("Failed to recover state", "error", err)
 		}
->>>>>>> dc34fe82
 	}
 
 	eth := &Ethereum{
@@ -198,7 +188,6 @@
 			EnablePreimageRecording: config.EnablePreimageRecording,
 		}
 		cacheConfig = &core.CacheConfig{
-<<<<<<< HEAD
 			TrieCleanLimit:                  config.TrieCleanCache,
 			TrieDirtyLimit:                  config.TrieDirtyCache,
 			TrieDirtyCommitTarget:           config.TrieDirtyCommitTarget,
@@ -218,29 +207,16 @@
 			AcceptedCacheSize:               config.AcceptedCacheSize,
 			TxLookupLimit:                   config.TxLookupLimit,
 			SkipTxIndexing:                  config.SkipTxIndexing,
-=======
-			TrieCleanLimit:      config.TrieCleanCache,
-			TrieCleanNoPrefetch: config.NoPrefetch,
-			TrieDirtyLimit:      config.TrieDirtyCache,
-			TrieDirtyDisabled:   config.NoPruning,
-			TrieTimeLimit:       config.TrieTimeout,
-			SnapshotLimit:       config.SnapshotCache,
-			Preimages:           config.Preimages,
-			StateHistory:        config.StateHistory,
-			StateScheme:         config.StateScheme,
->>>>>>> dc34fe82
+			StateHistory:                    config.StateHistory,
+			StateScheme:                     config.StateScheme,
 		}
 	)
 
 	if err := eth.precheckPopulateMissingTries(); err != nil {
 		return nil, err
 	}
-<<<<<<< HEAD
 	var err error
 	eth.blockchain, err = core.NewBlockChain(chainDb, cacheConfig, config.Genesis, eth.engine, vmConfig, lastAcceptedHash, config.SkipUpgradeCheck)
-=======
-	eth.blockchain, err = core.NewBlockChain(chainDb, cacheConfig, config.Genesis, &overrides, eth.engine, vmConfig, eth.shouldPreserve, &config.TransactionHistory)
->>>>>>> dc34fe82
 	if err != nil {
 		return nil, err
 	}
@@ -350,65 +326,7 @@
 	if etherbase != (common.Address{}) {
 		return etherbase, nil
 	}
-<<<<<<< HEAD
 	return common.Address{}, fmt.Errorf("etherbase must be explicitly specified")
-=======
-	return common.Address{}, errors.New("etherbase must be explicitly specified")
-}
-
-// isLocalBlock checks whether the specified block is mined
-// by local miner accounts.
-//
-// We regard two types of accounts as local miner account: etherbase
-// and accounts specified via `txpool.locals` flag.
-func (s *Ethereum) isLocalBlock(header *types.Header) bool {
-	author, err := s.engine.Author(header)
-	if err != nil {
-		log.Warn("Failed to retrieve block author", "number", header.Number.Uint64(), "hash", header.Hash(), "err", err)
-		return false
-	}
-	// Check whether the given address is etherbase.
-	s.lock.RLock()
-	etherbase := s.etherbase
-	s.lock.RUnlock()
-	if author == etherbase {
-		return true
-	}
-	// Check whether the given address is specified by `txpool.local`
-	// CLI flag.
-	for _, account := range s.config.TxPool.Locals {
-		if account == author {
-			return true
-		}
-	}
-	return false
-}
-
-// shouldPreserve checks whether we should preserve the given block
-// during the chain reorg depending on whether the author of block
-// is a local account.
-func (s *Ethereum) shouldPreserve(header *types.Header) bool {
-	// The reason we need to disable the self-reorg preserving for clique
-	// is it can be probable to introduce a deadlock.
-	//
-	// e.g. If there are 7 available signers
-	//
-	// r1   A
-	// r2     B
-	// r3       C
-	// r4         D
-	// r5   A      [X] F G
-	// r6    [X]
-	//
-	// In the round5, the in-turn signer E is offline, so the worst case
-	// is A, F and G sign the block of round5 and reject the block of opponents
-	// and in the round6, the last available signer B is offline, the whole
-	// network is stuck.
-	if _, ok := s.engine.(*clique.Clique); ok {
-		return false
-	}
-	return s.isLocalBlock(header)
->>>>>>> dc34fe82
 }
 
 // SetEtherbase sets the mining reward address.
@@ -420,7 +338,6 @@
 	s.miner.SetEtherbase(etherbase)
 }
 
-<<<<<<< HEAD
 func (s *Ethereum) Miner() *miner.Miner { return s.miner }
 
 func (s *Ethereum) AccountManager() *accounts.Manager { return s.accountManager }
@@ -429,85 +346,6 @@
 func (s *Ethereum) EventMux() *event.TypeMux          { return s.eventMux }
 func (s *Ethereum) Engine() consensus.Engine          { return s.engine }
 func (s *Ethereum) ChainDb() ethdb.Database           { return s.chainDb }
-=======
-// StartMining starts the miner with the given number of CPU threads. If mining
-// is already running, this method adjust the number of threads allowed to use
-// and updates the minimum price required by the transaction pool.
-func (s *Ethereum) StartMining() error {
-	// If the miner was not running, initialize it
-	if !s.IsMining() {
-		// Propagate the initial price point to the transaction pool
-		s.lock.RLock()
-		price := s.gasPrice
-		s.lock.RUnlock()
-		s.txPool.SetGasTip(price)
-
-		// Configure the local mining address
-		eb, err := s.Etherbase()
-		if err != nil {
-			log.Error("Cannot start mining without etherbase", "err", err)
-			return fmt.Errorf("etherbase missing: %v", err)
-		}
-		var cli *clique.Clique
-		if c, ok := s.engine.(*clique.Clique); ok {
-			cli = c
-		} else if cl, ok := s.engine.(*beacon.Beacon); ok {
-			if c, ok := cl.InnerEngine().(*clique.Clique); ok {
-				cli = c
-			}
-		}
-		if cli != nil {
-			wallet, err := s.accountManager.Find(accounts.Account{Address: eb})
-			if wallet == nil || err != nil {
-				log.Error("Etherbase account unavailable locally", "err", err)
-				return fmt.Errorf("signer missing: %v", err)
-			}
-			cli.Authorize(eb, wallet.SignData)
-		}
-		// If mining is started, we can disable the transaction rejection mechanism
-		// introduced to speed sync times.
-		s.handler.enableSyncedFeatures()
-
-		go s.miner.Start()
-	}
-	return nil
-}
-
-// StopMining terminates the miner, both at the consensus engine level as well as
-// at the block creation level.
-func (s *Ethereum) StopMining() {
-	// Update the thread count within the consensus engine
-	type threaded interface {
-		SetThreads(threads int)
-	}
-	if th, ok := s.engine.(threaded); ok {
-		th.SetThreads(-1)
-	}
-	// Stop the block creating itself
-	s.miner.Stop()
-}
-
-func (s *Ethereum) IsMining() bool      { return s.miner.Mining() }
-func (s *Ethereum) Miner() *miner.Miner { return s.miner }
-
-func (s *Ethereum) AccountManager() *accounts.Manager  { return s.accountManager }
-func (s *Ethereum) BlockChain() *core.BlockChain       { return s.blockchain }
-func (s *Ethereum) TxPool() *txpool.TxPool             { return s.txPool }
-func (s *Ethereum) EventMux() *event.TypeMux           { return s.eventMux }
-func (s *Ethereum) Engine() consensus.Engine           { return s.engine }
-func (s *Ethereum) ChainDb() ethdb.Database            { return s.chainDb }
-func (s *Ethereum) IsListening() bool                  { return true } // Always listening
-func (s *Ethereum) Downloader() *downloader.Downloader { return s.handler.downloader }
-func (s *Ethereum) Synced() bool                       { return s.handler.synced.Load() }
-func (s *Ethereum) SetSynced()                         { s.handler.enableSyncedFeatures() }
-func (s *Ethereum) ArchiveMode() bool                  { return s.config.NoPruning }
-func (s *Ethereum) BloomIndexer() *core.ChainIndexer   { return s.bloomIndexer }
-func (s *Ethereum) Merger() *consensus.Merger          { return s.merger }
-func (s *Ethereum) SyncMode() downloader.SyncMode {
-	mode, _ := s.handler.chainSync.modeAndLocalHead()
-	return mode
-}
->>>>>>> dc34fe82
 
 func (s *Ethereum) NetVersion() uint64               { return s.networkID }
 func (s *Ethereum) ArchiveMode() bool                { return !s.config.Pruning }
