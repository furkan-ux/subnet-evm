// Copyright 2017 The go-ethereum Authors
// This file is part of the go-ethereum library.
//
// The go-ethereum library is free software: you can redistribute it and/or modify
// it under the terms of the GNU Lesser General Public License as published by
// the Free Software Foundation, either version 3 of the License, or
// (at your option) any later version.
//
// The go-ethereum library is distributed in the hope that it will be useful,
// but WITHOUT ANY WARRANTY; without even the implied warranty of
// MERCHANTABILITY or FITNESS FOR A PARTICULAR PURPOSE. See the
// GNU Lesser General Public License for more details.
//
// You should have received a copy of the GNU Lesser General Public License
// along with the go-ethereum library. If not, see <http://www.gnu.org/licenses/>.

package ethconfig

import (
	"time"

	"github.com/ethereum/go-ethereum/common"
	"github.com/ethereum/go-ethereum/core"
	"github.com/ethereum/go-ethereum/core/rawdb"
	"github.com/ethereum/go-ethereum/core/txpool/blobpool"
	"github.com/ethereum/go-ethereum/core/txpool/legacypool"
	"github.com/ethereum/go-ethereum/eth/gasprice"
	"github.com/ethereum/go-ethereum/miner"
)

// DefaultFullGPOConfig contains default gasprice oracle settings for full node.
var DefaultFullGPOConfig = gasprice.Config{
	Blocks:              40,
	Percentile:          60,
	MaxLookbackSeconds:  gasprice.DefaultMaxLookbackSeconds,
	MaxCallBlockHistory: gasprice.DefaultMaxCallBlockHistory,
	MaxBlockHistory:     gasprice.DefaultMaxBlockHistory,
	MinPrice:            gasprice.DefaultMinPrice,
	MaxPrice:            gasprice.DefaultMaxPrice,
	MinGasUsed:          gasprice.DefaultMinGasUsed,
}

<<<<<<< HEAD
// DefaultConfig contains default settings for use on the Avalanche main net.
var DefaultConfig = NewDefaultConfig()

func NewDefaultConfig() Config {
	return Config{
		NetworkId:                 1,
		TrieCleanCache:            512,
		TrieDirtyCache:            256,
		TrieDirtyCommitTarget:     20,
		TriePrefetcherParallelism: 16,
		SnapshotCache:             256,
		AcceptedCacheSize:         32,
		Miner:                     miner.Config{},
		TxPool:                    legacypool.DefaultConfig,
		BlobPool:                  blobpool.DefaultConfig,
		RPCGasCap:                 25000000,
		RPCEVMTimeout:             5 * time.Second,
		GPO:                       DefaultFullGPOConfig,
		RPCTxFeeCap:               1, // 1 AVAX
	}
=======
// LightClientGPO contains default gasprice oracle settings for light client.
var LightClientGPO = gasprice.Config{
	Blocks:           2,
	Percentile:       60,
	MaxHeaderHistory: 300,
	MaxBlockHistory:  5,
	MaxPrice:         gasprice.DefaultMaxPrice,
	IgnorePrice:      gasprice.DefaultIgnorePrice,
}

// Defaults contains default settings for use on the Ethereum main net.
var Defaults = Config{
	SyncMode:           downloader.SnapSync,
	NetworkId:          1,
	TxLookupLimit:      2350000,
	TransactionHistory: 2350000,
	StateHistory:       params.FullImmutabilityThreshold,
	StateScheme:        rawdb.HashScheme,
	LightPeers:         100,
	DatabaseCache:      512,
	TrieCleanCache:     154,
	TrieDirtyCache:     256,
	TrieTimeout:        60 * time.Minute,
	SnapshotCache:      102,
	FilterLogCacheSize: 32,
	Miner:              miner.DefaultConfig,
	TxPool:             legacypool.DefaultConfig,
	BlobPool:           blobpool.DefaultConfig,
	RPCGasCap:          50000000,
	RPCEVMTimeout:      5 * time.Second,
	GPO:                FullNodeGPO,
	RPCTxFeeCap:        1, // 1 ether
>>>>>>> dc34fe82
}

//go:generate go run github.com/fjl/gencodec -type Config -formats toml -out gen_config.go

// Config contains configuration options for of the ETH and LES protocols.
type Config struct {
	// The genesis block, which is inserted if the database is empty.
	// If nil, the Ethereum main net block is used.
	Genesis *core.Genesis `toml:",omitempty"`

	// Protocol options
	NetworkId uint64 // Network ID to use for selecting peers to connect to
<<<<<<< HEAD
=======
	SyncMode  downloader.SyncMode

	// This can be set to list of enrtree:// URLs which will be queried for
	// for nodes to connect to.
	EthDiscoveryURLs  []string
	SnapDiscoveryURLs []string

	NoPruning  bool // Whether to disable pruning and flush everything to disk
	NoPrefetch bool // Whether to disable prefetching and only load state on demand

	// Deprecated, use 'TransactionHistory' instead.
	TxLookupLimit      uint64 `toml:",omitempty"` // The maximum number of blocks from head whose tx indices are reserved.
	TransactionHistory uint64 `toml:",omitempty"` // The maximum number of blocks from head whose tx indices are reserved.
	StateHistory       uint64 `toml:",omitempty"` // The maximum number of blocks from head whose state histories are reserved.
	StateScheme        string `toml:",omitempty"` // State scheme used to store ethereum state and merkle trie nodes on top

	// RequiredBlocks is a set of block number -> hash mappings which must be in the
	// canonical chain of all remote peers. Setting the option makes geth verify the
	// presence of these blocks for every new peer connection.
	RequiredBlocks map[uint64]common.Hash `toml:"-"`
>>>>>>> dc34fe82

	Pruning                         bool    // Whether to disable pruning and flush everything to disk
	AcceptorQueueLimit              int     // Maximum blocks to queue before blocking during acceptance
	CommitInterval                  uint64  // If pruning is enabled, specified the interval at which to commit an entire trie to disk.
	PopulateMissingTries            *uint64 // Height at which to start re-populating missing tries on startup.
	PopulateMissingTriesParallelism int     // Number of concurrent readers to use when re-populating missing tries on startup.
	AllowMissingTries               bool    // Whether to allow an archival node to run with pruning enabled and corrupt a complete index.
	SnapshotDelayInit               bool    // Whether snapshot tree should be initialized on startup or delayed until explicit call
	SnapshotWait                    bool    // Whether to wait for the initial snapshot generation
	SnapshotVerify                  bool    // Whether to verify generated snapshots
	SkipSnapshotRebuild             bool    // Whether to skip rebuilding the snapshot in favor of returning an error (only set to true for tests)

	// Database options
	SkipBcVersionCheck bool `toml:"-"`

	// TrieDB and snapshot options
	TrieCleanCache            int
	TrieDirtyCache            int
	TrieDirtyCommitTarget     int
	TriePrefetcherParallelism int
	SnapshotCache             int
	Preimages                 bool

	// AcceptedCacheSize is the depth of accepted headers cache and accepted
	// logs cache at the accepted tip.
	AcceptedCacheSize int

	// Mining options
	Miner miner.Config

	// Transaction pool options
	TxPool   legacypool.Config
	BlobPool blobpool.Config

	// Gas Price Oracle options
	GPO gasprice.Config

	// Enables tracking of SHA3 preimages in the VM
	EnablePreimageRecording bool

	// RPCGasCap is the global gas cap for eth-call variants.
	RPCGasCap uint64 `toml:",omitempty"`

	// RPCEVMTimeout is the global timeout for eth-call.
	RPCEVMTimeout time.Duration

	// RPCTxFeeCap is the global transaction fee(price * gaslimit) cap for
	// send-transaction variants. The unit is ether.
	RPCTxFeeCap float64 `toml:",omitempty"`

	// AllowUnfinalizedQueries allow unfinalized queries
	AllowUnfinalizedQueries bool

	// AllowUnprotectedTxs allow unprotected transactions to be locally issued.
	// Unprotected transactions are transactions that are signed without EIP-155
	// replay protection.
	AllowUnprotectedTxs bool
	// AllowUnprotectedTxHashes provides a list of transaction hashes, which will be allowed
	// to be issued without replay protection over the API even if AllowUnprotectedTxs is false.
	AllowUnprotectedTxHashes []common.Hash

	// OfflinePruning enables offline pruning on startup of the node. If a node is started
	// with this configuration option, it must finish pruning before resuming normal operation.
	OfflinePruning                bool
	OfflinePruningBloomFilterSize uint64
	OfflinePruningDataDirectory   string

	// SkipUpgradeCheck disables checking that upgrades must take place before the last
	// accepted block. Skipping this check is useful when a node operator does not update
	// their node before the network upgrade and their node accepts blocks that have
	// identical state with the pre-upgrade ruleset.
	SkipUpgradeCheck bool

	// TxLookupLimit is the maximum number of blocks from head whose tx indices
	// are reserved:
	//  * 0:   means no limit
	//  * N:   means N block limit [HEAD-N+1, HEAD] and delete extra indexes
	TxLookupLimit uint64

	// SkipTxIndexing skips indexing transactions.
	// This is useful for validators that don't need to index transactions.
	// TxLookupLimit can be still used to control unindexing old transactions.
	SkipTxIndexing bool
}<|MERGE_RESOLUTION|>--- conflicted
+++ resolved
@@ -26,6 +26,7 @@
 	"github.com/ethereum/go-ethereum/core/txpool/legacypool"
 	"github.com/ethereum/go-ethereum/eth/gasprice"
 	"github.com/ethereum/go-ethereum/miner"
+	"github.com/ethereum/go-ethereum/params"
 )
 
 // DefaultFullGPOConfig contains default gasprice oracle settings for full node.
@@ -40,13 +41,14 @@
 	MinGasUsed:          gasprice.DefaultMinGasUsed,
 }
 
-<<<<<<< HEAD
 // DefaultConfig contains default settings for use on the Avalanche main net.
 var DefaultConfig = NewDefaultConfig()
 
 func NewDefaultConfig() Config {
 	return Config{
 		NetworkId:                 1,
+		StateHistory:              params.FullImmutabilityThreshold,
+		StateScheme:               rawdb.HashScheme,
 		TrieCleanCache:            512,
 		TrieDirtyCache:            256,
 		TrieDirtyCommitTarget:     20,
@@ -61,40 +63,6 @@
 		GPO:                       DefaultFullGPOConfig,
 		RPCTxFeeCap:               1, // 1 AVAX
 	}
-=======
-// LightClientGPO contains default gasprice oracle settings for light client.
-var LightClientGPO = gasprice.Config{
-	Blocks:           2,
-	Percentile:       60,
-	MaxHeaderHistory: 300,
-	MaxBlockHistory:  5,
-	MaxPrice:         gasprice.DefaultMaxPrice,
-	IgnorePrice:      gasprice.DefaultIgnorePrice,
-}
-
-// Defaults contains default settings for use on the Ethereum main net.
-var Defaults = Config{
-	SyncMode:           downloader.SnapSync,
-	NetworkId:          1,
-	TxLookupLimit:      2350000,
-	TransactionHistory: 2350000,
-	StateHistory:       params.FullImmutabilityThreshold,
-	StateScheme:        rawdb.HashScheme,
-	LightPeers:         100,
-	DatabaseCache:      512,
-	TrieCleanCache:     154,
-	TrieDirtyCache:     256,
-	TrieTimeout:        60 * time.Minute,
-	SnapshotCache:      102,
-	FilterLogCacheSize: 32,
-	Miner:              miner.DefaultConfig,
-	TxPool:             legacypool.DefaultConfig,
-	BlobPool:           blobpool.DefaultConfig,
-	RPCGasCap:          50000000,
-	RPCEVMTimeout:      5 * time.Second,
-	GPO:                FullNodeGPO,
-	RPCTxFeeCap:        1, // 1 ether
->>>>>>> dc34fe82
 }
 
 //go:generate go run github.com/fjl/gencodec -type Config -formats toml -out gen_config.go
@@ -107,29 +75,6 @@
 
 	// Protocol options
 	NetworkId uint64 // Network ID to use for selecting peers to connect to
-<<<<<<< HEAD
-=======
-	SyncMode  downloader.SyncMode
-
-	// This can be set to list of enrtree:// URLs which will be queried for
-	// for nodes to connect to.
-	EthDiscoveryURLs  []string
-	SnapDiscoveryURLs []string
-
-	NoPruning  bool // Whether to disable pruning and flush everything to disk
-	NoPrefetch bool // Whether to disable prefetching and only load state on demand
-
-	// Deprecated, use 'TransactionHistory' instead.
-	TxLookupLimit      uint64 `toml:",omitempty"` // The maximum number of blocks from head whose tx indices are reserved.
-	TransactionHistory uint64 `toml:",omitempty"` // The maximum number of blocks from head whose tx indices are reserved.
-	StateHistory       uint64 `toml:",omitempty"` // The maximum number of blocks from head whose state histories are reserved.
-	StateScheme        string `toml:",omitempty"` // State scheme used to store ethereum state and merkle trie nodes on top
-
-	// RequiredBlocks is a set of block number -> hash mappings which must be in the
-	// canonical chain of all remote peers. Setting the option makes geth verify the
-	// presence of these blocks for every new peer connection.
-	RequiredBlocks map[uint64]common.Hash `toml:"-"`
->>>>>>> dc34fe82
 
 	Pruning                         bool    // Whether to disable pruning and flush everything to disk
 	AcceptorQueueLimit              int     // Maximum blocks to queue before blocking during acceptance
@@ -207,7 +152,11 @@
 	// are reserved:
 	//  * 0:   means no limit
 	//  * N:   means N block limit [HEAD-N+1, HEAD] and delete extra indexes
-	TxLookupLimit uint64
+	// Deprecated, use 'TransactionHistory' instead.
+	TxLookupLimit      uint64 `toml:",omitempty"` // The maximum number of blocks from head whose tx indices are reserved.
+	TransactionHistory uint64 `toml:",omitempty"` // The maximum number of blocks from head whose tx indices are reserved.
+	StateHistory       uint64 `toml:",omitempty"` // The maximum number of blocks from head whose state histories are reserved.
+	StateScheme        string `toml:",omitempty"` // State scheme used to store ethereum state and merkle trie nodes on top
 
 	// SkipTxIndexing skips indexing transactions.
 	// This is useful for validators that don't need to index transactions.
