--- conflicted
+++ resolved
@@ -392,16 +392,9 @@
 				PChainHeight: 1,
 			},
 		},
-<<<<<<< HEAD
 		PredicateBytes: predicateBytes,
 		Gas:            GasCostPerSignatureVerification + uint64(len(predicateBytes))*GasCostPerWarpMessageBytes + uint64(numKeys)*GasCostPerWarpSigner,
-		GasErr:         nil,
-		ExpectedRes:    false,
-=======
-		StorageSlots: [][]byte{predicateBytes},
-		Gas:          GasCostPerSignatureVerification + uint64(len(predicateBytes))*GasCostPerWarpMessageBytes + uint64(numKeys)*GasCostPerWarpSigner,
-		GasErr:       errInvalidWarpMsgPayload,
->>>>>>> 97194d68
+		GasErr:         errInvalidWarpMsgPayload,
 	}
 
 	test.Run(t)
