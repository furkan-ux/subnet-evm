// (c) 2022, Ava Labs, Inc. All rights reserved.
// See the file LICENSE for licensing terms.

package params

import (
	"fmt"
	"reflect"

	"github.com/ava-labs/avalanchego/upgrade"
	"github.com/ava-labs/subnet-evm/utils"
)

var (
	errCannotBeNil = fmt.Errorf("timestamp cannot be nil")
)

// NetworkUpgrades contains timestamps that enable network upgrades.
// Avalanche specific network upgrades are also included here.
type NetworkUpgrades struct {
	// SubnetEVMTimestamp is a placeholder that activates Avalanche Upgrades prior to ApricotPhase6
	SubnetEVMTimestamp *uint64 `json:"subnetEVMTimestamp,omitempty"`
	// Durango activates the Shanghai Execution Spec Upgrade from Ethereum (https://github.com/ethereum/execution-specs/blob/master/network-upgrades/mainnet-upgrades/shanghai.md#included-eips)
	// and Avalanche Warp Messaging.
	// Note: EIP-4895 is excluded since withdrawals are not relevant to the Avalanche C-Chain or Subnets running the EVM.
	DurangoTimestamp *uint64 `json:"durangoTimestamp,omitempty"`
	// Placeholder for EtnaTimestamp
	EtnaTimestamp *uint64 `json:"etnaTimestamp,omitempty"`
}

func (n *NetworkUpgrades) Equal(other *NetworkUpgrades) bool {
	return reflect.DeepEqual(n, other)
}

func (n *NetworkUpgrades) CheckNetworkUpgradesCompatible(newcfg *NetworkUpgrades, time uint64) *ConfigCompatError {
	if isForkTimestampIncompatible(n.SubnetEVMTimestamp, newcfg.SubnetEVMTimestamp, time) {
		return newTimestampCompatError("SubnetEVM fork block timestamp", n.SubnetEVMTimestamp, newcfg.SubnetEVMTimestamp)
	}
	if isForkTimestampIncompatible(n.DurangoTimestamp, newcfg.DurangoTimestamp, time) {
		return newTimestampCompatError("Durango fork block timestamp", n.DurangoTimestamp, newcfg.DurangoTimestamp)
	}
	if isForkTimestampIncompatible(n.EtnaTimestamp, newcfg.EtnaTimestamp, time) {
		return newTimestampCompatError("Etna fork block timestamp", n.EtnaTimestamp, newcfg.EtnaTimestamp)
	}
	return nil
}

func (n *NetworkUpgrades) forkOrder() []fork {
	return []fork{
		{name: "subnetEVMTimestamp", timestamp: n.SubnetEVMTimestamp},
		{name: "durangoTimestamp", timestamp: n.DurangoTimestamp},
		{name: "etnaTimestamp", timestamp: n.EtnaTimestamp},
	}
}

// setDefaults sets the default values for the network upgrades.
// This overrides deactivating the network upgrade by providing a timestamp of nil value.
func (n *NetworkUpgrades) setDefaults(networkID uint32) {
	defaults := getDefaultNetworkUpgrades(networkID)
	// If the network upgrade is not set, set it to the default value.
	// If the network upgrade is set to 0, we also treat it as nil and set it default.
	// This is because in prior versions, upgrades were not modifiable and were directly set to their default values.
	// Most of the tools and configurations just provide these as 0, so it is safer to treat 0 as nil and set to default
	// to prevent premature activations of the network upgrades for live networks.
	if n.SubnetEVMTimestamp == nil || *n.SubnetEVMTimestamp == 0 {
		n.SubnetEVMTimestamp = defaults.SubnetEVMTimestamp
	}
	if n.DurangoTimestamp == nil || *n.DurangoTimestamp == 0 {
		n.DurangoTimestamp = defaults.DurangoTimestamp
	}
	if n.EtnaTimestamp == nil || *n.EtnaTimestamp == 0 {
		n.EtnaTimestamp = defaults.EtnaTimestamp
	}
}

// verifyNetworkUpgrades checks that the network upgrades are well formed.
func (n *NetworkUpgrades) verifyNetworkUpgrades(networkID uint32) error {
	defaults := getDefaultNetworkUpgrades(networkID)
	if err := verifyWithDefault(n.SubnetEVMTimestamp, defaults.SubnetEVMTimestamp); err != nil {
		return fmt.Errorf("SubnetEVM fork block timestamp is invalid: %w", err)
	}
	if err := verifyWithDefault(n.DurangoTimestamp, defaults.DurangoTimestamp); err != nil {
		return fmt.Errorf("Durango fork block timestamp is invalid: %w", err)
	}
	if err := verifyWithDefault(n.EtnaTimestamp, defaults.EtnaTimestamp); err != nil {
		return fmt.Errorf("Etna fork block timestamp is invalid: %w", err)
	}
	return nil
}

func (n *NetworkUpgrades) Override(o *NetworkUpgrades) {
	if o.SubnetEVMTimestamp != nil {
		n.SubnetEVMTimestamp = o.SubnetEVMTimestamp
	}
	if o.DurangoTimestamp != nil {
		n.DurangoTimestamp = o.DurangoTimestamp
	}
	if o.EtnaTimestamp != nil {
		n.EtnaTimestamp = o.EtnaTimestamp
	}
}

// IsSubnetEVM returns whether [time] represents a block
// with a timestamp after the SubnetEVM upgrade time.
func (n *NetworkUpgrades) IsSubnetEVM(time uint64) bool {
	return isTimestampForked(n.SubnetEVMTimestamp, time)
}

// IsDurango returns whether [time] represents a block
// with a timestamp after the Durango upgrade time.
func (n *NetworkUpgrades) IsDurango(time uint64) bool {
	return isTimestampForked(n.DurangoTimestamp, time)
}

// IsEtna returns whether [time] represents a block
// with a timestamp after the Etna upgrade time.
func (n *NetworkUpgrades) IsEtna(time uint64) bool {
	return isTimestampForked(n.EtnaTimestamp, time)
}

func (n *NetworkUpgrades) Description() string {
	var banner string
	banner += fmt.Sprintf(" - SubnetEVM Timestamp:          @%-10v (https://github.com/ava-labs/avalanchego/releases/tag/v1.10.0)\n", ptrToString(n.SubnetEVMTimestamp))
	banner += fmt.Sprintf(" - Durango Timestamp:            @%-10v (https://github.com/ava-labs/avalanchego/releases/tag/v1.11.0)\n", ptrToString(n.DurangoTimestamp))
	banner += fmt.Sprintf(" - Etna Timestamp:           @%-10v (https://github.com/ava-labs/avalanchego/releases/tag/v1.12.0)\n", ptrToString(n.EtnaTimestamp))
	return banner
}

type AvalancheRules struct {
	IsSubnetEVM bool
	IsDurango   bool
	IsEtna      bool
}

func (n *NetworkUpgrades) GetAvalancheRules(time uint64) AvalancheRules {
	return AvalancheRules{
		IsSubnetEVM: n.IsSubnetEVM(time),
		IsDurango:   n.IsDurango(time),
		IsEtna:      n.IsEtna(time),
	}
}

// getDefaultNetworkUpgrades returns the network upgrades for the specified network ID.
// These should not return nil values.
func getDefaultNetworkUpgrades(networkID uint32) NetworkUpgrades {
	agoUpgrade := upgrade.GetConfig(networkID)
	return NetworkUpgrades{
		SubnetEVMTimestamp: utils.NewUint64(0),
		DurangoTimestamp:   utils.TimeToNewUint64(agoUpgrade.DurangoTime),
<<<<<<< HEAD
		EUpgradeTimestamp:  utils.TimeToNewUint64(agoUpgrade.EtnaTime),
=======
		EtnaTimestamp:      utils.TimeToNewUint64(agoUpgrade.EtnaTime),
>>>>>>> f40059bb
	}
}

// verifyWithDefault checks that the provided timestamp is greater than or equal to the default timestamp.
func verifyWithDefault(configTimestamp *uint64, defaultTimestamp *uint64) error {
	if configTimestamp == nil {
		return errCannotBeNil
	}

	if *configTimestamp < *defaultTimestamp {
		return fmt.Errorf("provided timestamp (%d) must be greater than or equal to the default timestamp (%d)", *configTimestamp, *defaultTimestamp)
	}
	return nil
}<|MERGE_RESOLUTION|>--- conflicted
+++ resolved
@@ -147,11 +147,7 @@
 	return NetworkUpgrades{
 		SubnetEVMTimestamp: utils.NewUint64(0),
 		DurangoTimestamp:   utils.TimeToNewUint64(agoUpgrade.DurangoTime),
-<<<<<<< HEAD
-		EUpgradeTimestamp:  utils.TimeToNewUint64(agoUpgrade.EtnaTime),
-=======
 		EtnaTimestamp:      utils.TimeToNewUint64(agoUpgrade.EtnaTime),
->>>>>>> f40059bb
 	}
 }
 
